--- conflicted
+++ resolved
@@ -3,14 +3,8 @@
 //  InspiringApps modules
 //
 //  Created by InspiringApps on 4/12/2020.
-<<<<<<< HEAD
+//
 import { User } from '@models/User/User.model';
-=======
-//
-
-import { compacts as compactConfigs } from '@/app.config';
-import { User, UserSerializer } from '@models/User/User.model';
->>>>>>> 3140b768
 import { Compact, CompactType } from '@models/Compact/Compact.model';
 import { State } from '@models/State/State.model';
 import i18n from '@/i18n';
@@ -79,177 +73,6 @@
         expect(user.accountStatus).to.equal(data.accountStatus);
         expect(user.getFullName()).to.equal(`${data.firstName} ${data.lastName}`);
         expect(user.getInitials()).to.equal('FL');
-<<<<<<< HEAD
-=======
-        expect(user.permissionsShortDisplay()).to.equal('Read, Admin');
-        expect(user.permissionsFullDisplay()).to.matchPattern([
-            'ASLP: Read, Admin',
-            'Colorado: Write, Admin',
-        ]);
-        expect(user.affiliationDisplay()).to.equal('ASLP');
-        expect(user.statesDisplay()).to.equal('Colorado');
-        expect(user.accountStatusDisplay()).to.equal('Active');
-    });
-    it('should create a User with specific values (compact-level permission)', () => {
-        const data = {
-            permissions: [
-                {
-                    compact: new Compact({ type: CompactType.ASLP }),
-                    isRead: false,
-                    isAdmin: true,
-                    states: [
-                        {
-                            state: new State({ abbrev: 'co' }),
-                            isWrite: true,
-                            isAdmin: true,
-                        },
-                    ],
-                },
-            ],
-        };
-        const user = new User(data);
-
-        expect(user).to.be.an.instanceof(User);
-        expect(user.permissionsShortDisplay()).to.equal('Admin');
-        expect(user.permissionsFullDisplay()).to.matchPattern([
-            'ASLP: Admin',
-            'Colorado: Write, Admin',
-        ]);
-        expect(user.affiliationDisplay()).to.equal('ASLP');
-        expect(user.statesDisplay()).to.equal('Colorado');
-    });
-    it('should create a User with specific values (state-level permission)', () => {
-        const data = {
-            permissions: [
-                {
-                    compact: new Compact({ type: CompactType.ASLP }),
-                    isRead: false,
-                    isAdmin: false,
-                    states: [
-                        {
-                            state: new State({ abbrev: 'co' }),
-                            isWrite: true,
-                            isAdmin: true,
-                        },
-                    ],
-                },
-            ],
-        };
-        const user = new User(data);
-
-        expect(user).to.be.an.instanceof(User);
-        expect(user.permissionsShortDisplay(CompactType.ASLP)).to.equal('Write, Admin');
-        expect(user.permissionsFullDisplay()).to.matchPattern([
-            'Colorado: Write, Admin',
-        ]);
-        expect(user.affiliationDisplay(CompactType.ASLP)).to.equal('Colorado');
-        expect(user.statesDisplay(CompactType.ASLP)).to.equal('Colorado');
-    });
-    it('should create a User with specific values (state-level permission)', () => {
-        const data = {
-            permissions: [
-                {
-                    compact: new Compact({ type: CompactType.ASLP }),
-                    isRead: false,
-                    isAdmin: false,
-                    states: [
-                        {
-                            state: new State({ abbrev: 'xx' }),
-                            isWrite: false,
-                            isAdmin: true,
-                        },
-                        {
-                            state: new State({ abbrev: 'co' }),
-                            isWrite: false,
-                            isAdmin: true,
-                        },
-                        {
-                            state: new State({ abbrev: 'md' }),
-                            isWrite: false,
-                            isAdmin: true,
-                        },
-                    ],
-                },
-            ],
-        };
-        const user = new User(data);
-
-        expect(user).to.be.an.instanceof(User);
-        expect(user.permissionsShortDisplay(CompactType.ASLP)).to.equal('Admin');
-        expect(user.permissionsFullDisplay()).to.matchPattern([
-            'Unknown: Admin',
-            'Colorado: Admin',
-            'Maryland: Admin',
-        ]);
-        expect(user.affiliationDisplay(CompactType.ASLP)).to.equal('Unknown, Colorado +');
-        expect(user.statesDisplay(CompactType.ASLP)).to.equal('Unknown, Colorado +');
-    });
-    it('should create a User with specific values through serializer', () => {
-        const data = {
-            userId: 'id',
-            status: 'active',
-            attributes: {
-                email: 'email',
-                givenName: 'firstName',
-                familyName: 'lastName',
-            },
-            permissions: {
-                aslp: {
-                    actions: {
-                        read: true,
-                        admin: true,
-                    },
-                    jurisdictions: {
-                        co: {
-                            actions: {
-                                write: true,
-                                admin: true,
-                            },
-                        },
-                    },
-                },
-            },
-        };
-        const user = UserSerializer.fromServer(data, { pageNum: 1 });
-
-        expect(user).to.be.an.instanceof(User);
-        expect(user.id).to.equal(data.userId);
-        expect(user.email).to.equal(data.attributes.email);
-        expect(user.firstName).to.equal(data.attributes.givenName);
-        expect(user.lastName).to.equal(data.attributes.familyName);
-        expect(user.permissions).to.matchPattern([
-            {
-                compact: {
-                    type: CompactType.ASLP,
-                    memberStates: compactConfigs.aslp.memberStates.map((memberState) => ({
-                        abbrev: memberState,
-                        '...': '',
-                    })),
-                    '...': '',
-                },
-                isRead: true,
-                isAdmin: true,
-                states: [
-                    {
-                        isWrite: true,
-                        isAdmin: true,
-                        '...': '',
-                    },
-                ],
-            },
-        ]);
-        expect(user.accountStatus).to.equal(data.status);
-        expect(user.serverPage).to.equal(1);
-        expect(user.getFullName()).to.equal(`${data.attributes.givenName} ${data.attributes.familyName}`);
-        expect(user.getInitials()).to.equal('FL');
-        expect(user.permissionsShortDisplay()).to.equal('Read, Admin');
-        expect(user.permissionsFullDisplay()).to.matchPattern([
-            'ASLP: Read, Admin',
-            'Colorado: Write, Admin',
-        ]);
-        expect(user.affiliationDisplay()).to.equal('ASLP');
-        expect(user.statesDisplay()).to.equal('Colorado');
->>>>>>> 3140b768
         expect(user.accountStatusDisplay()).to.equal('Active');
     });
 });