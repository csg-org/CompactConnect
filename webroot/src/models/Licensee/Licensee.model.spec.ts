//
//  Licensee.model.spec.ts
//  CompactConnect
//
//  Created by InspiringApps on 7/8/2024.
//

import chai, { expect } from 'chai';
import chaiMatchPattern from 'chai-match-pattern';
import { serverDateFormat, displayDateFormat } from '@/app.config';
import { CompactType } from '@models/Compact/Compact.model';
import { Licensee, LicenseeStatus, LicenseeSerializer } from '@models/Licensee/Licensee.model';
import { Address } from '@models/Address/Address.model';
import {
    License,
    LicenseType,
    LicenseStatus,
    EligibilityStatus
} from '@models/License/License.model';
import { MilitaryAffiliation } from '@models/MilitaryAffiliation/MilitaryAffiliation.model';
import { State } from '@models/State/State.model';
import i18n from '@/i18n';
import moment from 'moment';

chai.use(chaiMatchPattern);

describe('Licensee model', () => {
    before(() => {
        const { tm: $tm, t: $t } = i18n.global;

        (window as any).Vue = {
            config: {
                globalProperties: {
                    $tm,
                    $t,
                }
            }
        };
    });
    it('should create a Licensee with expected defaults', () => {
        const licensee = new Licensee();

        // Test field values
        expect(licensee).to.be.an.instanceof(Licensee);
        expect(licensee.id).to.equal(null);
        expect(licensee.npi).to.equal(null);
        expect(licensee.licenseNumber).to.equal(null);
        expect(licensee.phoneNumber).to.equal(null);
        expect(licensee.homeJurisdiction).to.be.an.instanceof(State);
        expect(licensee.firstName).to.equal(null);
        expect(licensee.middleName).to.equal(null);
        expect(licensee.lastName).to.equal(null);
        expect(licensee.dob).to.equal(null);
        expect(licensee.birthMonthDay).to.equal(null);
        expect(licensee.licenseType).to.equal(null);
        expect(licensee.ssnLastFour).to.equal(null);
        expect(licensee.licenseStates).to.matchPattern([]);
        expect(licensee.licenses).to.matchPattern([]);
        expect(licensee.privilegeStates).to.matchPattern([]);
        expect(licensee.privileges).to.matchPattern([]);
        expect(licensee.militaryAffiliations).to.matchPattern([]);
        expect(licensee.lastUpdated).to.equal(null);
        expect(licensee.status).to.equal(LicenseeStatus.INACTIVE);

        // Test methods
        expect(licensee.nameDisplay()).to.equal('');
        expect(licensee.dobDisplay()).to.equal('');
        expect(licensee.ssnDisplay()).to.equal('');
        expect(licensee.lastUpdatedDisplay()).to.equal('');
        expect(licensee.lastUpdatedDisplayRelative()).to.equal('');
        expect(licensee.getStateListDisplay([])).to.equal('');
        expect(licensee.licenseStatesDisplay()).to.equal('');
        expect(licensee.privilegeStatesAllDisplay()).to.equal('');
        expect(licensee.privilegeStatesDisplay()).to.equal('');
        expect(licensee.licenseTypeName()).to.equal('');
        expect(licensee.statusDisplay()).to.equal('Inactive');
        expect(licensee.phoneNumberDisplay()).to.equal('');
        expect(licensee.isMilitaryStatusActive()).to.equal(false);
        expect(licensee.activeMilitaryAffiliation()).to.equal(null);
        expect(licensee.homeJurisdictionLicenses()).to.matchPattern([]);
        expect(licensee.activeHomeJurisdictionLicenses()).to.matchPattern([]);
        expect(licensee.inactiveHomeJurisdictionLicenses()).to.matchPattern([]);
        expect(licensee.homeJurisdictionDisplay()).to.equal('Unknown');
        expect(licensee.bestHomeJurisdictionLicense()).to.be.an.instanceof(License);
        expect(licensee.bestHomeJurisdictionLicenseMailingAddress()).to.be.an.instanceof(Address);
        expect(licensee.purchaseEligibleLicenses()).to.matchPattern([]);
        expect(licensee.canPurchasePrivileges()).to.equal(false);
        expect(licensee.hasEncumberedLicenses()).to.equal(false);
        expect(licensee.hasEncumberedPrivileges()).to.equal(false);
        expect(licensee.isEncumbered()).to.equal(false);
        expect(licensee.hasEncumbranceLiftedWithinWaitPeriod()).to.equal(false);
    });
    it('should create a Licensee with specific values', () => {
        const data = {
            id: 'test-id',
            npi: 'test-npi',
            licenseNumber: 'test-license-number',
            firstName: 'test-firstName',
            middleName: 'test-middleName',
            lastName: 'test-lastName',
            address: new Address(),
            phoneNumber: '+13234558990',
            homeJurisdiction: new State({ abbrev: 'ma' }),
            dob: '2020-01-01',
            birthMonthDay: '01-16',
            ssnLastFour: '0000',
            militaryAffiliations: [new MilitaryAffiliation()],
            licenseType: LicenseType.AUDIOLOGIST,
            licenseStates: [new State()],
            licenses: [
                new License({
                    issueState: new State({ abbrev: 'co' }),
                    mailingAddress: new Address({
                        street1: 'test-street1',
                        street2: 'test-street2',
                        city: 'test-city',
                        state: 'co',
                        zip: 'test-zip'
                    }),
                    licenseNumber: '1',
                    licenseStatus: 'active'
                }),
                new License({
                    issueState: new State({ abbrev: 'co' }),
                    mailingAddress: new Address({
                        street1: 'test-street1',
                        street2: 'test-street2',
                        city: 'test-city',
                        state: 'co',
                        zip: 'test-zip'
                    }),
                    licenseNumber: '2',
                    licenseStatus: 'inactive'
                }),
                new License(),
            ],
            privilegeStates: [new State()],
            privileges: [
                new License(),
            ],
            lastUpdated: '2020-01-01',
            status: LicenseeStatus.ACTIVE,
        };
        const licensee = new Licensee(data);

        // Test field values
        expect(licensee).to.be.an.instanceof(Licensee);
        expect(licensee.id).to.equal(data.id);
        expect(licensee.npi).to.equal(data.npi);
        expect(licensee.licenseNumber).to.equal(data.licenseNumber);
        expect(licensee.phoneNumber).to.equal(data.phoneNumber);
        expect(licensee.firstName).to.equal(data.firstName);
        expect(licensee.middleName).to.equal(data.middleName);
        expect(licensee.lastName).to.equal(data.lastName);
        expect(licensee.phoneNumber).to.equal(data.phoneNumber);
        expect(licensee.homeJurisdiction).to.be.an.instanceof(State);
        expect(licensee.dob).to.equal(data.dob);
        expect(licensee.birthMonthDay).to.equal(data.birthMonthDay);
        expect(licensee.ssnLastFour).to.equal(data.ssnLastFour);
        expect(licensee.licenseType).to.equal(data.licenseType);
        expect(licensee.licenseStates).to.be.an('array').with.length(1);
        expect(licensee.licenseStates[0]).to.be.an.instanceof(State);
        expect(licensee.licenses).to.be.an('array').with.length(3);
        expect(licensee.licenses[0]).to.be.an.instanceof(License);
        expect(licensee.privilegeStates).to.be.an('array').with.length(1);
        expect(licensee.privilegeStates[0]).to.be.an.instanceof(State);
        expect(licensee.privileges).to.be.an('array').with.length(1);
        expect(licensee.privileges[0]).to.be.an.instanceof(License);
        expect(licensee.lastUpdated).to.equal(data.lastUpdated);
        expect(licensee.status).to.equal(data.status);

        // Test methods
        expect(licensee.nameDisplay()).to.equal(`${data.firstName} ${data.lastName}`);
        expect(licensee.dobDisplay()).to.equal('1/1/2020');
        expect(licensee.ssnDisplay()).to.equal('*** ** 0000');
        expect(licensee.lastUpdatedDisplay()).to.equal('1/1/2020');
        expect(licensee.lastUpdatedDisplayRelative()).to.be.a('string').that.is.not.empty;
        expect(licensee.getStateListDisplay([])).to.equal('');
        expect(licensee.licenseStatesDisplay()).to.equal('Colorado, Colorado +');
        expect(licensee.privilegeStatesAllDisplay()).to.equal('Unknown');
        expect(licensee.privilegeStatesDisplay()).to.equal('');
        expect(licensee.licenseTypeName()).to.equal('Audiologist');
        expect(licensee.statusDisplay()).to.equal('Active');
        expect(licensee.phoneNumberDisplay()).to.equal('+1 323-455-8990');
        expect(licensee.isMilitaryStatusActive()).to.equal(false);
        expect(licensee.activeMilitaryAffiliation()).to.equal(null);
        expect(licensee.homeJurisdictionLicenses()).to.matchPattern([]);
        expect(licensee.activeHomeJurisdictionLicenses()).to.matchPattern([]);
        expect(licensee.inactiveHomeJurisdictionLicenses()).to.matchPattern([]);
        expect(licensee.homeJurisdictionDisplay()).to.equal('Massachusetts');
        expect(licensee.bestHomeJurisdictionLicense()).to.be.an.instanceof(License);
        expect(licensee.bestHomeJurisdictionLicenseMailingAddress()).to.be.an.instanceof(Address);
        expect(licensee.purchaseEligibleLicenses()).to.matchPattern([]);
        expect(licensee.canPurchasePrivileges()).to.equal(false);
        expect(licensee.hasEncumberedLicenses()).to.equal(false);
        expect(licensee.hasEncumberedPrivileges()).to.equal(false);
        expect(licensee.isEncumbered()).to.equal(false);
        expect(licensee.hasEncumbranceLiftedWithinWaitPeriod()).to.equal(false);
    });
    it('should create a Licensee with specific values (empty state name fallbacks)', () => {
        const licensee = new Licensee();

        // Test methods
        expect(licensee.getStateListDisplay(['', '', ''])).to.equal('');
    });
    it('should create a Licensee with specific values (empty license & privilege state name fallbacks - getOne)', () => {
        const licensee = new Licensee({
            licenses: [null],
            privileges: [null],
        });

        // Test methods
        expect(licensee.licenseStatesDisplay()).to.equal('');
        expect(licensee.privilegeStatesDisplay()).to.equal('');
        expect(licensee.privilegeStatesAllDisplay()).to.equal('');
    });
    it('should create a Licensee with specific values (empty license & privilege state name fallbacks - getAll)', () => {
        const licensee = new Licensee({
            licenseStates: null,
            privilegeStates: null,
        });

        // Test methods
        expect(licensee.licenseStatesDisplay()).to.equal('');
        expect(licensee.privilegeStatesDisplay()).to.equal('');
        expect(licensee.privilegeStatesAllDisplay()).to.equal('');
    });
    it('should create a Licensee with specific values (best active home license regardless of record order - desc)', () => {
        const licensee = new Licensee({
            licenses: [
                new License({
                    licenseNumber: 'test-id-1',
                    issueDate: '2025-01-02',
                    licenseStatus: 'active',
                }),
                new License({
                    licenseNumber: 'test-id-2',
                    issueDate: '2025-01-01',
                    licenseStatus: 'active',
                }),
            ],
        });

        // Test methods
        expect(licensee.bestHomeJurisdictionLicense()).to.matchPattern({
            licenseNumber: 'test-id-1',
            '...': '',
        });
    });
    it('should create a Licensee with specific values (best active home license regardless of record order - asc)', () => {
        const licensee = new Licensee({
            licenses: [
                new License({
                    licenseNumber: 'test-id-1',
                    dateOfIssuance: '2025-01-01',
                    licenseStatus: 'active',
                }),
                new License({
                    licenseNumber: 'test-id-2',
                    dateOfIssuance: '2025-01-02',
                    licenseStatus: 'active',
                }),
            ],
        });

        // Test methods
        expect(licensee.bestHomeJurisdictionLicense()).to.matchPattern({
            licenseNumber: 'test-id-2',
            '...': '',
        });
    });
    it('should create a Licensee with specific values through serializer', () => {
        const data = {
            providerId: 'test-id',
            npi: 'test-npi',
            givenName: 'test-firstName',
            middleName: 'test-middleName',
            familyName: 'test-lastName',
            homeAddressStreet1: 'test-street1',
            homeAddressStreet2: 'test-street2',
            birthMonthDay: '01-16',
            homeAddressCity: 'test-city',
            homeAddressState: 'co',
            homeAddressPostalCode: 'test-zip',
            dateOfBirth: moment().format(serverDateFormat),
            phoneNumber: '+13234558990',
            currentHomeJurisdiction: 'co',
            ssnLastFour: '0000',
            licenseType: LicenseType.AUDIOLOGIST,
            licenseJurisdiction: 'co',
            militaryAffiliations: [{
                affiliationType: 'affiliationType',
                compact: 'aslp',
                dateOfUpdate: '2025-01-07T23:50:17+00:00',
                dateOfUpload: '2025-01-03T23:50:17+00:00',
                documentKeys: ['key'],
                fileNames: ['file.png'],
                status: 'active'
            },
            {
                affiliationType: 'affiliationType',
                compact: 'aslp',
                dateOfUpdate: '2025-02-07T23:50:17+00:00',
                dateOfUpload: '2025-02-03T23:50:17+00:00',
                documentKeys: ['key'],
                fileNames: ['file.png'],
                status: 'inactive'
            }],
            licenses: [
                {
                    id: 'test-id',
                    licenseNumber: '1',
                    providerId: 'providerId1',
                    compact: CompactType.ASLP,
                    type: 'license-home',
                    jurisdiction: 'co',
                    dateOfIssuance: moment().format(serverDateFormat),
                    homeAddressStreet1: 'test-street1',
                    homeAddressStreet2: 'test-street2',
                    homeAddressCity: 'test-city',
                    homeAddressState: 'co',
                    homeAddressPostalCode: 'test-zip',
                    renewalDate: moment().format(serverDateFormat),
                    expireDate: moment().add(1, 'day').format(serverDateFormat),
                    licenseType: LicenseType.AUDIOLOGIST,
                    licenseStatus: LicenseStatus.ACTIVE,
                    licenseStatusName: 'test-status-name',
                    compactEligibility: EligibilityStatus.ELIGIBLE,
                },
                {
                    id: 'test-id',
                    licenseNumber: '2',
                    providerId: 'providerId2',
                    compact: CompactType.ASLP,
                    type: 'license-home',
                    jurisdiction: 'co',
                    homeAddressStreet1: 'test-street1',
                    homeAddressStreet2: 'test-street2',
                    homeAddressCity: 'test-city',
                    homeAddressState: 'co',
                    homeAddressPostalCode: 'test-zip',
                    dateOfIssuance: moment().format(serverDateFormat),
                    renewalDate: moment().format(serverDateFormat),
                    expireDate: moment().subtract(1, 'day').format(serverDateFormat),
                    licenseType: LicenseType.AUDIOLOGIST,
                    status: LicenseStatus.INACTIVE,
                    licenseStatusName: 'test-status-name',
                    compactEligibility: EligibilityStatus.INELIGIBLE,
                },
                {
                    id: 'test-id',
                    licenseNumber: '3',
                    providerId: 'providerId1',
                    compact: CompactType.ASLP,
                    type: 'license-home',
                    jurisdiction: 'ma',
                    homeAddressStreet1: 'test-street1',
                    homeAddressStreet2: 'test-street2',
                    homeAddressCity: 'test-city',
                    homeAddressState: 'co',
                    homeAddressPostalCode: 'test-zip',
                    dateOfIssuance: moment().format(serverDateFormat),
                    renewalDate: moment().format(serverDateFormat),
                    expireDate: moment().subtract(1, 'day').format(serverDateFormat),
                    licenseType: LicenseType.AUDIOLOGIST,
                    status: LicenseStatus.ACTIVE,
                    licenseStatusName: 'test-status-name',
                    compactEligibility: EligibilityStatus.ELIGIBLE,
                },
            ],
            privilegeJurisdictions: ['co'],
            privileges: [
                {
                    id: 'test-id',
                    compact: CompactType.ASLP,
                    type: 'privilege',
                    jurisdiction: 'co',
                    issueDate: moment().format(serverDateFormat),
                    renewalDate: moment().format(serverDateFormat),
                    expireDate: moment().subtract(1, 'day').format(serverDateFormat),
                    licenseType: LicenseType.AUDIOLOGIST,
                    status: LicenseStatus.ACTIVE,
                }
            ],
            dateOfUpdate: moment().format(serverDateFormat),
            licenseStatus: LicenseeStatus.ACTIVE,
        };
        const licensee = LicenseeSerializer.fromServer(data);

        // Test field values
        expect(licensee).to.be.an.instanceof(Licensee);
        expect(licensee.id).to.equal(data.providerId);
        expect(licensee.npi).to.equal(data.npi);
        expect(licensee.firstName).to.equal(data.givenName);
        expect(licensee.middleName).to.equal(data.middleName);
        expect(licensee.lastName).to.equal(data.familyName);
        expect(licensee.birthMonthDay).to.equal(data.birthMonthDay);
        expect(licensee.dob).to.equal(data.dateOfBirth);
        expect(licensee.ssnLastFour).to.equal(data.ssnLastFour);
        expect(licensee.licenseType).to.equal(data.licenseType);
        expect(licensee.licenseStates).to.be.an('array').with.length(1);
        expect(licensee.licenseStates[0]).to.be.an.instanceof(State);
        expect(licensee.licenses).to.be.an('array').with.length(3);
        expect(licensee.licenses[0]).to.be.an.instanceof(License);
        expect(licensee.privilegeStates).to.be.an('array').with.length(1);
        expect(licensee.privilegeStates[0]).to.be.an.instanceof(State);
        expect(licensee.privileges).to.be.an('array').with.length(1);
        expect(licensee.privileges[0]).to.be.an.instanceof(License);
        expect(licensee.lastUpdated).to.equal(data.dateOfUpdate);
        expect(licensee.militaryAffiliations).to.be.an('array').with.length(2);
        expect(licensee.militaryAffiliations[0]).to.be.an.instanceof(MilitaryAffiliation);
        expect(licensee.militaryAffiliations[1]).to.be.an.instanceof(MilitaryAffiliation);
        expect(licensee.status).to.equal(data.licenseStatus);

        // Test methods
        expect(licensee.nameDisplay()).to.equal(`${data.givenName} ${data.familyName}`);
        expect(licensee.dobDisplay()).to.equal(moment(data.dateOfBirth, serverDateFormat).format(displayDateFormat));
        expect(licensee.ssnDisplay()).to.equal('*** ** 0000');
        expect(licensee.lastUpdatedDisplay()).to.equal(
            moment(data.dateOfUpdate, serverDateFormat).format(displayDateFormat)
        );
        expect(licensee.lastUpdatedDisplayRelative()).to.be.a('string').that.is.not.empty;
        expect(licensee.getStateListDisplay([])).to.equal('');
        expect(licensee.licenseStatesDisplay()).to.equal('Colorado, Colorado +');
        expect(licensee.privilegeStatesAllDisplay()).to.equal('Colorado');
        expect(licensee.privilegeStatesDisplay()).to.equal('Colorado');
        expect(licensee.licenseTypeName()).to.equal('Audiologist');
        expect(licensee.statusDisplay()).to.equal('Active');
        expect(licensee.phoneNumberDisplay()).to.equal('+1 323-455-8990');
        expect(licensee.isMilitaryStatusActive()).to.equal(true);
        expect(licensee.activeMilitaryAffiliation()).to.matchPattern({
            affiliationType: 'affiliationType',
            compact: 'aslp',
            dateOfUpdate: '2025-01-07T23:50:17+00:00',
            dateOfUpload: '2025-01-03T23:50:17+00:00',
            documentKeys: ['key'],
            fileNames: ['file.png'],
            status: 'active'
        });
        expect(licensee.homeJurisdictionLicenses()).to.matchPattern([
            {
                id: 'providerId1-co-audiologist',
                '...': '',
            },
            {
                id: 'providerId2-co-audiologist',
                '...': '',
            },
        ]);
        expect(licensee.activeHomeJurisdictionLicenses()).to.matchPattern([
            {
                id: 'providerId1-co-audiologist',
                '...': '',
            },
        ]);
        expect(licensee.inactiveHomeJurisdictionLicenses()).to.matchPattern([
            {
                id: 'providerId2-co-audiologist',
                '...': '',
            },
        ]);
        expect(licensee.homeJurisdictionDisplay()).to.equal('Colorado');
        expect(licensee.bestHomeJurisdictionLicense()).to.be.an.instanceof(License);
        expect(licensee.bestHomeJurisdictionLicense().licenseNumber).to.equal('1');
        expect(licensee.bestHomeJurisdictionLicenseMailingAddress()).to.be.an.instanceof(Address);
        expect(licensee.purchaseEligibleLicenses()).to.matchPattern([
            {
                id: 'providerId1-co-audiologist',
                '...': '',
            },
        ]);
        expect(licensee.canPurchasePrivileges()).to.equal(true);
        expect(licensee.hasEncumberedLicenses()).to.equal(false);
        expect(licensee.hasEncumberedPrivileges()).to.equal(false);
        expect(licensee.isEncumbered()).to.equal(false);
        expect(licensee.hasEncumbranceLiftedWithinWaitPeriod()).to.equal(false);
    });
    it('should create a Licensee with specific values through serializer (with inactive best license)', () => {
        const data = {
            providerId: 'test-id',
            npi: 'test-npi',
            givenName: 'test-firstName',
            middleName: 'test-middleName',
            familyName: 'test-lastName',
            homeAddressStreet1: 'test-street1',
            homeAddressStreet2: 'test-street2',
            phoneNumber: '+13234558990',
            birthMonthDay: '01-16',
            homeAddressCity: 'test-city',
            homeAddressState: 'co',
            homeAddressPostalCode: 'test-zip',
            dateOfBirth: moment().format(serverDateFormat),
            licenseType: LicenseType.AUDIOLOGIST,
            ssnLastFour: '0000',
            licenseJurisdiction: 'co',
            currentHomeJurisdiction: 'co',
            militaryAffiliations: [{
                affiliationType: 'affiliationType',
                compact: 'aslp',
                dateOfUpdate: '2025-01-07T23:50:17+00:00',
                dateOfUpload: '2025-01-03T23:50:17+00:00',
                documentKeys: ['key'],
                fileNames: ['file.png'],
                status: 'inactive'
            },
            {
                affiliationType: 'affiliationType',
                compact: 'aslp',
                dateOfUpdate: '2025-02-07T23:50:17+00:00',
                dateOfUpload: '2025-02-03T23:50:17+00:00',
                documentKeys: ['key'],
                fileNames: ['file.png'],
                status: 'inactive'
            }],
            licenses: [
                {
                    id: 'test-id',
                    licenseNumber: '1',
                    compact: CompactType.ASLP,
                    type: 'license-home',
                    jurisdiction: 'co',
                    dateOfIssuance: moment().subtract(1, 'day').format(serverDateFormat),
                    homeAddressStreet1: 'test-street1',
                    homeAddressStreet2: 'test-street2',
                    homeAddressCity: 'test-city',
                    homeAddressState: 'co',
                    homeAddressPostalCode: 'test-zip',
                    renewalDate: moment().format(serverDateFormat),
                    expireDate: moment().subtract(1, 'day').format(serverDateFormat),
                    licenseType: LicenseType.AUDIOLOGIST,
                    licneseStatus: LicenseStatus.INACTIVE,
                    licenseStatusName: '',
                    compactEligibility: EligibilityStatus.INELIGIBLE,
                },
                {
                    id: 'test-id',
                    licenseNumber: '2',
                    compact: CompactType.ASLP,
                    type: 'license-home',
                    jurisdiction: 'co',
                    homeAddressStreet1: 'test-street1',
                    homeAddressStreet2: 'test-street2',
                    homeAddressCity: 'test-city',
                    homeAddressState: 'co',
                    homeAddressPostalCode: 'test-zip',
                    dateOfIssuance: moment().format(serverDateFormat),
                    renewalDate: moment().format(serverDateFormat),
                    expireDate: moment().subtract(1, 'day').format(serverDateFormat),
                    licenseType: LicenseType.AUDIOLOGIST,
                    licneseStatus: LicenseStatus.INACTIVE,
                    licenseStatusName: '',
                    compactEligibility: EligibilityStatus.INELIGIBLE,
                },
                {
                    id: 'test-id',
                    licenseNumber: '3',
                    compact: CompactType.ASLP,
                    type: 'license-home',
                    jurisdiction: 'co',
                    homeAddressStreet1: 'test-street1',
                    homeAddressStreet2: 'test-street2',
                    homeAddressCity: 'test-city',
                    homeAddressState: 'co',
                    homeAddressPostalCode: 'test-zip',
                    dateOfIssuance: moment().subtract(2, 'day').format(serverDateFormat),
                    renewalDate: moment().format(serverDateFormat),
                    expireDate: moment().subtract(1, 'day').format(serverDateFormat),
                    licenseType: LicenseType.AUDIOLOGIST,
                    licenseStatus: LicenseStatus.INACTIVE,
                    licenseStatusName: '',
                    compactEligibility: EligibilityStatus.INELIGIBLE,
                },
            ],
            privilegeJurisdictions: ['co'],
            privileges: [
                {
                    id: 'test-id',
                    compact: CompactType.ASLP,
                    type: 'privilege',
                    jurisdiction: 'co',
                    issueDate: moment().format(serverDateFormat),
                    renewalDate: moment().format(serverDateFormat),
                    expireDate: moment().subtract(1, 'day').format(serverDateFormat),
                    licenseType: LicenseType.AUDIOLOGIST,
                    status: LicenseStatus.ACTIVE,
                },
            ],
            dateOfUpdate: moment().format(serverDateFormat),
            licenseStatus: LicenseeStatus.ACTIVE,
        };
        const licensee = LicenseeSerializer.fromServer(data);

        // Test field values
        expect(licensee).to.be.an.instanceof(Licensee);

        // Test methods
        expect(licensee.licenseStatesDisplay()).to.equal('Colorado, Colorado +');
        expect(licensee.privilegeStatesAllDisplay()).to.equal('Colorado');
        expect(licensee.privilegeStatesDisplay()).to.equal('Colorado');
        expect(licensee.licenseTypeName()).to.equal('Audiologist');
        expect(licensee.bestHomeJurisdictionLicense()).to.be.an.instanceof(License);
        expect(licensee.bestHomeJurisdictionLicense().licenseNumber).to.equal('2');
        expect(licensee.bestHomeJurisdictionLicenseMailingAddress()).to.be.an.instanceof(Address);
        expect(licensee.purchaseEligibleLicenses()).to.matchPattern([]);
        expect(licensee.canPurchasePrivileges()).to.equal(false);
        expect(licensee.hasEncumberedLicenses()).to.equal(false);
        expect(licensee.hasEncumberedPrivileges()).to.equal(false);
        expect(licensee.isEncumbered()).to.equal(false);
        expect(licensee.hasEncumbranceLiftedWithinWaitPeriod()).to.equal(false);
    });
    it('should create a Licensee with specific values through serializer (with initiliazing military status)', () => {
        const data = {
            militaryAffiliations: [{
                affiliationType: 'affiliationType',
                compact: 'aslp',
                dateOfUpdate: '2025-01-07T23:50:17+00:00',
                dateOfUpload: '2025-01-03T23:50:17+00:00',
                documentKeys: ['key'],
                fileNames: ['file.png'],
                status: 'inactive'
            },
            {
                affiliationType: 'affiliationType',
                compact: 'aslp',
                dateOfUpdate: '2025-02-07T23:50:17+00:00',
                dateOfUpload: '2025-02-03T23:50:17+00:00',
                documentKeys: ['key'],
                fileNames: ['file.png'],
                status: 'initializing'
            }]
        };
        const licensee = LicenseeSerializer.fromServer(data);

        // Test field values
        expect(licensee).to.be.an.instanceof(Licensee);

        // Test methods
        expect(licensee.isMilitaryStatusActive()).to.equal(false);
        expect(licensee.isMilitaryStatusInitializing()).to.equal(true);
        expect(licensee.activeMilitaryAffiliation()).to.equal(null);
    });
    it('should test bestLicense() method with comprehensive fallback scenarios', () => {
        // Test scenario 1: Has home jurisdiction license (should return that)
        const licenseeWithHomeLicense = new Licensee({
            homeJurisdiction: new State({ abbrev: 'co' }),
            licenses: [
                new License({
                    licenseNumber: 'home-1',
                    issueState: new State({ abbrev: 'co' }),
                    issueDate: '2025-01-01',
                    licenseStatus: LicenseStatus.ACTIVE,
                }),
                new License({
                    licenseNumber: 'other-1',
                    issueState: new State({ abbrev: 'ny' }),
                    issueDate: '2025-01-02',
                    licenseStatus: LicenseStatus.ACTIVE,
                })
            ]
        });
        let bestLicense = licenseeWithHomeLicense.bestLicense();

        expect(bestLicense.licenseNumber).to.equal('home-1');
        expect(bestLicense.issueState?.abbrev).to.equal('co');

        // Test scenario 2: No home jurisdiction license, has active non-home licenses
        const licenseeWithActiveNonHome = new Licensee({
            homeJurisdiction: new State({ abbrev: 'co' }),
            licenses: [
                new License({
                    licenseNumber: 'ny-1',
                    issueState: new State({ abbrev: 'ny' }),
                    issueDate: '2025-01-02',
                    licenseStatus: LicenseStatus.ACTIVE,
                }),
                new License({
                    licenseNumber: 'ma-1',
                    issueState: new State({ abbrev: 'ma' }),
                    issueDate: '2025-01-01',
                    licenseStatus: LicenseStatus.ACTIVE,
                })
            ]
        });

        bestLicense = licenseeWithActiveNonHome.bestLicense();
        expect(bestLicense.licenseNumber).to.equal('ny-1'); // Most recent active non-home
        expect(bestLicense.issueState?.abbrev).to.equal('ny');

        // Test scenario 3: No home jurisdiction license, no active non-home, has inactive non-home
        const licenseeWithInactiveNonHome = new Licensee({
            homeJurisdiction: new State({ abbrev: 'co' }),
            licenses: [
                new License({
                    licenseNumber: 'ny-1',
                    issueState: new State({ abbrev: 'ny' }),
                    issueDate: '2025-01-01',
                    licenseStatus: LicenseStatus.INACTIVE,
                }),
                new License({
                    licenseNumber: 'ma-1',
                    issueState: new State({ abbrev: 'ma' }),
                    issueDate: '2025-01-02',
                    licenseStatus: LicenseStatus.INACTIVE,
                })
            ]
        });

        bestLicense = licenseeWithInactiveNonHome.bestLicense();
        expect(bestLicense.licenseNumber).to.equal('ma-1'); // Most recent inactive non-home
        expect(bestLicense.issueState?.abbrev).to.equal('ma');

        // Test scenario 4: No licenses at all
        const licenseeWithNoLicenses = new Licensee({
            homeJurisdiction: new State({ abbrev: 'co' }),
            licenses: []
        });

        bestLicense = licenseeWithNoLicenses.bestLicense();
        expect(bestLicense.licenseNumber).to.equal(null);
    });
    it('should test bestLicenseMailingAddress() method', () => {
        // Test with license that has mailing address
        const licenseeWithAddress = new Licensee({
            licenses: [
                new License({
                    licenseNumber: 'test-1',
                    issueState: new State({ abbrev: 'co' }),
                    mailingAddress: new Address({
                        street1: 'test-street1',
                        street2: 'test-street2',
                        city: 'test-city',
                        state: new State({ abbrev: 'co' }),
                        zip: 'test-zip'
                    }),
                    licenseStatus: LicenseStatus.ACTIVE,
                })
            ]
        });
        const bestAddress = licenseeWithAddress.bestLicenseMailingAddress();

        expect(bestAddress).to.be.an.instanceof(Address);
        expect(bestAddress.street1).to.equal('test-street1');
        expect(bestAddress.street2).to.equal('test-street2');
        expect(bestAddress.city).to.equal('test-city');
        expect(bestAddress.state?.abbrev).to.equal('co');
        expect(bestAddress.zip).to.equal('test-zip');

        // Test with license that has no mailing address
        const licenseeWithoutAddress = new Licensee({
            licenses: [
                new License({
                    licenseNumber: 'test-2',
                    issueState: new State({ abbrev: 'ny' }),
                    licenseStatus: LicenseStatus.ACTIVE,
                })
            ]
        });
        const emptyAddress = licenseeWithoutAddress.bestLicenseMailingAddress();

        expect(emptyAddress).to.be.an.instanceof(Address);
        expect(emptyAddress.street1).to.equal(null);
    });
    it('should create a Licensee with encumbered licenses and privileges', () => {
        // Create mock licenses with encumbered status
        const encumberedLicense = new License({
            licenseNumber: 'encumbered-license',
            licenseStatus: LicenseStatus.INACTIVE,
        });

        // Mock the isEncumbered method
        encumberedLicense.isEncumbered = () => true;

        const encumberedPrivilege = new License({
            licenseNumber: 'encumbered-privilege',
            licenseStatus: LicenseStatus.INACTIVE,
        });

        // Mock the isEncumbered method
        encumberedPrivilege.isEncumbered = () => true;

        const licensee = new Licensee({
            licenses: [encumberedLicense],
            privileges: [encumberedPrivilege],
        });

        // Test encumbered methods
        expect(licensee.hasEncumberedLicenses()).to.equal(true);
        expect(licensee.hasEncumberedPrivileges()).to.equal(true);
        expect(licensee.isEncumbered()).to.equal(true);
    });
<<<<<<< HEAD
    it('should handle unknown currentHomeJurisdiction by falling back to licenseJurisdiction', () => {
        const data = {
            providerId: 'test-id',
            currentHomeJurisdiction: 'unknown',
            licenseJurisdiction: 'ma',
            licenseType: LicenseType.AUDIOLOGIST,
            licenseStatus: LicenseeStatus.ACTIVE,
        };
        const licensee = LicenseeSerializer.fromServer(data);

        // Test that homeJurisdiction falls back to licenseJurisdiction when currentHomeJurisdiction is 'unknown'
        expect(licensee.homeJurisdiction).to.be.an.instanceof(State);
        expect(licensee.homeJurisdiction?.abbrev).to.equal('ma');
        expect(licensee.homeJurisdictionDisplay()).to.equal('Massachusetts');
    });
    it('should test serializer fallback when currentHomeJurisdiction is unknown', () => {
        const data = {
            providerId: 'test-id',
            currentHomeJurisdiction: 'unknown',
            licenseJurisdiction: 'ny',
            licenseType: LicenseType.AUDIOLOGIST,
            licenseStatus: LicenseeStatus.ACTIVE,
        };
        const licensee = LicenseeSerializer.fromServer(data);

        // Test that homeJurisdiction falls back to licenseJurisdiction when currentHomeJurisdiction is 'unknown'
        expect(licensee.homeJurisdiction).to.be.an.instanceof(State);
        expect(licensee.homeJurisdiction?.abbrev).to.equal('ny');
        expect(licensee.homeJurisdictionDisplay()).to.equal('New York');

        // Test that the fallback logic works for address resolution
        expect(licensee.bestLicense()).to.be.an.instanceof(License);
        expect(licensee.bestLicenseMailingAddress()).to.be.an.instanceof(Address);
    });
    it('should handle missing currentHomeJurisdiction and licenseJurisdiction gracefully', () => {
        const data = {
            providerId: 'test-id',
            licenseType: LicenseType.AUDIOLOGIST,
            licenseStatus: LicenseeStatus.ACTIVE,
        };
        const licensee = LicenseeSerializer.fromServer(data);

        // Test that homeJurisdiction is still a valid State instance even when both values are missing
        expect(licensee.homeJurisdiction).to.be.an.instanceof(State);
        expect(licensee.homeJurisdiction?.abbrev).to.equal(undefined);
        expect(licensee.homeJurisdictionDisplay()).to.equal('Unknown');

        // Test that address fallback methods still work
        expect(licensee.bestHomeJurisdictionLicense()).to.be.an.instanceof(License);
        expect(licensee.bestHomeJurisdictionLicenseMailingAddress()).to.be.an.instanceof(Address);
    });
    it('should verify serializer no longer processes top-level address fields', () => {
        const data = {
            providerId: 'test-id',
            // These top-level address fields should be ignored
            homeAddressStreet1: 'ignored-street1',
            homeAddressStreet2: 'ignored-street2',
            homeAddressCity: 'ignored-city',
            homeAddressState: 'ignored-state',
            homeAddressPostalCode: 'ignored-zip',
            currentHomeJurisdiction: 'co',
            licenseJurisdiction: 'co',
            licenseType: LicenseType.AUDIOLOGIST,
            licenseStatus: LicenseeStatus.ACTIVE,
            licenses: [
                {
                    id: 'test-license',
                    licenseNumber: '1',
                    jurisdiction: 'co',
                    homeAddressStreet1: 'license-street1',
                    homeAddressStreet2: 'license-street2',
                    homeAddressCity: 'license-city',
                    homeAddressState: 'co',
                    homeAddressPostalCode: 'license-zip',
                    licenseType: LicenseType.AUDIOLOGIST,
                    licenseStatus: LicenseStatus.ACTIVE,
                }
            ]
        };
        const licensee = LicenseeSerializer.fromServer(data);

        // Verify that top-level address fields are not processed
        // The homeJurisdictionLicenseAddress should be an empty Address object
        expect(licensee.homeJurisdictionLicenseAddress).to.be.an.instanceof(Address);
        expect(licensee.homeJurisdictionLicenseAddress?.street1).to.equal(null);

        // Verify that addresses come from license-based methods
        const bestAddress = licensee.bestLicenseMailingAddress();

        expect(bestAddress).to.be.an.instanceof(Address);
        expect(bestAddress.street1).to.equal('license-street1');
        expect(bestAddress.city).to.equal('license-city');
=======
    it('should create a Licensee with privileges that have encumbrances lifted within wait period', () => {
        // Create mock privileges with encumbrances lifted within wait period
        const privilegeWithRecentLift = new License({
            licenseNumber: 'privilege-with-recent-lift',
            licenseStatus: LicenseStatus.ACTIVE,
        });

        // Mock the isLatestLiftedEncumbranceWithinWaitPeriod method
        privilegeWithRecentLift.isLatestLiftedEncumbranceWithinWaitPeriod = () => true;

        const privilegeWithoutRecentLift = new License({
            licenseNumber: 'privilege-without-recent-lift',
            licenseStatus: LicenseStatus.ACTIVE,
        });

        // Mock the isLatestLiftedEncumbranceWithinWaitPeriod method
        privilegeWithoutRecentLift.isLatestLiftedEncumbranceWithinWaitPeriod = () => false;

        const licensee = new Licensee({
            privileges: [privilegeWithRecentLift, privilegeWithoutRecentLift],
        });

        // Test hasEncumbranceLiftedWithinWaitPeriod method
        expect(licensee.hasEncumbranceLiftedWithinWaitPeriod()).to.equal(true);
>>>>>>> 6ca395c5
    });
    it('should serialize a Licensee for transmission to server', () => {
        const licensee = LicenseeSerializer.fromServer({
            providerId: 'test-id',
            npi: 'test-npi',
            givenName: 'test-firstName',
            middleName: 'test-middleName',
            familyName: 'test-lastName',
            homeAddressStreet1: 'test-street1',
            homeAddressStreet2: 'test-street2',
            homeAddressCity: 'test-city',
            homeAddressState: 'co',
            homeAddressPostalCode: 'test-zip',
            dateOfBirth: moment().format(serverDateFormat),
            ssnLastFour: '0000',
            licenseType: LicenseType.AUDIOLOGIST,
            licenseJurisdiction: 'co',
            privilegeJurisdictions: ['co'],
            dateOfUpdate: moment().format(serverDateFormat),
            licenseStatus: LicenseeStatus.ACTIVE,
        });
        const transmit = LicenseeSerializer.toServer(licensee);

        expect(transmit.id).to.equal(licensee.id);
    });
});<|MERGE_RESOLUTION|>--- conflicted
+++ resolved
@@ -788,7 +788,6 @@
         expect(licensee.hasEncumberedPrivileges()).to.equal(true);
         expect(licensee.isEncumbered()).to.equal(true);
     });
-<<<<<<< HEAD
     it('should handle unknown currentHomeJurisdiction by falling back to licenseJurisdiction', () => {
         const data = {
             providerId: 'test-id',
@@ -881,7 +880,7 @@
         expect(bestAddress).to.be.an.instanceof(Address);
         expect(bestAddress.street1).to.equal('license-street1');
         expect(bestAddress.city).to.equal('license-city');
-=======
+    });
     it('should create a Licensee with privileges that have encumbrances lifted within wait period', () => {
         // Create mock privileges with encumbrances lifted within wait period
         const privilegeWithRecentLift = new License({
@@ -906,7 +905,6 @@
 
         // Test hasEncumbranceLiftedWithinWaitPeriod method
         expect(licensee.hasEncumbranceLiftedWithinWaitPeriod()).to.equal(true);
->>>>>>> 6ca395c5
     });
     it('should serialize a Licensee for transmission to server', () => {
         const licensee = LicenseeSerializer.fromServer({
