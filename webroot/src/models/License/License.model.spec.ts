//
//  License.model.spec.ts
//  CompactConnect
//
//  Created by InspiringApps on 7/8/2024.
//
import chaiMatchPattern from 'chai-match-pattern';
import chai from 'chai';
import { serverDateFormat, displayDateFormat } from '@/app.config';
import {
    License,
    LicenseType,
    LicenseStatus,
    LicenseSerializer
} from '@models/License/License.model';
import { Compact, CompactType } from '@models/Compact/Compact.model';
import { State } from '@models/State/State.model';
import { Address } from '@models/Address/Address.model';
import { LicenseHistoryItem } from '@models/LicenseHistoryItem/LicenseHistoryItem.model';
import i18n from '@/i18n';
import moment from 'moment';

chai.use(chaiMatchPattern);

const { expect } = chai;

describe('License model', () => {
    before(() => {
        const { tm: $tm, t: $t } = i18n.global;

        (window as any).Vue = {
            config: {
                globalProperties: {
                    $tm,
                    $t,
                }
            }
        };
        i18n.global.locale = 'en';
    });
    it('should create a License with expected defaults', () => {
        const license = new License();

        // Test field values
        expect(license).to.be.an.instanceof(License);
        expect(license.id).to.equal(null);
        expect(license.compact).to.equal(null);
        expect(license.isPrivilege).to.equal(false);
        expect(license.licenseeId).to.equal(null);
        expect(license.issueState).to.be.an.instanceof(State);
        expect(license.issueDate).to.equal(null);
        expect(license.renewalDate).to.equal(null);
        expect(license.expireDate).to.equal(null);
        expect(license.npi).to.equal(null);
        expect(license.licenseNumber).to.equal(null);
        expect(license.privilegeId).to.equal(null);
        expect(license.mailingAddress).to.be.an.instanceof(Address);
        expect(license.licenseType).to.equal(null);
        expect(license.history).to.matchPattern([]);
        expect(license.status).to.equal(LicenseStatus.INACTIVE);

        // Test methods
        expect(license.issueDateDisplay()).to.equal('');
        expect(license.renewalDateDisplay()).to.equal('');
        expect(license.expireDateDisplay()).to.equal('');
        expect(license.isExpired()).to.equal(false);
<<<<<<< HEAD
        expect(license.occupationName()).to.equal('');
        expect(license.occupationAbbreviation()).to.equal('');
        expect(license.displayName()).to.equal('Unknown');
=======
        expect(license.licenseTypeName()).to.equal('');
        expect(license.licenseTypeAbbreviation()).to.equal('');
>>>>>>> e7fc949a
    });
    it('should create a License with specific values', () => {
        const data = {
            id: 'test-id',
            compact: new Compact(),
            isPrivilege: true,
            licenseeId: 'test-licensee-id',
            issueState: new State(),
            isHomeState: true,
            issueDate: 'test-issueDate',
            renewalDate: 'test-renewalDate',
            expireDate: 'test-expireDate',
            licenseNumber: 'test-license-number',
            privilegeId: 'privilegeId',
            mailingAddress: new Address(),
            npi: 'test-npi',
            licenseType: LicenseType.AUDIOLOGIST,
            status: LicenseStatus.ACTIVE,
            history: [new LicenseHistoryItem()]
        };
        const license = new License(data);

        // Test field values
        expect(license).to.be.an.instanceof(License);
        expect(license.id).to.equal(data.id);
        expect(license.compact).to.be.an.instanceof(Compact);
        expect(license.isPrivilege).to.equal(data.isPrivilege);
        expect(license.licenseeId).to.equal(data.licenseeId);
        expect(license.issueState).to.be.an.instanceof(State);
        expect(license.issueDate).to.equal(data.issueDate);
        expect(license.renewalDate).to.equal(data.renewalDate);
        expect(license.expireDate).to.equal(data.expireDate);
        expect(license.mailingAddress).to.be.an.instanceof(Address);
        expect(license.npi).to.equal(data.npi);
        expect(license.licenseNumber).to.equal(data.licenseNumber);
        expect(license.privilegeId).to.equal(data.privilegeId);
        expect(license.licenseType).to.equal(data.licenseType);
        expect(license.status).to.equal(data.status);
        expect(license.history[0]).to.be.an.instanceof(LicenseHistoryItem);

        // Test methods
        expect(license.issueDateDisplay()).to.equal('Invalid date');
        expect(license.renewalDateDisplay()).to.equal('Invalid date');
        expect(license.expireDateDisplay()).to.equal('Invalid date');
        expect(license.isExpired()).to.equal(false);
<<<<<<< HEAD
        expect(license.occupationName()).to.equal('Audiologist');
        expect(license.occupationAbbreviation()).to.equal('AUD');
        expect(license.displayName()).to.equal('Unknown - AUD');
=======
        expect(license.licenseTypeName()).to.equal('Audiologist');
        expect(license.licenseTypeAbbreviation()).to.equal('AUD');
>>>>>>> e7fc949a
    });
    it('should create a License with specific values through serializer', () => {
        const data = {
            compact: CompactType.ASLP,
            type: 'privilege',
            providerId: 'test-provider-id',
            jurisdiction: 'al',
            dateOfIssuance: moment().format(serverDateFormat),
            dateOfRenewal: moment().format(serverDateFormat),
            dateOfExpiration: moment().subtract(1, 'day').format(serverDateFormat),
            npi: 'npi',
            licenseNumber: 'licenseNumber',
            privilegeId: 'privilegeId',
            homeAddressStreet1: 'test-street1',
            homeAddressStreet2: 'test-street2',
            homeAddressCity: 'test-city',
            homeAddressState: 'co',
            homeAddressPostalCode: 'test-zip',
            licenseType: LicenseType.AUDIOLOGIST,
            status: LicenseStatus.ACTIVE,
            history: [{
                type: 'privilegeUpdate',
                updateType: 'renewal',
                previous: {
                    compactTransactionId: '123',
                    dateOfIssuance: '2022-08-29',
                    dateOfRenewal: '2023-08-29',
                    dateOfExpiration: '2025-08-29',
                },
                updatedValues: {
                    compactTransactionId: '124',
                    dateOfIssuance: '2022-08-29',
                    dateOfRenewal: '2024-08-29',
                    dateOfExpiration: '2025-08-29',
                }
            }]
        };
        const license = LicenseSerializer.fromServer(data);

        // Test field values
        expect(license).to.be.an.instanceof(License);
        expect(license.id).to.equal('test-provider-id-al-audiologist');
        expect(license.compact).to.be.an.instanceof(Compact);
        expect(license.isPrivilege).to.equal(true);
        expect(license.licenseeId).to.equal(data.providerId);
        expect(license.issueState).to.be.an.instanceof(State);
        expect(license.mailingAddress).to.be.an.instanceof(Address);
        expect(license.history[0]).to.be.an.instanceof(LicenseHistoryItem);
        expect(license.issueState.abbrev).to.equal(data.jurisdiction);
        expect(license.issueDate).to.equal(data.dateOfIssuance);
        expect(license.renewalDate).to.equal(data.dateOfRenewal);
        expect(license.expireDate).to.equal(data.dateOfExpiration);
        expect(license.licenseType).to.equal(data.licenseType);
        expect(license.status).to.equal(data.status);
        expect(license.privilegeId).to.equal(data.privilegeId);
<<<<<<< HEAD
        expect(license.statusCompact).to.equal(data.status);
        expect(license.displayName()).to.equal('Alabama - AUD');
=======
        expect(license.status).to.equal(data.status);
>>>>>>> e7fc949a

        // Test methods
        expect(license.issueDateDisplay()).to.equal(
            moment(data.dateOfIssuance, serverDateFormat).format(displayDateFormat)
        );
        expect(license.renewalDateDisplay()).to.equal(
            moment(data.dateOfRenewal, serverDateFormat).format(displayDateFormat)
        );
        expect(license.expireDateDisplay()).to.equal(
            moment(data.dateOfExpiration, serverDateFormat).format(displayDateFormat)
        );
        expect(license.isExpired()).to.equal(true);
        expect(license.licenseTypeName()).to.equal('Audiologist');
        expect(license.licenseTypeAbbreviation()).to.equal('AUD');
    });
    it('should create a License with specific values through serializer and not populate history when change is not renewal', () => {
        const data = {
            compact: CompactType.ASLP,
            type: 'privilege',
            providerId: 'test-provider-id',
            jurisdiction: 'al',
            dateOfIssuance: moment().format(serverDateFormat),
            dateOfRenewal: moment().format(serverDateFormat),
            dateOfExpiration: moment().subtract(1, 'day').format(serverDateFormat),
            npi: 'npi',
            licenseNumber: 'licenseNumber',
            licenseType: LicenseType.AUDIOLOGIST,
            status: LicenseStatus.ACTIVE,
            homeAddressStreet1: 'test-street1',
            homeAddressStreet2: 'test-street2',
            homeAddressCity: 'test-city',
            homeAddressState: 'co',
            homeAddressPostalCode: 'test-zip',
            history: [{
                type: 'privilegeUpdate',
                updateType: 'notrenewal',
                previous: {
                    compactTransactionId: '123',
                    dateOfIssuance: '2022-08-29',
                    dateOfRenewal: '2023-08-29',
                    dateOfExpiration: '2025-08-29',
                },
                updatedValues: {
                    compactTransactionId: '124',
                    dateOfIssuance: '2022-08-29',
                    dateOfRenewal: '2024-08-29',
                    dateOfExpiration: '2025-08-29',
                }
            }]
        };
        const license = LicenseSerializer.fromServer(data);

        // Test field values
        expect(license).to.be.an.instanceof(License);
        expect(license.id).to.equal('test-provider-id-al-audiologist');
        expect(license.compact).to.be.an.instanceof(Compact);
        expect(license.isPrivilege).to.equal(true);
        expect(license.licenseeId).to.equal(data.providerId);
        expect(license.issueState).to.be.an.instanceof(State);
        expect(license.history.length).to.equal(0);
        expect(license.mailingAddress).to.be.an.instanceof(Address);
        expect(license.issueState.abbrev).to.equal(data.jurisdiction);
        expect(license.issueDate).to.equal(data.dateOfIssuance);
        expect(license.renewalDate).to.equal(data.dateOfRenewal);
        expect(license.expireDate).to.equal(data.dateOfExpiration);
        expect(license.npi).to.equal(data.npi);
        expect(license.licenseNumber).to.equal(data.licenseNumber);
<<<<<<< HEAD
        expect(license.occupation).to.equal(data.licenseType);
        expect(license.statusState).to.equal(data.status);
        expect(license.statusCompact).to.equal(data.status);
        expect(license.displayName()).to.equal('Alabama - AUD');
=======
        expect(license.licenseType).to.equal(data.licenseType);
        expect(license.status).to.equal(data.status);
>>>>>>> e7fc949a

        // Test methods
        expect(license.issueDateDisplay()).to.equal(
            moment(data.dateOfIssuance, serverDateFormat).format(displayDateFormat)
        );
        expect(license.renewalDateDisplay()).to.equal(
            moment(data.dateOfRenewal, serverDateFormat).format(displayDateFormat)
        );
        expect(license.expireDateDisplay()).to.equal(
            moment(data.dateOfExpiration, serverDateFormat).format(displayDateFormat)
        );
        expect(license.isExpired()).to.equal(true);
        expect(license.licenseTypeName()).to.equal('Audiologist');
        expect(license.licenseTypeAbbreviation()).to.equal('AUD');
    });
});<|MERGE_RESOLUTION|>--- conflicted
+++ resolved
@@ -64,14 +64,9 @@
         expect(license.renewalDateDisplay()).to.equal('');
         expect(license.expireDateDisplay()).to.equal('');
         expect(license.isExpired()).to.equal(false);
-<<<<<<< HEAD
-        expect(license.occupationName()).to.equal('');
-        expect(license.occupationAbbreviation()).to.equal('');
-        expect(license.displayName()).to.equal('Unknown');
-=======
         expect(license.licenseTypeName()).to.equal('');
         expect(license.licenseTypeAbbreviation()).to.equal('');
->>>>>>> e7fc949a
+        expect(license.displayName()).to.equal('Unknown');
     });
     it('should create a License with specific values', () => {
         const data = {
@@ -117,14 +112,9 @@
         expect(license.renewalDateDisplay()).to.equal('Invalid date');
         expect(license.expireDateDisplay()).to.equal('Invalid date');
         expect(license.isExpired()).to.equal(false);
-<<<<<<< HEAD
-        expect(license.occupationName()).to.equal('Audiologist');
-        expect(license.occupationAbbreviation()).to.equal('AUD');
-        expect(license.displayName()).to.equal('Unknown - AUD');
-=======
         expect(license.licenseTypeName()).to.equal('Audiologist');
         expect(license.licenseTypeAbbreviation()).to.equal('AUD');
->>>>>>> e7fc949a
+        expect(license.displayName()).to.equal('Unknown - AUD');
     });
     it('should create a License with specific values through serializer', () => {
         const data = {
@@ -180,12 +170,8 @@
         expect(license.licenseType).to.equal(data.licenseType);
         expect(license.status).to.equal(data.status);
         expect(license.privilegeId).to.equal(data.privilegeId);
-<<<<<<< HEAD
-        expect(license.statusCompact).to.equal(data.status);
         expect(license.displayName()).to.equal('Alabama - AUD');
-=======
-        expect(license.status).to.equal(data.status);
->>>>>>> e7fc949a
+        expect(license.status).to.equal(data.status);
 
         // Test methods
         expect(license.issueDateDisplay()).to.equal(
@@ -253,15 +239,9 @@
         expect(license.expireDate).to.equal(data.dateOfExpiration);
         expect(license.npi).to.equal(data.npi);
         expect(license.licenseNumber).to.equal(data.licenseNumber);
-<<<<<<< HEAD
-        expect(license.occupation).to.equal(data.licenseType);
-        expect(license.statusState).to.equal(data.status);
-        expect(license.statusCompact).to.equal(data.status);
+        expect(license.licenseType).to.equal(data.licenseType);
+        expect(license.status).to.equal(data.status);
         expect(license.displayName()).to.equal('Alabama - AUD');
-=======
-        expect(license.licenseType).to.equal(data.licenseType);
-        expect(license.status).to.equal(data.status);
->>>>>>> e7fc949a
 
         // Test methods
         expect(license.issueDateDisplay()).to.equal(
