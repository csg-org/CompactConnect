{
    "common": {
        "appName": "Compact Connect",
        "yes": "Yes",
        "no": "No",
        "back": "Back",
        "continue": "Continue",
        "next": "Next",
        "cancel": "Cancel",
        "close": "Close",
        "skip": "Skip",
        "confirm": "Confirm",
        "choose": "Choose",
        "chooseOne": "Choose one",
        "select": "Select",
        "selectOption": "- Select -",
        "selectFile": "Select file",
        "selectFiles": "Select files",
        "replaceFile": "Replace file",
        "replaceFiles": "Replace files",
        "change": "Change",
        "add": "Add",
        "remove": "Remove",
        "reset": "Reset",
        "invite": "Invite",
        "save": "Save",
        "saveChanges": "Save changes",
        "sendInvite": "Send invite",
        "toggleNav": "Toggle nav menu",
        "submit": "Submit",
        "clear": "Clear",
        "success": "Success",
        "error": "Error",
        "saveAndContinue": "Save & Continue",
        "saveAndClose": "Save & Close",
        "subtotal": "Subtotal",
        "total": "Total",
        "saving": "Saving...",
        "loading": "Loading...",
        "viewing": "Viewing",
        "name": "Name",
        "firstName": "First Name",
        "givenName": "Given Name",
        "middleName": "Middle Name",
        "lastName": "Last Name",
        "familyName": "Family Name",
        "selection": "Selection",
        "dateOfBirth": "Date of Birth",
        "dateOfBirthShort": "DOB",
        "dateFormat": "mm/dd/yyyy",
        "emailAddress": "Email Address",
        "phoneNumber": "Phone number",
        "address": "Address",
        "city": "City",
        "state": "State",
        "stateJurisdiction": "State / Jurisdiction",
        "zipCode": "Zip Code",
        "language": "Language",
        "gender": "Gender",
        "race": "Race",
        "ethnicity": "Ethnicity",
        "welcome": "Welcome",
        "finish": "Finish",
        "formValidationErrorMessage": "Please correct the errors on the form shown in red and check the box acknowledging no refunds",
        "daysOfTheWeek": {
            "monday": {
                "full": "Monday",
                "abbrev": "Mon"
            },
            "tuesday": {
                "full": "Tuesday",
                "abbrev": "Tue"
            },
            "wednesday": {
                "full": "Wednesday",
                "abbrev": "Wed"
            },
            "thursday": {
                "full": "Thursday",
                "abbrev": "Thu"
            },
            "friday": {
                "full": "Friday",
                "abbrev": "Fri"
            },
            "saturday": {
                "full": "Saturday",
                "abbrev": "Sat"
            },
            "sunday": {
                "full": "Sunday",
                "abbrev": "Sun"
            }
        },
        "states": [
            {
                "full": "Alabama",
                "abbrev": "AL"
            },
            {
                "full": "Alaska",
                "abbrev": "AK"
            },
            {
                "full": "Arizona",
                "abbrev": "AZ"
            },
            {
                "full": "Arkansas",
                "abbrev": "AR"
            },
            {
                "full": "California",
                "abbrev": "CA"
            },
            {
                "full": "Colorado",
                "abbrev": "CO"
            },
            {
                "full": "Connecticut",
                "abbrev": "CT"
            },
            {
                "full": "Delaware",
                "abbrev": "DE"
            },
            {
                "full": "District of Columbia",
                "abbrev": "DC"
            },
            {
                "full": "Florida",
                "abbrev": "FL"
            },
            {
                "full": "Georgia",
                "abbrev": "GA"
            },
            {
                "full": "Hawaii",
                "abbrev": "HI"
            },
            {
                "full": "Idaho",
                "abbrev": "ID"
            },
            {
                "full": "Illinois",
                "abbrev": "IL"
            },
            {
                "full": "Indiana",
                "abbrev": "IN"
            },
            {
                "full": "Iowa",
                "abbrev": "IA"
            },
            {
                "full": "Kansas",
                "abbrev": "KS"
            },
            {
                "full": "Kentucky",
                "abbrev": "KY"
            },
            {
                "full": "Louisiana",
                "abbrev": "LA"
            },
            {
                "full": "Maine",
                "abbrev": "ME"
            },
            {
                "full": "Maryland",
                "abbrev": "MD"
            },
            {
                "full": "Massachusetts",
                "abbrev": "MA"
            },
            {
                "full": "Michigan",
                "abbrev": "MI"
            },
            {
                "full": "Minnesota",
                "abbrev": "MN"
            },
            {
                "full": "Mississippi",
                "abbrev": "MS"
            },
            {
                "full": "Missouri",
                "abbrev": "MO"
            },
            {
                "full": "Montana",
                "abbrev": "MT"
            },
            {
                "full": "Nebraska",
                "abbrev": "NE"
            },
            {
                "full": "Nevada",
                "abbrev": "NV"
            },
            {
                "full": "New Hampshire",
                "abbrev": "NH"
            },
            {
                "full": "New Jersey",
                "abbrev": "NJ"
            },
            {
                "full": "New Mexico",
                "abbrev": "NM"
            },
            {
                "full": "New York",
                "abbrev": "NY"
            },
            {
                "full": "North Carolina",
                "abbrev": "NC"
            },
            {
                "full": "North Dakota",
                "abbrev": "ND"
            },
            {
                "full": "Ohio",
                "abbrev": "OH"
            },
            {
                "full": "Oklahoma",
                "abbrev": "OK"
            },
            {
                "full": "Oregon",
                "abbrev": "OR"
            },
            {
                "full": "Pennsylvania",
                "abbrev": "PA"
            },
            {
                "full": "Rhode Island",
                "abbrev": "RI"
            },
            {
                "full": "South Carolina",
                "abbrev": "SC"
            },
            {
                "full": "South Dakota",
                "abbrev": "SD"
            },
            {
                "full": "Tennessee",
                "abbrev": "TN"
            },
            {
                "full": "Texas",
                "abbrev": "TX"
            },
            {
                "full": "Utah",
                "abbrev": "UT"
            },
            {
                "full": "Vermont",
                "abbrev": "VT"
            },
            {
                "full": "Virginia",
                "abbrev": "VA"
            },
            {
                "full": "Washington",
                "abbrev": "WA"
            },
            {
                "full": "West Virginia",
                "abbrev": "WV"
            },
            {
                "full": "Wisconsin",
                "abbrev": "WI"
            },
            {
                "full": "Wyoming",
                "abbrev": "WY"
            },
            {
                "full": "American Samoa",
                "abbrev": "AS"
            },
            {
                "full": "Guam",
                "abbrev": "GU"
            },
            {
                "full": "Northern Mariana Islands",
                "abbrev": "MP"
            },
            {
                "full": "Puerto Rico",
                "abbrev": "PR"
            },
            {
                "full": "U.S. Virgin Islands",
                "abbrev": "VI"
            }
        ],
        "stateUnknown": "Unknown",
        "communicationPreference": "Communication Preference",
        "communicationPreferenceOptions": {
            "email": "Email",
            "text": "Text"
        },
        "password": "Password",
        "changePassword": "Change password",
        "currentPassword": "Current password",
        "newPassword": "New password",
        "confirmNewPassword": "Confirm new password",
        "passwordCreationInstruction": "To create a new password, you have to meet all of the following requirements",
        "passwordRules": [
            "Min 8 characters",
            "1 uppercase",
            "1 lowercase",
            "1 number",
            "1 symbol"
        ],
        "passwordsMustMatch": "Passwords must match",
        "togglePasswordVisibility": "Toggle password visibility",
        "passwordResetError": "There was an error resetting your password",
        "lastLogin": "Last Login",
        "description": "Description",
        "copyright": "Copyright",
        "compact": "Compact",
        "uploadDocument": "Upload document"
    },
    "navigation": {
        "login": "Login",
        "loginAsStaff": "Login as Staff",
        "loginAsProvider": "Login as Provider",
        "registerAsProvider": "Register as Provider",
        "home": "Home",
        "upload": "Upload data",
        "licensing": "Search licensing data",
        "dashboard": "Dashboard",
        "users": "Manage users",
        "compactSettings": "Compact Settings",
        "purchasePrivileges": "Privilege purchasing",
        "styleGuide": "Styleguide",
        "account": "Account",
        "logout": "Logout"
    },
    "paging": {
        "previousPage": "Previous",
        "nextPage": "Next",
        "goToPage": "Go to page",
        "notClickable": "Not clickable",
        "pageSize": "Page size"
    },
    "sorting": {
        "sortBy": "Sort by",
        "order": "Order",
        "asc": "Ascending",
        "desc": "Descending"
    },
    "inputErrors": {
        "required": "Required field",
        "email": "Must be a valid email address",
        "minLength": "Must be at least {min} characters",
        "maxLength": "Must be less than or equal to {max} characters",
        "exactLength": "Must be {length} characters",
        "remainingCharacters": "Remaining characters",
        "minOfUppercase": "Must have at least {min} uppercase characters",
        "minOfLowercase": "Must have at least {min} lowercase characters",
        "minOfNumeric": "Must have at least {min} numbers",
        "minOfSpecialCharacters": "Must have at least {min} special characters",
        "noWhiteSpaces": "Must not contain white spaces",
        "onlyLatinCharacters": "Must only contain latin characters",
        "doesNotInclude": "Must not include your username or other common strings",
        "minItems": "Must contain at least {min}",
        "maxItems": "Must contain less than or equal to {max}",
        "lengthItems": "Must contain exactly {length}",
        "minFiles": "Must contain at least {min} file",
        "maxFiles": "Must contain less than or equal to {max} files",
        "lengthFiles": "Must contain exactly {length} file(s)",
        "sizeTooLargeBy": "Size is too large by",
        "fileTooLargeBy": "File is too large by",
        "fileGroupTooLargeBy": "File group is too large by",
        "oneOrMoreFilesTooLarge": "One or more files are too large",
        "fileMaxSize": "File max size is",
        "tooManyFiles": "Too many files, only 1 allowed",
        "fileWrongType": "Wrong file type",
        "lastNameRequired": "Required when first name is provided",
        "ssnFormat": "Must be in format ###-##-####",
        "enterValidCreditCard": "Must be a valid credit card number"
    },
    "serverErrors": {
        "networkError": "Network error",
        "loginError": "There was an error logging you in.",
        "loginErrorActionPart1": "You can",
        "loginErrorActionPart2": "try logging in again",
        "noRecords": "No records to display",
        "dobFormat": "Date of Birth must be in the format MM/DD/YYYY.",
        "dobMaxDate": "Date of Birth must be earlier than than or equal to today.",
        "dobMinDate": "Date of Birth must be later than or equal to 01/01/1900.",
        "rateLimit": "You have exceeded the maximum number of attempts. Please try again later."
    },
    "phoneVerification": {
        "pleaseVerifyYourNumber": "Please verify your phone number by following the prompts below.",
        "sendCode": "Send code",
        "receiveCodeLabel": "How would you like to receive a code?",
        "textMe": "Text Me",
        "callMe": "Call Me",
        "wrongCode": "Wrong code, please try again",
        "pleaseEnterTheCode": "Please enter the code you received below",
        "verifyPhoneNumber": "Verify Phone Number",
        "verificationSuccess": "This phone number has successfully been verified",
        "verifyPhoneSubheader": "We will not be able to send any notifications to this phone number until it has been verified."
    },
    "compacts": [
        {
            "name": "Audio and Speech Language Pathology",
            "abbrev": "ASLP",
            "key": "aslp"
        },
        {
            "name": "Occupational Therapy",
            "abbrev": "OT",
            "key": "octp"
        },
        {
            "name": "Counseling",
            "abbrev": "Counseling",
            "key": "coun"
        }
    ],
    "compact": {
        "settingsTitle": "Compact settings",
        "paymentProcessorCredentials": "Authorize.net credentials",
        "paymentProcessorAccountId": "API login ID",
        "paymentProcessorAccountKey": "Transaction key"
    },
    "stateUpload": {
        "formTitle": "Compact data upload",
        "formSubtext": "Current uploads are for test purposes and the data will not be saved permanently",
        "uploadHint": "Only 1 CSV",
        "successTitle": "Your document has been uploaded successfully",
        "successSubTitle": "If your document encounters any errors during processing you will be notified via email"
    },
    "payment": {
        "payment": "Payment",
        "creditCardTitle": "Credit Card",
        "fullNameOnCard": "Name on card",
        "enterFullNameOnCard": "Enter name on card",
        "cardNumber": "Card number",
        "cardExpirationMonth": "Expiration month",
        "cardExpirationYear": "Expiration year",
        "cvv": "CVV",
        "enterFirstName": "Enter first name",
        "enterLastName": "Enter last name",
        "billingAddressTitle": "Billing Address",
        "enterStreetAddress": "Enter street address",
        "apptUnitNumber": "Apt/unit number",
        "streetAddress": "Street Address",
        "streetAddress2": "Street Address 2",
        "completePurchase": "Complete Purchase",
        "expirationDate": "Expiration date",
        "continueToPurchase": "Continue to purchase",
        "compactPrivilegeStateFee": "Compact Privilege State Fee",
        "compactCommissionFee": "Compact Commision Fee",
        "purchaseSuccessful": "Purchase Successful",
        "purchaseSuccessfulMessage": "Your purchase was successful. Your privileges will appear on your profile page within seconds. If you submitted incorrect documents, you will be contacted by compact staff."
    },
    "licensing": {
        "license": "License",
        "licensingListTitle": "Licensing Data",
        "attestation": "Attestation",
        "attestations": "Attestations",
        "stateProvidedEmail": "State-provided email",
        "accountEmail": "Account email",
        "searchTitle": "Begin a search",
        "searchSubtext": "Enter at least one field to search for licensing data.",
        "licenseExpiredMessage": "Your license has expired.",
        "searchLabel": "Search",
        "searchPlaceholderName": "Enter name",
        "homeState": "Home State",
<<<<<<< HEAD
        "stateOfHomeLicense": "State of home license",
=======
        "licenseNumber": "License number",
        "licenseExpirationDate": "License expiration date",
>>>>>>> a1033dd8
        "residenceLocation": "Residence location",
        "obtainPrivileges": "Obtain Privileges",
        "privileges": "Privileges",
        "recentPrivilegesTitle": "Recent privileges",
        "birthMonthDay": "Birth month-day",
        "pastPrivilegesTitle": "Past privileges",
        "licenseDetails": "License details",
        "driversLicense": "Drivers License #",
        "militaryAffilitionDocs": "military affiliation documents",
        "personalInformation": "Personal information",
        "licenseExpired": "License expired",
        "noRefundsMessage": "All compact privilege purchases are final. Refunds will not be issued.",
        "ssn": "SSN",
<<<<<<< HEAD
        "ssnLastFour": "Last 4 of SSN",
=======
        "incorrectInfoDisclaimer": "The information on this page was provided by your home state. If the information is incorrect, you must reach out to that state and ask them to correct it. Refer to the compact FAQ page for more information.",
>>>>>>> a1033dd8
        "deselectState": "Deselect state",
        "commissionFee": "Commission Fee",
        "jurisdictionFee": "Jurisdiction Fee",
        "licenseType": "License type",
        "adverseActions": "Adverse actions",
        "status": "Status",
        "expired": "Expired",
        "issueDate": "Issue Date",
        "state": "State",
        "issued": "Issued",
        "expirationDate": "Expiration date",
        "expireDate": "Expire Date",
        "expires": "Expires",
        "selectPrivileges": "Select privileges",
        "iUnderstand": "I understand",
        "jurisprudenceConfirmation": "Jurisprudence Confirmation",
        "lastUpdate": "Latest upload",
        "disciplineStatus": "Discipline status",
        "noDiscipline": "No discipline",
        "twoHomeStateErrorMessage": "Two states have you listed as a resident. Please update your information with those states to reflect your current residency status.",
        "jurisprudenceExplanationText": "I attest I have completed the required jurisprudence exam.",
        "scopeAttestTitle": "Scope of practice attestation",
        "scopeAttestLabel": "I have read the scope of practice attestation.",
        "attestations": "Attestations",
        "investigations": "Investigations",
        "discipline": "Discipline",
        "provisionOfInformation": "Provision of true information",
        "militaryAffiliation": "Military affiliation",
        "blackCircle": "Black circle",
        "licenseIcon": "License icon",
        "houseIcon": "House icon",
        "statusOptions": {
            "active": "Active",
            "inactive": "Inactive"
        },
        "occupations": [
            {
                "name": "Audiologist",
                "key": "audiologist",
                "compactKey": "aslp"
            },
            {
                "name": "Speech-Language Pathologist",
                "key": "speech-language pathologist",
                "compactKey": "aslp"
            },
            {
                "name": "Occupational Therapist",
                "key": "occupational therapist",
                "compactKey": "octp"
            },
            {
                "name": "Occupational Therapy Assistant",
                "key": "occupational therapy assistant",
                "compactKey": "octp"
            },
            {
                "name": "Licensed Professional Counselor",
                "key": "licensed professional counselor",
                "compactKey": "coun"
            }
        ],
        "privilegePurchaseTitle": "Privilege purchase",
        "personalInfoTitle": "Personal information"
    },
    "military": {
        "militaryStatusTitle": "Military status",
        "updateMilitaryStatusTitle": "Update military status",
        "viewMilitaryStatus": "View military status",
        "militaryDiscountText": "Military Discount",
        "affiliationType": "Affiliation Type",
        "previouslyUploadedDocuments": "Previously Uploaded Documents",
        "endMilitaryAffiliation": "End military affiliation",
        "editInfo": "Edit info",
        "noUploadedDocuments": "No uploaded documents",
        "endAffiliationModalTitle": "Are you sure you want to end your military affiliation?",
        "endAffiliationModalContent" : "This action cannot be undone, but if needed, you can go through the confirmation process again.",
        "noGoBack": "No, go back",
        "yesEnd": "Yes, end my affiliation",
        "affiliationAttestationOptions": [
            {
                "name": "I hereby attest and affirm that I am an active-duty military member, defined as a person with a full-time duty status in the active uniformed service of the United States, including members of the National Guard and Reserve on active duty orders.",
                "value": "militaryMember"
            },
            {
                "name": "I hereby attest and affirm that I am the legal spouse of an active-duty military member, defined as a person with a full-time duty status in the active uniformed service of the United States, including members of the National Guard and Reserve on active duty orders.",
                "value": "militaryMemberSpouse"
            }
        ],
        "affiliationTypes": {
            "militaryMember": "Active-duty military member",
            "militaryMemberSpouse": "Active-duty military spouse",
            "none": "N/A"
        },
        "documentProofLabel": "Upload proof of military affiliation*",
        "successLongProcess": "Submit successful, your status may take a minute to process",
        "submitFail": "Error uploading document",
        "fileInstructions": "Only 1 file (PDF, docx, png, jpeg only)",
        "fileName": "File name",
        "dateUploaded": "Date uploaded"
    },
    "account": {
        "requestAccount": "Request account",
        "requestAnAccount": "Request an account",
        "requestSuccessTitle": "Thanks for your request.",
        "requestSuccessSubtext": "If your information is valid you will be receiving an email to finish setting up your account.",
        "requestErrorTitle": "There was an error processing your request",
        "requestErrorCompactMissing": "The compact could not be determined from the license type",
        "requestErrorRecaptcha": "There was an error fetching the recaptcha token. If the error persists please contact support.",
        "accountTitle": "Account",
        "usersListTitle": "Users",
        "usersListEmpty": "Invite users with the button above",
        "permissions": "Permissions",
        "permission": "Permission",
        "affiliation": "Affiliation",
        "state": "State / Jurisdiction",
        "states": "State / Jurisdiction(s)",
        "accountStatus": "Account Status",
        "accessLevel": {
            "none": "None",
            "read": "Read",
            "readPrivate": "Read Private",
            "write": "Write",
            "admin": "Admin"
        },
        "status": {
            "active": "Active",
            "inactive": "Inactive",
            "pending": "Pending"
        },
        "resendInvite": "Resend invite",
        "userSearchLabel": "Enter a name",
        "userActions": "User actions",
        "edit": "Edit",
        "editPermissions": "Edit permissions",
        "editUserPermissions": "Edit user permissions",
        "addState": "Add state / jurisdiction",
        "inviteNewUser": "Invite new user"
    },
    "recaptcha": {
        "googleDesc": "This site is protected by reCAPTCHA and the Google",
        "privacyPolicy": "Privacy Policy",
        "and": "and",
        "terms": "Terms of Service",
        "apply": "apply"
    },
    "styleGuide": {
        "headerPlaceholder": "Header Content",
        "styleGuide": "Style Guide",
        "exampleList": "Example List",
        "list": {
            "name": "Name",
            "size": "Size",
            "isEvil": "Is Evil"
        },
        "exampleLanguagePicker": "Example Language Picker",
        "exampleForm": "Example Form",
        "mockPopulate": "Mock Populate",
        "subscribe": "Subscribe",
        "status": "Status",
        "statusOptions": [
            {
                "name": "Not started",
                "value": "not-started"
            },
            {
                "name": "In progress",
                "value": "in-progress"
            },
            {
                "name": "Complete",
                "value": "complete"
            }
        ],
        "documents": "Documents",
        "happiness": "Happiness",
        "exampleModal": "Example Modal",
        "modal": "Modal",
        "errorModal": "Error Modal",
        "openModal": "Open Modal",
        "defaultModalContent": "This is an example of a Modal",
        "errorModalContent": "This is an example of a error-styled Modal",
        "customModalContent": "You can add custom actions (buttons) when you include the v-slot:actions in your Modal",
        "customAction1": "Custom Action 1",
        "customAction2": "Custom Action 2",
        "openErrorModal": "Open Error Modal",
        "openModalCustomActions": "Open Modal with Custom Actions",
        "loadingSpinner": "Loading Spinner",
        "showSpinner": "Show Spinner",
        "mobileStoreLinks": "Mobile Store Links"
    }
}<|MERGE_RESOLUTION|>--- conflicted
+++ resolved
@@ -496,12 +496,9 @@
         "searchLabel": "Search",
         "searchPlaceholderName": "Enter name",
         "homeState": "Home State",
-<<<<<<< HEAD
         "stateOfHomeLicense": "State of home license",
-=======
         "licenseNumber": "License number",
         "licenseExpirationDate": "License expiration date",
->>>>>>> a1033dd8
         "residenceLocation": "Residence location",
         "obtainPrivileges": "Obtain Privileges",
         "privileges": "Privileges",
@@ -515,11 +512,8 @@
         "licenseExpired": "License expired",
         "noRefundsMessage": "All compact privilege purchases are final. Refunds will not be issued.",
         "ssn": "SSN",
-<<<<<<< HEAD
         "ssnLastFour": "Last 4 of SSN",
-=======
         "incorrectInfoDisclaimer": "The information on this page was provided by your home state. If the information is incorrect, you must reach out to that state and ask them to correct it. Refer to the compact FAQ page for more information.",
->>>>>>> a1033dd8
         "deselectState": "Deselect state",
         "commissionFee": "Commission Fee",
         "jurisdictionFee": "Jurisdiction Fee",
