{
    "common": {
        "appName": "Compact Connect",
        "yes": "Yes",
        "no": "No",
        "back": "Back",
        "continue": "Continue",
        "next": "Next",
        "cancel": "Cancel",
        "close": "Close",
        "skip": "Skip",
        "confirm": "Confirm",
        "caution": "Caution",
        "fees": "Fees",
        "choose": "Choose",
        "chooseOne": "Choose one",
        "select": "Select",
        "selectOption": "- Select -",
        "selectFile": "Select file",
        "selectFiles": "Select files",
        "replaceFile": "Replace file",
        "replaceFiles": "Replace files",
        "change": "Change",
        "add": "Add",
        "remove": "Remove",
        "reset": "Reset",
        "invite": "Invite",
        "today": "Today",
        "save": "Save",
        "saveChanges": "Save changes",
        "days": "days",
        "sendInvite": "Send invite",
        "toggleNav": "Toggle nav menu",
        "submit": "Submit",
        "search": "Search",
        "clear": "Clear",
        "success": "Success",
        "error": "Error",
        "somethingWentWrong": "Something went wrong",
        "saveAndContinue": "Save & Continue",
        "saveAndClose": "Save & Close",
        "subtotal": "Subtotal",
        "total": "Total",
        "history": "History",
        "saving": "Saving...",
        "loading": "Loading...",
        "viewing": "Viewing",
        "viewDetails": "View details",
        "name": "Name",
        "firstName": "First Name",
        "givenName": "Given Name",
        "middleName": "Middle Name",
        "lastName": "Last Name",
        "familyName": "Family Name",
        "selection": "Selection",
        "dateOfBirth": "Date of Birth",
        "dateOfBirthShort": "DOB",
        "dateFormat": "mm/dd/yyyy",
        "emailAddress": "Email Address",
        "phoneNumber": "Phone number",
        "address": "Address",
        "city": "City",
        "state": "State",
        "stateJurisdiction": "State / Jurisdiction",
        "zipCode": "Zip Code",
        "language": "Language",
        "gender": "Gender",
        "race": "Race",
        "ethnicity": "Ethnicity",
        "welcome": "Welcome",
        "finish": "Finish",
        "formValidationErrorMessage": "Please correct the errors on the form shown in red and check the box acknowledging no refunds",
        "daysOfTheWeek": {
            "monday": {
                "full": "Monday",
                "abbrev": "Mon"
            },
            "tuesday": {
                "full": "Tuesday",
                "abbrev": "Tue"
            },
            "wednesday": {
                "full": "Wednesday",
                "abbrev": "Wed"
            },
            "thursday": {
                "full": "Thursday",
                "abbrev": "Thu"
            },
            "friday": {
                "full": "Friday",
                "abbrev": "Fri"
            },
            "saturday": {
                "full": "Saturday",
                "abbrev": "Sat"
            },
            "sunday": {
                "full": "Sunday",
                "abbrev": "Sun"
            }
        },
        "states": [
            {
                "full": "Alabama",
                "abbrev": "AL"
            },
            {
                "full": "Alaska",
                "abbrev": "AK"
            },
            {
                "full": "Arizona",
                "abbrev": "AZ"
            },
            {
                "full": "Arkansas",
                "abbrev": "AR"
            },
            {
                "full": "California",
                "abbrev": "CA"
            },
            {
                "full": "Colorado",
                "abbrev": "CO"
            },
            {
                "full": "Connecticut",
                "abbrev": "CT"
            },
            {
                "full": "Delaware",
                "abbrev": "DE"
            },
            {
                "full": "District of Columbia",
                "abbrev": "DC"
            },
            {
                "full": "Florida",
                "abbrev": "FL"
            },
            {
                "full": "Georgia",
                "abbrev": "GA"
            },
            {
                "full": "Hawaii",
                "abbrev": "HI"
            },
            {
                "full": "Idaho",
                "abbrev": "ID"
            },
            {
                "full": "Illinois",
                "abbrev": "IL"
            },
            {
                "full": "Indiana",
                "abbrev": "IN"
            },
            {
                "full": "Iowa",
                "abbrev": "IA"
            },
            {
                "full": "Kansas",
                "abbrev": "KS"
            },
            {
                "full": "Kentucky",
                "abbrev": "KY"
            },
            {
                "full": "Louisiana",
                "abbrev": "LA"
            },
            {
                "full": "Maine",
                "abbrev": "ME"
            },
            {
                "full": "Maryland",
                "abbrev": "MD"
            },
            {
                "full": "Massachusetts",
                "abbrev": "MA"
            },
            {
                "full": "Michigan",
                "abbrev": "MI"
            },
            {
                "full": "Minnesota",
                "abbrev": "MN"
            },
            {
                "full": "Mississippi",
                "abbrev": "MS"
            },
            {
                "full": "Missouri",
                "abbrev": "MO"
            },
            {
                "full": "Montana",
                "abbrev": "MT"
            },
            {
                "full": "Nebraska",
                "abbrev": "NE"
            },
            {
                "full": "Nevada",
                "abbrev": "NV"
            },
            {
                "full": "New Hampshire",
                "abbrev": "NH"
            },
            {
                "full": "New Jersey",
                "abbrev": "NJ"
            },
            {
                "full": "New Mexico",
                "abbrev": "NM"
            },
            {
                "full": "New York",
                "abbrev": "NY"
            },
            {
                "full": "North Carolina",
                "abbrev": "NC"
            },
            {
                "full": "North Dakota",
                "abbrev": "ND"
            },
            {
                "full": "Ohio",
                "abbrev": "OH"
            },
            {
                "full": "Oklahoma",
                "abbrev": "OK"
            },
            {
                "full": "Oregon",
                "abbrev": "OR"
            },
            {
                "full": "Pennsylvania",
                "abbrev": "PA"
            },
            {
                "full": "Rhode Island",
                "abbrev": "RI"
            },
            {
                "full": "South Carolina",
                "abbrev": "SC"
            },
            {
                "full": "South Dakota",
                "abbrev": "SD"
            },
            {
                "full": "Tennessee",
                "abbrev": "TN"
            },
            {
                "full": "Texas",
                "abbrev": "TX"
            },
            {
                "full": "Utah",
                "abbrev": "UT"
            },
            {
                "full": "Vermont",
                "abbrev": "VT"
            },
            {
                "full": "Virginia",
                "abbrev": "VA"
            },
            {
                "full": "Washington",
                "abbrev": "WA"
            },
            {
                "full": "West Virginia",
                "abbrev": "WV"
            },
            {
                "full": "Wisconsin",
                "abbrev": "WI"
            },
            {
                "full": "Wyoming",
                "abbrev": "WY"
            },
            {
                "full": "American Samoa",
                "abbrev": "AS"
            },
            {
                "full": "Guam",
                "abbrev": "GU"
            },
            {
                "full": "Northern Mariana Islands",
                "abbrev": "MP"
            },
            {
                "full": "Puerto Rico",
                "abbrev": "PR"
            },
            {
                "full": "U.S. Virgin Islands",
                "abbrev": "VI"
            }
        ],
        "stateUnknown": "Unknown",
        "communicationPreference": "Communication Preference",
        "communicationPreferenceOptions": {
            "email": "Email",
            "text": "Text"
        },
        "password": "Password",
        "changePassword": "Change password",
        "currentPassword": "Current password",
        "newPassword": "New password",
        "confirmNewPassword": "Confirm new password",
        "passwordCreationInstruction": "To create a new password, you have to meet all of the following requirements",
        "passwordRules": [
            "Min 8 characters",
            "1 uppercase",
            "1 lowercase",
            "1 number",
            "1 symbol"
        ],
        "passwordsMustMatch": "Passwords must match",
        "togglePasswordVisibility": "Toggle password visibility",
        "passwordResetError": "There was an error resetting your password",
        "lastLogin": "Last Login",
        "description": "Description",
        "copyright": "Copyright",
        "compact": "Compact",
        "uploadDocument": "Upload document"
    },
    "navigation": {
        "dashboard": "Dashboard",
        "login": "Login",
        "loginAsStaff": "Login as Staff",
        "loginAsProvider": "Login as Provider",
        "register": "Register",
        "registerAsProvider": "Register as Provider",
        "verifyPrivilege": "Verify a compact privilege",
        "home": "Home",
        "upload": "Upload data",
        "licensing": "Search licensing data",
<<<<<<< HEAD
=======
        "licensingPublic": "Search health providers",
        "dashboard": "Dashboard",
>>>>>>> ecf19d8c
        "users": "Manage users",
        "compactSettings": "Compact Settings",
        "purchasePrivileges": "Privilege purchasing",
        "styleGuide": "Styleguide",
        "account": "Account",
        "logout": "Logout"
    },
    "paging": {
        "previousPage": "Previous",
        "nextPage": "Next",
        "goToPage": "Go to page",
        "notClickable": "Not clickable",
        "pageSize": "Page size"
    },
    "sorting": {
        "sortBy": "Sort by",
        "order": "Order",
        "asc": "Ascending",
        "desc": "Descending"
    },
    "inputErrors": {
        "required": "Required field",
        "email": "Must be a valid email address",
        "minLength": "Must be at least {min} characters",
        "maxLength": "Must be less than or equal to {max} characters",
        "exactLength": "Must be {length} characters",
        "remainingCharacters": "Remaining characters",
        "minOfUppercase": "Must have at least {min} uppercase characters",
        "minOfLowercase": "Must have at least {min} lowercase characters",
        "minOfNumeric": "Must have at least {min} numbers",
        "minOfSpecialCharacters": "Must have at least {min} special characters",
        "noWhiteSpaces": "Must not contain white spaces",
        "onlyLatinCharacters": "Must only contain latin characters",
        "doesNotInclude": "Must not include your username or other common strings",
        "minItems": "Must contain at least {min}",
        "maxItems": "Must contain less than or equal to {max}",
        "lengthItems": "Must contain exactly {length}",
        "minFiles": "Must contain at least {min} file",
        "maxFiles": "Must contain less than or equal to {max} files",
        "lengthFiles": "Must contain exactly {length} file(s)",
        "sizeTooLargeBy": "Size is too large by",
        "fileTooLargeBy": "File is too large by",
        "fileGroupTooLargeBy": "File group is too large by",
        "oneOrMoreFilesTooLarge": "One or more files are too large",
        "fileMaxSize": "File max size is",
        "tooManyFiles": "Too many files, only 1 allowed",
        "fileWrongType": "Wrong file type",
        "lastNameRequired": "Required when first name is provided",
        "ssnFormat": "Must be in format ###-##-####",
        "enterValidCreditCard": "Must be a valid credit card number"
    },
    "serverErrors": {
        "networkError": "Network error",
        "loginError": "There was an error logging you in.",
        "loginErrorActionPart1": "You can",
        "loginErrorActionPart2": "try logging in again",
        "noRecords": "No records to display",
        "dobFormat": "Date of Birth must be in the format MM/DD/YYYY.",
        "dobMaxDate": "Date of Birth must be earlier than than or equal to today.",
        "dobMinDate": "Date of Birth must be later than or equal to 01/01/1900.",
        "rateLimit": "You have exceeded the maximum number of attempts. Please try again later."
    },
    "phoneVerification": {
        "pleaseVerifyYourNumber": "Please verify your phone number by following the prompts below.",
        "sendCode": "Send code",
        "receiveCodeLabel": "How would you like to receive a code?",
        "textMe": "Text Me",
        "callMe": "Call Me",
        "wrongCode": "Wrong code, please try again",
        "pleaseEnterTheCode": "Please enter the code you received below",
        "verifyPhoneNumber": "Verify Phone Number",
        "verificationSuccess": "This phone number has successfully been verified",
        "verifyPhoneSubheader": "We will not be able to send any notifications to this phone number until it has been verified."
    },
    "compacts": [
        {
            "name": "Audiology and Speech Language Pathology",
            "abbrev": "ASLP",
            "key": "aslp"
        },
        {
            "name": "Occupational Therapy",
            "abbrev": "OT",
            "key": "octp"
        },
        {
            "name": "Counseling",
            "abbrev": "Counseling",
            "key": "coun"
        }
    ],
    "compact": {
        "settingsTitle": "Compact settings",
        "paymentProcessorCredentials": "Authorize.net credentials",
        "paymentProcessorAccountId": "API login ID",
        "paymentProcessorAccountKey": "Transaction key"
    },
    "stateUpload": {
        "formTitle": "Compact data upload",
        "formSubtext": "Current uploads are for test purposes and the data will not be saved permanently",
        "uploadHint": "Only 1 CSV",
        "successTitle": "Your document has been uploaded successfully",
        "successSubTitle": "If your document encounters any errors during processing you will be notified via email"
    },
    "payment": {
        "payment": "Payment",
        "creditCardTitle": "Credit Card",
        "fullNameOnCard": "Name on card",
        "enterFullNameOnCard": "Enter name on card",
        "cardNumber": "Card number",
        "cardExpirationMonth": "Expiration month",
        "cardExpirationYear": "Expiration year",
        "cvv": "CVV",
        "ccTransactionFees": "Credit card transaction fees",
        "enterFirstName": "Enter first name",
        "enterLastName": "Enter last name",
        "billingAddressTitle": "Billing Address",
        "enterStreetAddress": "Enter street address",
        "apptUnitNumber": "Apt/unit number",
        "streetAddress": "Street Address",
        "streetAddress2": "Street Address 2",
        "completePurchase": "Complete Purchase",
        "expirationDate": "Expiration date",
        "continueToPurchase": "Continue to purchase",
        "compactPrivilegeStateFee": "Compact Privilege State Fee",
        "compactCommissionFee": "Administrative Fee",
        "purchaseSuccessful": "Purchase Successful",
        "purchaseSuccessfulMessage": "Your purchase was successful. Your privileges will appear on your profile page within seconds. If you submitted incorrect documents, you will be contacted by compact staff."
    },
    "licensing": {
        "license": "License",
        "licensingListTitle": "Licensing Data",
        "attestation": "Attestation",
        "stateProvidedEmail": "State-provided email",
        "accountEmail": "Account email",
        "searchTitle": "Begin a search",
        "searchTitlePublic": "Verify a compact privilege",
        "searchSubtext": "Enter at least one field to search for licensing data.",
        "searchStateDisabled": "Please first select a profession type",
        "licenseExpiredMessage": "Your license has expired.",
        "searchLabel": "Edit search",
        "searchPlaceholderName": "Enter name",
        "homeState": "Home State",
        "stateOfHomeLicense": "State of home license",
        "licenseNumber": "License number",
        "licenseExpirationDate": "License expiration date",
        "residenceLocation": "Residence location",
        "obtainPrivileges": "Obtain Privileges",
        "privileges": "Privileges",
        "privilege": "Privilege",
        "privilegeSummary": "Privilege summary",
        "recentPrivilegesTitle": "Recent privileges",
        "birthMonthDay": "Birth month-day",
        "pastPrivilegesTitle": "Past privileges",
        "privilegeIcon": "Privilege icon",
        "pInfoIcon": "Personal info icon",
        "licenseDetails": "License details",
        "licenseNumSymbol": "License #",
        "privilegeNumSymbol": "Privilege #",
        "driversLicense": "Drivers License #",
        "militaryAffilitionDocs": "military affiliation documents",
        "selectLicense": "Select a license",
        "personalInformation": "Personal information",
        "licenseExpired": "License expired",
        "noRefundsMessage": "All compact privilege purchases are final. Refunds will not be issued.",
        "ssn": "SSN",
        "ssnLastFour": "Last 4 of SSN",
        "revealFullSsn": "Reveal full SSN",
        "incorrectInfoDisclaimer": "The information on this page was provided by your home state. If the information is incorrect, you must reach out to that state and ask them to correct it. Refer to the compact FAQ page for more information.",
        "deselectState": "Deselect state",
        "adminFee": "Administration Fee",
        "jurisdictionFee": "Jurisdiction Fee",
        "licenseTypeSearch": "Profession type",
        "licenseType": "License type",
        "adverseActions": "Adverse actions",
        "status": "Status",
        "expired": "Expired",
        "issueDate": "Issue Date",
        "state": "State",
        "issued": "Issued",
        "expirationDate": "Expiration date",
        "expiration": "Expiration",
        "expireDate": "Expire Date",
        "expires": "Expires",
        "selectPrivileges": "Select privileges",
        "iUnderstand": "I understand",
        "jurisprudenceConfirmation": "Jurisprudence Confirmation",
        "lastUpdate": "Latest upload",
        "disciplineStatus": "Discipline status",
        "noDiscipline": "No discipline",
        "twoHomeStateErrorMessage": "Two states have you listed as a resident. Please update your information with those states to reflect your current residency status.",
        "jurisprudenceExplanationText": "I attest I have completed the required jurisprudence exam.",
        "scopeAttestTitle": "Scope of practice attestation",
        "scopeAttestLabel": "I have read the scope of practice attestation.",
        "attestations": "Attestations",
        "investigations": "Investigations",
        "discipline": "Discipline",
        "provisionOfInformation": "Provision of true information",
        "militaryAffiliation": "Military affiliation",
        "licenseIcon": "License icon",
        "houseIcon": "House icon",
        "statusOptions": {
            "active": "Active",
            "inactive": "Inactive"
        },
        "privilegeActions": "Privilege actions",
        "deactivate": "Deactivate",
        "deactivated": "Deactivated",
        "confirmPrivilegeDeactivate": "Are you sure you want to deactivate this privilege? This cannot be undone.",
        "expiringIn": "Expiring in",
        "licenseEvents": [
            {
                "name": "Privilege purchased",
                "key": "purchased"
            },
            {
                "name": "Renewal",
                "key": "renewal"
            },
            {
                "name": "Expired",
                "key": "expired"
            },
            {
                "name": "Deactivation",
                "key": "deactivation"
            }
        ],
        "licenseTypes": [
            {
                "name": "Audiologist",
                "key": "audiologist",
                "compactKey": "aslp",
                "abbrev": "aud"
            },
            {
                "name": "Speech-Language Pathologist",
                "key": "speech-language pathologist",
                "compactKey": "aslp",
                "abbrev": "slp"
            },
            {
                "name": "Occupational Therapist",
                "key": "occupational therapist",
                "compactKey": "octp",
                "abbrev": "ot"
            },
            {
                "name": "Occupational Therapy Assistant",
                "key": "occupational therapy assistant",
                "compactKey": "octp",
                "abbrev": "ota"
            },
            {
                "name": "Licensed Professional Counselor",
                "key": "licensed professional counselor",
                "compactKey": "coun",
                "abbrev": "lpc"
            }
        ],
        "privilegePurchaseTitle": "Privilege purchase",
        "personalInfoTitle": "Personal information",
        "eventNodeLabel": "Event: {eventNameDisplay} on {eventDate}",
        "statusBlockLabel": "{status} status block"
    },
    "military": {
        "militaryStatusTitle": "Military status",
        "updateMilitaryStatusTitle": "Update military status",
        "viewMilitaryStatus": "View military status",
        "militaryDiscountText": "Military Discount",
        "affiliationType": "Affiliation Type",
        "previouslyUploadedDocuments": "Previously Uploaded Documents",
        "endMilitaryAffiliation": "End military affiliation",
        "editInfo": "Edit info",
        "noUploadedDocuments": "No uploaded documents",
        "endAffiliationModalTitle": "Are you sure you want to end your military affiliation?",
        "endAffiliationModalContent" : "This action cannot be undone, but if needed, you can go through the confirmation process again.",
        "noGoBack": "No, go back",
        "yesEnd": "Yes, end my affiliation",
        "affiliationAttestationOptions": [
            {
                "name": "I hereby attest and affirm that I am an active-duty military member, defined as a person with a full-time duty status in the active uniformed service of the United States, including members of the National Guard and Reserve on active duty orders.",
                "value": "militaryMember"
            },
            {
                "name": "I hereby attest and affirm that I am the legal spouse of an active-duty military member, defined as a person with a full-time duty status in the active uniformed service of the United States, including members of the National Guard and Reserve on active duty orders.",
                "value": "militaryMemberSpouse"
            }
        ],
        "affiliationTypes": {
            "militaryMember": "Active-duty military member",
            "militaryMemberSpouse": "Active-duty military spouse",
            "none": "N/A"
        },
        "documentProofLabel": "Upload proof of military affiliation*",
        "successLongProcess": "Submit successful, your status may take a minute to process",
        "submitFail": "Error uploading document",
        "fileInstructions": "Only 1 file (PDF, docx, png, jpeg only)",
        "fileName": "File name",
        "dateUploaded": "Date uploaded"
    },
    "account": {
        "requestAccount": "Request account",
        "requestAnAccount": "Request an account",
        "requestSuccessTitle": "Thanks for your request.",
        "requestSuccessSubtext": "If your information is valid you will be receiving an email to finish setting up your account.",
        "requestErrorTitle": "There was an error processing your request",
        "requestErrorCompactMissing": "The compact could not be determined from the license type",
        "requestErrorRecaptcha": "There was an error fetching the recaptcha token. If the error persists please contact support.",
        "accountTitle": "Account",
        "usersListTitle": "Users",
        "usersListEmpty": "Invite users with the button above",
        "permissions": "Permissions",
        "permission": "Permission",
        "affiliation": "Affiliation",
        "state": "State / Jurisdiction",
        "states": "State / Jurisdiction(s)",
        "accountStatus": "Account Status",
        "accessLevel": {
            "none": "None",
            "read": "Read",
            "readPrivate": "Read Private",
            "readSsn": "Read SSN",
            "write": "Write",
            "admin": "Admin"
        },
        "status": {
            "active": "Active",
            "inactive": "Inactive",
            "pending": "Pending"
        },
        "resendInvite": "Resend invite",
        "userSearchLabel": "Enter a name",
        "userActions": "User actions",
        "edit": "Edit",
        "editPermissions": "Edit permissions",
        "editUserPermissions": "Edit user permissions",
        "addState": "Add state / jurisdiction",
        "inviteNewUser": "Invite new user",
        "resendInvite": "Resend invite",
        "reinviteSent": "Reinvite sent!",
        "deactivate": "Deactivate",
        "deactivated": "Deactivated",
        "confirmUserReinviteTitle": "Are you sure you want to resend the invitation to {name}?",
        "confirmUserReinviteSubtext": "An email will be sent to {email} and the user will be forced to set a new password.",
        "confirmUserDeactivate": "Are you sure you want to deactivate {name} from this compact? This cannot be undone."
    },
    "recaptcha": {
        "googleDesc": "This site is protected by reCAPTCHA and the Google",
        "privacyPolicy": "Privacy Policy",
        "and": "and",
        "terms": "Terms of Service",
        "apply": "apply"
    },
    "styleGuide": {
        "headerPlaceholder": "Header Content",
        "styleGuide": "Style Guide",
        "exampleList": "Example List",
        "list": {
            "name": "Name",
            "size": "Size",
            "isEvil": "Is Evil"
        },
        "exampleLanguagePicker": "Example Language Picker",
        "exampleForm": "Example Form",
        "mockPopulate": "Mock Populate",
        "subscribe": "Subscribe",
        "status": "Status",
        "statusOptions": [
            {
                "name": "Not started",
                "value": "not-started"
            },
            {
                "name": "In progress",
                "value": "in-progress"
            },
            {
                "name": "Complete",
                "value": "complete"
            }
        ],
        "documents": "Documents",
        "happiness": "Happiness",
        "exampleModal": "Example Modal",
        "modal": "Modal",
        "errorModal": "Error Modal",
        "openModal": "Open Modal",
        "defaultModalContent": "This is an example of a Modal",
        "errorModalContent": "This is an example of a error-styled Modal",
        "customModalContent": "You can add custom actions (buttons) when you include the v-slot:actions in your Modal",
        "customAction1": "Custom Action 1",
        "customAction2": "Custom Action 2",
        "openErrorModal": "Open Error Modal",
        "openModalCustomActions": "Open Modal with Custom Actions",
        "loadingSpinner": "Loading Spinner",
        "showSpinner": "Show Spinner",
        "mobileStoreLinks": "Mobile Store Links"
    }
}<|MERGE_RESOLUTION|>--- conflicted
+++ resolved
@@ -365,11 +365,7 @@
         "home": "Home",
         "upload": "Upload data",
         "licensing": "Search licensing data",
-<<<<<<< HEAD
-=======
         "licensingPublic": "Search health providers",
-        "dashboard": "Dashboard",
->>>>>>> ecf19d8c
         "users": "Manage users",
         "compactSettings": "Compact Settings",
         "purchasePrivileges": "Privilege purchasing",
