--- conflicted
+++ resolved
@@ -575,14 +575,12 @@
         "privilegeActionsNone": "No available actions",
         "deactivate": "Deactivate",
         "deactivated": "Deactivated",
-<<<<<<< HEAD
+        "confirmPrivilegeDeactivate": "Are you sure you want to deactivate this privilege? This cannot be undone.",
         "confirmPrivilegeDeactivateTitle": "Are you sure you want to deactivate this privilege?",
         "confirmPrivilegeDeactivateSubtext": "The practitioner will no longer be able to use this privilege. This does not constitute a disciplinary action.",
         "deactivateNotesTitle": "Deactivation notes",
         "deactivateNotesPlaceholder": "Enter notes here",
         "confirmPrivilegeDeactivateSubmit": "Yes, deactivate privilege",
-=======
-        "confirmPrivilegeDeactivate": "Are you sure you want to deactivate this privilege? This cannot be undone.",
         "expiringIn": "Expiring in",
         "licenseEvents": [
             {
@@ -602,7 +600,6 @@
                 "key": "deactivation"
             }
         ],
->>>>>>> f11f4df0
         "licenseTypes": [
             {
                 "name": "Audiologist",
