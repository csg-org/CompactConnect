--- conflicted
+++ resolved
@@ -518,14 +518,11 @@
         "noDiscipline": "No discipline",
         "twoHomeStateErrorMessage": "Two states have you listed as a resident. Please update your information with those states to reflect your current residency status.",
         "jurisprudenceExplanationText": "I attest I have completed the required jurisprudence exam.",
-<<<<<<< HEAD
         "scopeAttestTitle": "Scope of practice attestation",
         "scopeAttestLabel": "I have read the scope of practice attestation.",
-=======
         "blackCircle": "Black circle",
         "licenseIcon": "License icon",
         "houseIcon": "House icon",
->>>>>>> 280c3dc5
         "statusOptions": {
             "active": "Active",
             "inactive": "Inactive"
