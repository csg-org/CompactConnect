--- conflicted
+++ resolved
@@ -574,14 +574,12 @@
         "privilegeActionsNone": "No hay acciones disponibles",
         "deactivate": "Desactivar",
         "deactivated": "Desactivado",
-<<<<<<< HEAD
+        "confirmPrivilegeDeactivate": "¿Está seguro de que desea desactivar este privilegio? No es posible deshacer esta acción.",
         "confirmPrivilegeDeactivateTitle": "¿Está seguro de que desea desactivar este privilegio?",
         "confirmPrivilegeDeactivateSubtext": "El profesional ya no podrá ejercer este privilegio. Esto no constituye una sanción disciplinaria.",
         "deactivateNotesTitle": "Notas de desactivación",
         "deactivateNotesPlaceholder": "Introduzca notas aquí",
         "confirmPrivilegeDeactivateSubmit": "Sí, desactivar privilegio",
-=======
-        "confirmPrivilegeDeactivate": "¿Está seguro de que desea desactivar este privilegio? No es posible deshacer esta acción.",
         "expiringIn": "Expirando en",
         "licenseEvents": [
             {
@@ -601,7 +599,6 @@
                 "key": "deactivation"
             }
         ],
->>>>>>> f11f4df0
         "licenseTypes": [
             {
                 "name": "Audiólogo",
