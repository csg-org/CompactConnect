{
    "common": {
        "appName": "Compact Connect",
        "yes": "Sí",
        "no": "No",
        "back": "Volver",
        "next": "Siguiente",
        "continue": "Continuar",
        "confirm": "Confirmar",
        "caution": "Cuidado",
        "cancel": "Cancelar",
        "close": "Cerrar",
        "skip": "Saltear",
        "print": "Imprimir",
        "edit": "Editar",
        "fees": "Tarifas",
        "choose": "Elige",
        "chooseOne": "Elige uno",
        "select": "Seleccionar",
        "selectOption": "- Seleccionar -",
        "selectFile": "Seleccione Archivo",
        "selectFiles": "Selecciona archivos",
        "replaceFile": "Reemplazar el archivo",
        "replaceFiles": "Reemplazar archivos",
        "change": "Cambiar",
        "add": "Agregar",
        "remove": "Eliminar",
        "reset": "Restablecer",
        "invite": "Invitar",
        "today": "Hoy",
        "save": "Guardar",
        "sendInvite": "Enviar invitación",
        "toggleNav": "Alternar menú de navegación",
        "saveChanges": "Guardar cambios",
        "days": "días",
        "submit": "Enviar",
        "search": "Buscar",
        "clear": "Borrar",
        "subtotal": "Total parcial",
        "total": "Total",
        "moreInfo": "Más información",
        "history": "Historia",
        "status": "Estado",
        "success": "Correcto",
        "error": "Error",
        "somethingWentWrong": "Algo salió mal",
        "tryAgain": "Por favor, inténtelo de nuevo",
        "saveAndContinue": "Guardar y continuar",
        "saveAndClose": "Guardar y cerrar",
        "saving": "Guardando...",
        "loading": "Cargando...",
        "viewing": "Viendo",
        "viewDetails": "Ver detalles",
        "name": "Nombre",
        "firstName": "Nombre",
        "givenName": "Nombre de pila",
        "middleName": "Segundo nombre",
        "lastName": "Apellido",
        "username": "Nombre de usuario",
        "selection": "Selección",
        "dateOfBirth": "Fecha de nacimiento",
        "dateOfBirthShort": "Fecha de nacim.",
        "dateFormat": "mm/dd/aaaa",
        "emailAddress": "Correo electrónico",
        "phoneNumber": "Número de teléfono",
        "address": "Dirección",
        "welcome": "Bienvenido",
        "formValidationErrorMessage": "Corrija los errores en el formulario que se muestra en rojo y marque la casilla que reconoce que no hay reembolsos.",
        "city": "Ciudad",
        "state": "Estado",
        "stateJurisdiction": "Estado o Jurisdicción",
        "zipCode": "Código postal",
        "language": "Idioma",
        "gender": "Género",
        "race": "Raza",
        "ethnicity": "Origen étnico",
        "finish": "Termina",
        "cannotBeUndone": "Esta acción no se puede deshacer",
        "daysOfTheWeek": {
            "monday": {
                "full": "Lunes",
                "abbrev": "lun"
            },
            "tuesday": {
                "full": "Martes",
                "abbrev": "mar"
            },
            "wednesday": {
                "full": "Miércoles",
                "abbrev": "mié"
            },
            "thursday": {
                "full": "Jueves",
                "abbrev": "jue"
            },
            "friday": {
                "full": "Viernes",
                "abbrev": "vie"
            },
            "saturday": {
                "full": "Sabado",
                "abbrev": "sab"
            },
            "sunday": {
                "full": "Domingo",
                "abbrev": "dom"
            }
        },
        "states": [
            {
                "full": "Alabama",
                "abbrev": "AL"
            },
            {
                "full": "Alaska",
                "abbrev": "AK"
            },
            {
                "full": "Arizona",
                "abbrev": "AZ"
            },
            {
                "full": "Arkansas",
                "abbrev": "AR"
            },
            {
                "full": "California",
                "abbrev": "CA"
            },
            {
                "full": "Colorado",
                "abbrev": "CO"
            },
            {
                "full": "Connecticut",
                "abbrev": "CT"
            },
            {
                "full": "Delaware",
                "abbrev": "DE"
            },
            {
                "full": "Distrito de Columbia",
                "abbrev": "DC"
            },
            {
                "full": "Florida",
                "abbrev": "FL"
            },
            {
                "full": "Georgia",
                "abbrev": "GA"
            },
            {
                "full": "Hawái",
                "abbrev": "HI"
            },
            {
                "full": "Idaho",
                "abbrev": "ID"
            },
            {
                "full": "Illinois",
                "abbrev": "IL"
            },
            {
                "full": "Indiana",
                "abbrev": "IN"
            },
            {
                "full": "Iowa",
                "abbrev": "IA"
            },
            {
                "full": "Kansas",
                "abbrev": "KS"
            },
            {
                "full": "Kentucky",
                "abbrev": "KY"
            },
            {
                "full": "Luisiana",
                "abbrev": "LA"
            },
            {
                "full": "Maine",
                "abbrev": "ME"
            },
            {
                "full": "Maryland",
                "abbrev": "MD"
            },
            {
                "full": "Massachusetts",
                "abbrev": "MA"
            },
            {
                "full": "Míchigan",
                "abbrev": "MI"
            },
            {
                "full": "Minnesota",
                "abbrev": "MN"
            },
            {
                "full": "Misisipi",
                "abbrev": "MS"
            },
            {
                "full": "Misuri",
                "abbrev": "MO"
            },
            {
                "full": "Montana",
                "abbrev": "MT"
            },
            {
                "full": "Nebraska",
                "abbrev": "NE"
            },
            {
                "full": "Nevada",
                "abbrev": "NV"
            },
            {
                "full": "Nuevo Hampshire",
                "abbrev": "NH"
            },
            {
                "full": "Nueva Jersey",
                "abbrev": "NJ"
            },
            {
                "full": "Nuevo México",
                "abbrev": "NM"
            },
            {
                "full": "Nueva York",
                "abbrev": "NY"
            },
            {
                "full": "Carolina del Norte",
                "abbrev": "NC"
            },
            {
                "full": "Dakota del Norte",
                "abbrev": "ND"
            },
            {
                "full": "Ohio",
                "abbrev": "OH"
            },
            {
                "full": "Oklahoma",
                "abbrev": "OK"
            },
            {
                "full": "Oregón",
                "abbrev": "OR"
            },
            {
                "full": "Pensilvania",
                "abbrev": "PA"
            },
            {
                "full": "Rhode Island",
                "abbrev": "RI"
            },
            {
                "full": "Carolina del Sur",
                "abbrev": "SC"
            },
            {
                "full": "Dakota del Sur",
                "abbrev": "SD"
            },
            {
                "full": "Tennessee",
                "abbrev": "TN"
            },
            {
                "full": "Texas",
                "abbrev": "TX"
            },
            {
                "full": "Utah",
                "abbrev": "UT"
            },
            {
                "full": "Vermont",
                "abbrev": "VT"
            },
            {
                "full": "Virginia",
                "abbrev": "VA"
            },
            {
                "full": "Washington",
                "abbrev": "WA"
            },
            {
                "full": "Virginia Occidental",
                "abbrev": "WV"
            },
            {
                "full": "Wisconsin",
                "abbrev": "WI"
            },
            {
                "full": "Wyoming",
                "abbrev": "WY"
            },
            {
                "full": "Samoa Americana",
                "abbrev": "AS"
            },
            {
                "full": "Guam",
                "abbrev": "GU"
            },
            {
                "full": "Islas Marianas del Norte",
                "abbrev": "MP"
            },
            {
                "full": "Puerto Rico",
                "abbrev": "PR"
            },
            {
                "full": "Islas Vírgenes de EE.UU",
                "abbrev": "VI"
            }
        ],
        "stateUnknown": "Desconocido",
        "stateNotListed": "No listado",
        "communicationPreference": "Preferencias de comunicación",
        "communicationPreferenceOptions": {
            "email": "Correo electrónico",
            "text": "Mensaje de texto"
        },
        "password": "Contraseña",
        "changePassword": "Cambiar la contraseña",
        "currentPassword": "Contraseña actual",
        "newPassword": "Nueva contraseña",
        "confirmNewPassword": "Confirmar nueva contraseña",
        "passwordCreationInstruction": "Para crear una nueva contraseña, debe cumplir todos los siguientes requisitos",
        "passwordRules": [
            "Mínimo 8 caracteres",
            "1 mayúscula",
            "1 minúscula",
            "1 número",
            "1 símbolo"
        ],
        "passwordsMustMatch": "Las contraseñas deben coincidir",
        "togglePasswordVisibility": "Activar o desactivar la visibilidad de la contraseña",
        "passwordResetError": "Se produjo un error al restablecer su contraseña",
        "lastLogin": "Último inicio de sesión",
        "description": "Descripción",
        "copyright": "Copyright",
        "compact": "Compacto",
        "uploadDocument": "Subir documento",
        "here": "aquí"
    },
    "navigation": {
        "dashboard": "Panel",
        "goToDashboard": "Ir al panel de control",
        "login": "Iniciar sesión",
        "loginAsStaff": "Iniciar sesión como personal compacto o estatal",
        "loginAsProvider": "Iniciar sesión como practicante",
        "register": "Registro",
        "registerAsProvider": "Registrarse como practicante",
        "verifyPrivilege": "Verificar un privilegio del compacto",
        "home": "Hogar",
        "upload": "Subir",
        "licensing": "Licencia",
        "licensingPublic": "Buscar proveedores de salud",
        "users": "Usuarios",
        "compactSettings": "Ajustes",
        "purchasePrivileges": "Compras con privilegios",
        "styleGuide": "Guía de estilo",
        "account": "Cuenta",
        "logout": "Cerrar sesión"
    },
    "paging": {
        "previousPage": "Pagina anterior",
        "nextPage": "Siguiente página",
        "goToPage": "Ir a la página",
        "notClickable": "No es posible hacer clic",
        "pageSize": "Tamaño de página"
    },
    "sorting": {
        "sortBy": "Ordenar por",
        "order": "Orden",
        "asc": "Ascendente",
        "desc": "Descendente"
    },
    "inputErrors": {
        "required": "Campo requerido",
        "email": "Debe ser una dirección de correo electrónico válida",
        "uri": "Debe ser una URL completa válida",
        "minLength": "Debe tener al menos {min} caracteres",
        "maxLength": "Debe tener menos o igual a {max} caracteres",
        "exactLength": "Debe tener {length} caracteres",
        "remainingCharacters": "Letras restante",
        "minOfUppercase": "Debe tener al menos {min} letras mayúsculas",
        "minOfLowercase": "Debe tener al menos {min} caracteres en minúscula",
        "minOfNumeric": "Debe tener al menos {min} números",
        "minOfSpecialCharacters": "Debe tener al menos {min} caracteres especiales",
        "noWhiteSpaces": "No debe contener espacios en blanco.",
        "onlyLatinCharacters": "Sólo debe contener caracteres latinos.",
        "doesNotInclude": "No debe incluir su nombre de usuario u otras cadenas comunes",
        "minItems": "Debe contener al menos {min}",
        "maxItems": "Debe contener menos o igual a {max}",
        "lengthItems": "Debe contener exactamente {length}",
        "minFiles": "Must contain at least {min} archivo(s)",
        "maxFiles": "Must contain less than or equal to {max} archivo(s)",
        "lengthFiles": "Must contain exactly {length} archivo(s)",
        "sizeTooLargeBy": "El tamaño es demasiado grande por",
        "fileTooLargeBy": "El archivo es demasiado grande por",
        "fileGroupTooLargeBy": "El grupo de archivos es demasiado grande por",
        "oneOrMoreFilesTooLarge": "Uno o más archivos son demasiado grandes",
        "fileMaxSize": "El tamaño máximo del archivo es",
        "tooManyFiles": "Demasiados archivos, solo se permite 1",
        "fileWrongType": "Tipo de archivo incorrecto",
        "lastNameRequired": "Obligatorio cuando se proporciona el nombre",
        "ssnFormat": "Debe estar en formato ###-##-####",
        "enterValidCreditCard": "Debe ser un número de tarjeta de crédito válido.",
        "numberType": "Debe ser un número",
        "currencyType": "Debe ser un monto en moneda válido",
        "minNumber": "Debe ser mayor o igual a {min}",
        "maxNumber": "Debe ser menor o igual a {max}",
        "invalidDateWithFormat": "Fecha debe estar en el formato requerido {format}"
    },
    "serverErrors": {
        "networkError": "Error de red",
        "loginError": "Se produjo un error al iniciar sesión.",
        "loginErrorActionPart1": "Intente",
        "loginErrorActionPart2": "iniciar sesión nuevamente",
        "noRecords": "No hay registros que mostrar",
        "dobFormat": "La fecha de nacimiento debe estar en el formato MM/DD/AAAA y debe ser una fecha real que existió.",
        "dobMaxDate": "La fecha de nacimiento debe ser anterior o igual al día de hoy.",
        "dobMinDate": "La fecha de nacimiento debe ser posterior o igual al 01/01/1900.",
        "rateLimit": "Has superado el número máximo de intentos. Vuelve a intentarlo más tarde."
    },
    "phoneVerification": {
        "pleaseVerifyYourNumber": "Verifique su número de teléfono siguiendo las indicaciones a continuación.",
        "sendCode": "Enviar código",
        "receiveCodeLabel": "¿Cómo le gustaría recibir un código?",
        "textMe": "Mensaje de texto",
        "callMe": "Llamada",
        "wrongCode": "Código incorrecto, vuelva a intentarlo",
        "pleaseEnterTheCode": "Escriba el código que recibió a continuación",
        "verifyPhoneNumber": "Verificar el número de teléfono",
        "verificationSuccess": "Este número de teléfono se ha verificado correctamente",
        "verifyPhoneSubheader": "No podremos enviar ninguna notificación a este número de teléfono hasta que se lo haya verificado."
    },
    "compacts": [
        {
            "name": "Patología del audio y del habla y el lenguaje",
            "abbrev": "ASLP",
            "key": "aslp"
        },
        {
            "name": "Terapia ocupacional",
            "abbrev": "OT",
            "key": "octp"
        },
        {
            "name": "Asesoramiento",
            "abbrev": "Counseling",
            "key": "coun"
        }
    ],
    "compact": {
        "settingsTitle": "Ajustes",
        "configuration": "Configuración",
        "paymentProcessorCredentials": "Authorize.net cartas credenciales",
        "paymentProcessorAccountId": "ID de cuenta API",
        "paymentProcessorAccountKey": "Clave de transacción",
        "configLoadingErrorCompact": "Se produjo un error al cargar la configuración compacta.",
        "configLoadingErrorState": "Se produjo un error al cargar la configuración del estado.",
        "privilegeFees": "Tarifas de privilegio",
        "compactFee": "Tarifa compacta",
        "privilegeTransactionFee": "Tarifa de transacción privilegiada",
        "fee": "tarifa",
        "militaryAffiliated": "Militar en servicio activo o cónyuge",
        "jurisprudence": "Jurisprudencia",
        "jurisprudenceExamRequired": "¿Es necesario un examen?",
        "jurisprudenceInfoLink": "Enlace de información sobre jurisprudencia",
        "jurisprudenceInfoLinkSubtext": "Los solicitantes de privilegios compactos podrán seguir este enlace para obtener información adicional sobre los requisitos de jurisprudencia de su estado.",
        "notifications": "Notificaciones",
        "addEmails": "Añade correos electrónicos aquí",
        "enterToAdd": "Presione Enter para agregar",
        "opsNotificationEmails": "Destinatarios de notificaciones de operaciones",
        "opsNotificationEmailsSubtext": "Ingrese todos los destinatarios a quienes se les debe notificar sobre solicitudes de soporte (por ejemplo, datos no válidos que una jurisdicción ha cargado o cualquier otro problema que pueda surgir).",
        "adverseActionsNotificationEmails": "Destinatarios de notificación de gravamen",
        "adverseActionsNotificationEmailsSubtext": "Ingrese todos los destinatarios a quienes se les debe notificar sobre gravámenes (por ejemplo, licenciatarios a quienes se les ha revocado o suspendido su licencia).",
        "summaryReportEmails": "Destinatarios del informe resumido",
        "summaryReportEmailsSubtext": "Ingrese todos los destinatarios que recibirán informes resumidos periódicos.",
        "licenseRegistrationTitle": "Estado en vivo",
        "licenseRegistrationEnabled": "¿Está habilitado el registro de licencia?",
        "licenseRegistrationEnabledSubtext": "Esto habilita el estado en vivo para los privilegios de compra, y <em>esta acción es irreversible.</em>",
        "privilegePurchaseEnabled": "El estado está en línea para la compra de privilegios compactos",
        "privilegePurchaseEnabledSubtext": "Esto habilita el estado en vivo para los privilegios de compra, y <em>esta acción es irreversible.</em>",
        "confirmSaveCompactTitle": "¿Estás seguro de que deseas marcar este estado como activo?",
        "confirmSaveCompactYes": "Sí, marcar como en vivo",
        "saveSuccessfulCompact": "Los cambios compactos se guardaron correctamente",
        "saveSuccessfulState": "Los cambios de estado se guardaron correctamente",
        "enable": "Permitir",
        "live": "En vivo"
    },
    "stateUpload": {
        "formTitle": "Carga de datos compacta",
        "formSubtext": "Las cargas actuales son para fines de prueba y los datos no se guardarán de forma permanente.",
        "uploadHint": "Sólo 1 archivo CSV",
        "successTitle": "Su documento ha sido subido exitosamente",
        "successSubTitle": "Si su documento encuentra algún error durante el procesamiento, se le notificará por correo electrónico."
    },
    "payment": {
        "payment": "Pago",
        "paymentSummary": "Resumen de pagos",
        "enterPaymentDetails": "Ingrese de forma segura sus datos de pago",
        "enterCardDetails": "Información de la tarjeta de crédito",
        "confirmCardDetails": "Completar compra",
        "confirmCardDetailsError": "Se produjo un error al confirmar los datos de pago. Inténtalo de nuevo.",
        "ccTransactionFees": "Tarifas de transacciones con tarjeta de crédito",
        "ccTransactionFee": "Tarifa de transacción con tarjeta de crédito",
        "enterFirstName": "Ingrese el nombre",
        "enterLastName": "Introduzca el apellido",
        "billingAddressTitle": "Dirección de Envio",
        "enterStreetAddress": "Introduzca la dirección de la calle",
        "apptUnitNumber": "Número de apartamento/unidad",
        "streetAddress": "Dirección de la calle",
        "streetAddress2": "Dirección de la calle 2",
        "completePurchase": "Compra completa",
        "expirationDate": "Fecha de expiración",
        "continueToPurchase": "Continuar comprando",
        "compactPrivilegeStateFee": "Tarifa estatal de privilegio compacto",
        "compactPrivilegeStateFeeMilitary": "Tarifa estatal de privilegio compacto (tarifa militar)",
        "compactCommissionFee": "Tarifa administrativa",
        "purchaseSuccessful": "Compra exitosa",
        "purchaseSuccessfulMessage": "Tu compra fue exitosa. Tus privilegios aparecerán en tu perfil en segundos. Si enviaste documentos incorrectos, el personal de Compact se pondrá en contacto contigo."
    },
    "licensing": {
        "licensingListTitle": "Datos de licencia",
        "searchTitle": "Iniciar una búsqueda",
        "searchTitlePublic": "Verificar un privilegio compacto",
        "attestation": "Atestación",
        "stateProvidedEmail": "Correo electrónico proporcionado por el estado",
        "accountEmail": "Correo electrónico de la cuenta",
        "searchSubtext": "Introduzca al menos un campo para buscar datos de licencia.",
        "searchStateDisabled": "Por favor, primero seleccione un tipo de profesión",
        "searchLabel": "Editar búsqueda",
        "searchPlaceholderName": "Introducir nombre",
        "homeState": "Estado de origen",
        "stateOfHomeLicense": "Estado de la licencia de vivienda",
        "residenceLocation": "Ubicación de la residencia",
        "privileges": "Privilegios",
        "privilege": "Privilegio",
        "privilegeSummary": "Resumen de privilegios",
        "recentPrivilegesTitle": "Privilegios recientes",
        "pastPrivilegesTitle": "Privilegios pasados",
        "licenseDetails": "Detalles de la licencia",
        "licenseNumSymbol": "Licencia #",
        "privilegeNumSymbol": "Privilegio #",
        "licenseIcon": "Icono de licencia",
        "privilegeIcon": "Icono de Privilegio",
        "pInfoIcon": "Icono de información personal",
        "licenseExpired": "Licencia caducada",
        "selectLicense": "Seleccione una licencia",
        "driversLicense": "Licencia de conducir #",
        "militaryAffilitionDocs": "documentos de afiliación militar",
        "birthMonthDay": "Birth month-day",
        "personalInformation": "Información personal",
        "ssn": "SSN",
        "ssnLastFour": "Últimos 4 números del SSN",
        "revealFullSsn": "Revelar el SSN completo",
        "incorrectInfoDisclaimer": "La información en esta página fue proporcionada por su estado de origen. Si la información es incorrecta, debe comunicarse con ese estado y pedirles que la corrijan. Consulte la página compacta de Preguntas Frecuentes para obtener más información.",
        "noRefundsMessage": "Todas las compras de privilegios compactos son definitivas. No se emitirán reembolsos.",
        "licenseTypeSearch": "Tipo de profesión",
        "licenseType": "Tipo de licencia",
        "adverseActions": "Acciones adversas",
        "status": "Estado",
        "deselectState": "Deseleccionar estado",
        "issueDate": "Fecha de asunto",
        "expirationDate": "Fecha de caducidad",
        "expiration": "Vencimiento",
        "expireDate": "Fecha de caducidad",
        "lastUpdate": "Última carga",
        "license": "Licencia",
        "licenseNumber": "Número de licencia",
        "licenseExpirationDate": "Fecha de vencimiento de la licencia",
        "licenseExpiredMessage": "Su licencia ha caducado.",
        "generateVerification": "Generar documento de verificación",
        "generateVerificationSubtext": "Vista para imprimir",
        "obtainPrivileges": "Obtener privilegios",
        "expired": "Caducada",
        "issued": "Emitida",
        "expires": "Caduca",
        "iUnderstand": "Yo entiendo",
        "selectPrivileges": "Seleccionar privilegios",
        "privilegePurchaseLimit": "Se pueden seleccionar un máximo de 20 privilegios en una transacción",
        "jurisprudenceConfirmation": "Confirmación de jurisprudencia",
        "adminFee": "Tarifa Administrativa",
        "jurisdictionFee": "Tarifa Estatal",
        "jurisdictionFeeMilitary": "Tarifa Estatal (militar)",
        "disciplineStatus": "Estado de disciplina",
        "jurisprudenceExplanationText": "Certifico que he completado con éxito un examen de jurisprudencia para este estado, si es necesario.",
        "scopeAttestTitle": "Alcance de la certificación de práctica",
        "scopeAttestLabel": "Haga clic aquí para leer y afirmar el alcance de la certificación de práctica.",
        "noDiscipline": "No disciplina",
        "houseIcon": "Icono de la casa",
        "twoHomeStateErrorMessage": "Dos estados lo tienen incluido como residente. Actualice su información con esos estados para reflejar su estado de residencia actual.",
        "state": "Estado",
        "attestations": "Certificaciones",
        "investigations": "Investigaciones",
        "underInvestigation": "Actualmente estoy bajo investigación",
        "notUnderInvestigation": "NO estoy bajo investigación",
        "discipline": "Disciplina",
        "provisionOfInformation": "Suministro de información veraz",
        "militaryAffiliation": "Afiliación militar",
        "statusOptions": {
            "active": "Activo",
            "inactive": "Inactivo",
            "initializing": "Inicializando"
        },
        "licenseActions": "Acciones de licencia",
        "privilegeActions": "Acciones de privilegio",
        "privilegeActionsNone": "No hay acciones disponibles",
        "deactivate": "Desactivar",
        "deactivated": "Desactivado",
        "confirmPrivilegeDeactivate": "¿Está seguro de que desea desactivar este privilegio? No es posible deshacer esta acción.",
        "confirmPrivilegeDeactivateTitle": "¿Está seguro de que desea desactivar este privilegio?",
        "confirmPrivilegeDeactivateSubtext": "El profesional ya no podrá ejercer este privilegio. Esto no constituye una sanción disciplinaria.",
        "deactivateNotesTitle": "Notas de desactivación",
        "deactivation": "Desactivación",
        "deactivateNotesPlaceholder": "Introduzca notas aquí",
        "confirmPrivilegeDeactivateSubmit": "Sí, desactivar privilegio",
        "encumber": "Cargar",
        "encumbered": "Gravado",
        "npdbCategoryLabel": "Categoría NPDB",
        "encumberStartDate": "Inicio del gravamen",
        "confirmLicenseEncumberTitle": "¿Estás seguro de que quieres gravar esta licencia?",
        "confirmLicenseEncumberSubtext": "El profesional ya no podrá utilizar esta licencia.",
        "confirmLicenseEncumberSubmit": "Sí, gravar la licencia",
        "confirmLicenseEncumberSuccess": "Esta licencia ha sido gravada.",
        "confirmPrivilegeEncumberTitle": "¿Estás seguro de que quieres gravar este privilegio?",
        "confirmPrivilegeEncumberSubtext": "El practicante ya no podrá utilizar este privilegio.",
        "confirmPrivilegeEncumberSubmit": "Sí, gravar el privilegio",
        "confirmPrivilegeEncumberSuccess": "Este privilegio ha sido obstaculizado.",
        "unencumber": "Liberarse",
        "unencumbered": "Libre de cargas",
        "confirmLicenseUnencumberTitle": "Seleccione los gravámenes que desea eliminar",
        "confirmLicenseUnencumberEndDate": "Seleccione una fecha de finalización",
        "confirmLicenseUnencumberSubmit": "Confirmar eliminación(es)",
        "confirmLicenseUnencumberSuccess": "Está previsto que estos gravámenes se eliminen.",
        "confirmLicenseUnencumberSuccessEndDate": "Fecha de finalización",
        "confirmPrivilegeUnencumberTitle": "Seleccione los gravámenes que desea eliminar",
        "confirmPrivilegeUnencumberEndDate": "Seleccione una fecha de finalización",
        "confirmPrivilegeUnencumberSubmit": "Confirmar eliminación(es)",
        "confirmPrivilegeUnencumberSuccess": "Está previsto que estos gravámenes se eliminen.",
        "confirmPrivilegeUnencumberSuccessEndDate": "Fecha de finalización",
        "expiringIn": "Expirando en",
        "licenseEvents": [
            {
                "name": "Privilegio comprado",
                "key": "issuance"
            },
            {
                "name": "Renovación",
                "key": "renewal"
            },
            {
                "name": "Expirado",
                "key": "expiration"
            },
            {
                "name": "Desactivación",
                "key": "deactivation"
            },
            {
                "name": "Desactivación de Licencia",
                "key": "licenseDeactivation"
            },
            {
                "name": "Inicio Cambio de Jurisdicción",
                "key": "homeJurisdictionChange"
            },
            {
                "name": "Privilegio sin trabas",
                "key": "lifting_encumbrance"
            },
            {
                "name": "Encumbrance",
                "key": "encumbrance"
            }
        ],
        "licenseTypes": [
            {
                "name": "Audiólogo",
                "key": "audiologist",
                "compactKey": "aslp",
                "abbrev": "aud"
            },
            {
                "name": "Patólogo del habla y lenguaje",
                "key": "speech-language pathologist",
                "compactKey": "aslp",
                "abbrev": "slp"
            },
            {
                "name": "Terapeuta ocupacional",
                "key": "occupational therapist",
                "compactKey": "octp",
                "abbrev": "ot"
            },
            {
                "name": "Asistente de terapia Oocupacional",
                "key": "occupational therapy assistant",
                "compactKey": "octp",
                "abbrev": "ota"
            },
            {
                "name": "Consejero profesional con licencia",
                "key": "licensed professional counselor",
                "compactKey": "coun",
                "abbrev": "lpc"
            }
        ],
        "npdbTypes": [
            {
                "name": "Incumplimiento de los requisitos",
                "key": "Non-compliance With Requirements"
            },
            {
                "name": "Condena o sentencia penal",
                "key": "Criminal Conviction or Adjudication"
            },
            {
                "name": "Violaciones de confidencialidad, consentimiento o divulgación",
                "key": "Confidentiality, Consent or Disclosure Violations"
            },
            {
                "name": "Mala conducta o abuso",
                "key": "Misconduct or Abuse"
            },
            {
                "name": "Fraude, engaño o tergiversación",
                "key": "Fraud, Deception, or Misrepresentation"
            },
            {
                "name": "Prácticas inseguras o atención deficiente",
                "key": "Unsafe Practice or Substandard Care"
            },
            {
                "name": "Supervisión inadecuada o autorización de prácticas sin licencia",
                "key": "Improper Supervision or Allowing Unlicensed Practice"
            },
            {
                "name": "Otro",
                "key": "Other"
            }
        ],
        "privilegePurchaseTitle": "Compra privada",
        "personalInfoTitle": "Información personal",
        "eventNodeLabel": "Evento: {eventNameDisplay} en {eventDate}",
        "statusBlockLabel": "{status} bloque de estado",
        "compactEligible": "Elegible Compacto",
        "notCompactEligible": "No Compacto Elegible",
        "privilegeVerification": "Verificación de privilegios",
        "privilegeId": "Identificación de privilegio",
        "privilegeType": "Tipo de privilegio",
        "practitionerInformation": "Información para profesionales",
        "practitionerName": "Nombre del profesional",
        "homeStateLicenses": "Licencias del estado de origen",
        "activeDate": "Activa",
        "privilegeProofFooter": "Este documento es generado oficialmente por Compact Connect y sirve como prueba de las licencias y privilegios actuales del profesional.",
        "publicProfileLink": "Ver perfil público en",
<<<<<<< HEAD
        "qrCodeAlt": "QR code linking to public profile",
        "licenseDeactivationNote": "Desactivado debido a que la licencia asociada está desactivada",
        "homeStateChangeNote": "Desactivado debido al cambio de estado de origen"
=======
        "qrCodeAlt": "Código QR que enlaza al perfil público",
        "whyUnavailable": "¿Por qué no está disponible?",
        "whyUnavailableInfoButton": "Mostrar explicación de por qué la compra de privilegios no está disponible",
        "purchaseUnavailableMessage": "Actualmente no es elegible para comprar privilegios compactos. Por favor, consulte la(s) razón(es) a continuación.",
        "purchaseUnavailableNoEligibleLicenses": "No tiene ninguna licencia que sea elegible para la participación en el convenio. Si cree que una de sus licencias debería ser elegible, comuníquese con el consejo estatal que emitió esa licencia.",
        "purchaseUnavailableEncumbrance": "Tiene una carga que le impide comprar privilegios. Si cree que no debería tener una carga, comuníquese con el consejo estatal que registró la carga.",
        "purchaseUnavailablePendingMilitaryStatus": "Ha iniciado el proceso de presentación de documentación para confirmar su condición de militar, pero no lo ha finalizado. Puede completar ese proceso",
        "militaryStatusLinkAriaLabel": "Ver página de estado militar"
>>>>>>> 94c24ffd
    },
    "military": {
        "militaryStatusTitle": "Estado militar",
        "updateMilitaryStatusTitle": "Actualizar el estado militar",
        "militaryDiscountText": "Descuento Militar",
        "viewMilitaryStatus": "Ver estado militar",
        "affiliationType": "Tipo de afiliación",
        "previouslyUploadedDocuments": "Previously Uploaded Documents",
        "endMilitaryAffiliation": "Parar afiliación militar",
        "editInfo": "Editar información",
        "noUploadedDocuments": "No documentos cargados",
        "endAffiliationModalTitle": "¿Está seguro de que desea poner fin a su afiliación militar?",
        "endAffiliationModalContent" : "Esta acción no se puede deshacer, pero si es necesario, puedes volver a realizar el proceso de confirmación.",
        "noGoBack": "No, regresa",
        "yesEnd": "Sí, terminar mi afiliación",
        "affiliationAttestationOptions": [
            {
                "name": "Por la presente doy fe y afirmo que soy un miembro militar en servicio activo, definido como una persona con un estado de servicio de tiempo completo en el servicio uniformado activo de los Estados Unidos, incluidos los miembros de la Guardia Nacional y la Reserva en servicio activo.",
                "value": "militaryMember"
            },
            {
                "name": "Por la presente doy fe y afirmo que soy el cónyuge legal de un miembro militar en servicio activo, definido como una persona con estatus de servicio de tiempo completo en el servicio uniformado activo de los Estados Unidos, incluidos los miembros de la Guardia Nacional y la Reserva en activo. órdenes de servicio.",
                "value": "militaryMemberSpouse"
            }
        ],
        "affiliationTypes": {
            "militaryMember": "Miembro militar en servicio activo",
            "militaryMemberSpouse": "Esposo militar en servicio activo",
            "none": "N/A"
        },
        "documentProofLabel": "Cargar prueba de afiliación militar",
        "successLongProcess": "Enviado correctamente, su estado puede tardar un minuto en procesarse",
        "submitFail": "Error al cargar el documento",
        "fileInstructions": "Sólo 1 archivo (sólo PDF, docx, png, jpeg)",
        "fileName": "Nombre del archivo",
        "dateUploaded": "Fecha de carga",
        "initializingMessage": "Su documento está en un estado de inicialización. Esto puede indicar que hubo un error de carga. No puede comprar privilegios en este estado. Si este estado persiste, intente cargar su documento nuevamente o haga clic en finalizar afiliación militar y luego actualice la página.",
        "militaryStatusInitializingErrorTitle": "Hay un error con su estado militar.",
        "militaryStatusInitializingErrorSubtext": "Para comprar privilegios, necesitará volver a cargar su documento(s) o finalizar su afiliación militar."
    },
    "account": {
        "requestAccount": "Solicitar cuenta",
        "requestAnAccount": "Solicitar una cuenta",
        "requestAccountSubtext": "La información que proporcione aquí debe coincidir <em>exactamente</em> con la que su estado de residencia tiene registrada. Si no coincide, no podrá crear una cuenta.",
        "requestAccountEmailSubtext": "Esta dirección de correo electrónico es donde le enviaremos información sobre su cuenta. <em>No es necesario que coincida</em> con la información proporcionada por su estado.",
        "accountSuccessTitle": "Gracias por tu solicitud.",
        "accountSuccessSubtext": "Si tu información es válida recibirás un correo electrónico para terminar de configurar tu cuenta.",
        "requestErrorTitle": "Se produjo un error al procesar su solicitud.",
        "requestErrorCompactMissing": "No se pudo determinar el compacto a partir del tipo de licencia",
        "requestErrorRecaptcha": "Se produjo un error al obtener el token recaptcha. Si el error persiste, comuníquese con el servicio de asistencia.",
        "accountTitle": "Cuenta",
        "usersListTitle": "Usuarios",
        "usersListEmpty": "Invita a los usuarios con el botón de arriba",
        "permissions": "Permisos",
        "permission": "Permiso",
        "affiliation": "Afiliación",
        "state": "Estado / Jurisdiccion",
        "states": "Estado / Jurisdicciónes",
        "accountStatus": "Estado de la cuenta",
        "accessLevel": {
            "none": "Ninguno",
            "read": "Lectura",
            "readPrivate": "Leer datos privados",
            "readSsn": "Leer el SSN",
            "write": "Escritura",
            "admin": "Administración"
        },
        "status": {
            "active": "Activo",
            "inactive": "Inactivo",
            "pending": "Pendiente"
        },
        "userSearchLabel": "Introduzca un nombre",
        "userActions": "Acciones del usuario",
        "edit": "Editar",
        "editPermissions": "Editar permisos",
        "editUserPermissions": "Editar permisos de usuario",
        "addState": "Agregar estado / jurisdiccion",
        "inviteNewUser": "Invitar nuevo usuario",
        "resendInvite": "Reenviar invitación",
        "reinviteSent": "Reinvite enviado!",
        "deactivate": "Desactivar",
        "deactivated": "Desactivado",
        "confirmUserReinviteTitle": "¿Está seguro de que desea volver a enviar la invitación a {name}?",
        "confirmUserReinviteSubtext": "Se enviará un correo electrónico a {email} y el usuario deberá establecer una nueva contraseña.",
        "confirmUserDeactivate": "¿Está seguro de que desea desactivar {name} de este acuerdo? No se puede deshacer.",
        "accountSummary": "Resumen de cuenta",
        "accountSummarySubtext": "Esta es la información que ha enviado para su registración. Si sus datos no coinciden exactamente con los de nuestro sistema, el registro no se realizará correctamente.",
        "enterVerificationCode": "Introduzca el código de verificación",
        "enterVerificationCodeSubtext": "Deberías recibir un correo electrónico en tu nueva dirección con un código de confirmación. El código caducará en unos 15 minutos.",
        "enterCode": "Introduzca el código aquí",
        "emailUpdateSuccess": "Su correo electrónico ha sido actualizado exitosamente",
        "noValuesChanged": "No se han cambiado valores"
    },
    "privacyPolicy": {
        "title": "Política de Privacidad",
        "introSubtext": "Esta política de privacidad describe cómo el sitio web CompactConnect almacena y utiliza los datos de los visitantes.",
        "whatDataIsCollectedTitle": "¿Qué datos se recopilan?",
        "collectedDataEmail": "Dirección de correo electrónico de usuarios registrados",
        "collectedDataDevice": "Tipo de dispositivo, navegador y dirección IP",
        "whatIsDoneWithThisInfoTitle": "¿Qué se hace con esta información?",
        "whatIsDoneWithThisInfoSubtext": "La información que proporciona nos ayuda a responder a sus solicitudes de servicio al cliente y necesidades de soporte de manera más eficiente. Podemos usar los comentarios que proporcione para mejorar nuestro sitio. La información no se vende a terceros.",
        "howIsMyDataProtectedTitle": "¿Cómo se protege mi información?",
        "howIsMyDataProtectedSubtext": "Adoptamos prácticas estándar de la industria para la recopilación, almacenamiento y procesamiento de datos y medidas de seguridad para proteger contra el acceso no autorizado, alteración, divulgación o destrucción de su información personal, nombre de usuario, contraseña, información de transacciones y datos almacenados en nuestro sitio.",
        "changesToThisPolicyTitle": "Cambios a esta política",
        "changesToThisPolicySubtext": "CompactConnect tiene la discreción de actualizar esta política de privacidad en cualquier momento. Le recomendamos que revise frecuentemente esta página para cualquier cambio para mantenerse informado sobre cómo estamos ayudando a proteger la información personal que recopilamos. Usted reconoce y acepta que es su responsabilidad revisar esta política de privacidad periódicamente y conocer las modificaciones.",
        "disclaimerTitle": "Descargo de responsabilidad",
        "disclaimerSubtext": "Otros sitios web que están conectados por hipervínculos a y/o desde el sitio web CompactConnect pueden no seguir las mismas restricciones de privacidad. No asumimos responsabilidad por las prácticas o el contenido de cualquier sitio web que se vincule a o desde nuestro sitio."
    },
    "recaptcha": {
        "googleDesc": "Este sitio está protegido por reCAPTCHA y se aplican las políticas de privacidad de Google.",
        "privacyPolicy": "política de privacidad",
        "and": "y",
        "terms": "Condiciones de servicio",
        "apply": "aplicar"
    },
    "styleGuide": {
        "headerPlaceholder": "Contenido del encabezado",
        "styleGuide": "Guía de estilo",
        "exampleList": "Lista de ejemplo",
        "list": {
            "name": "Nombre",
            "size": "Tamaño",
            "isEvil": "Es malo"
        },
        "exampleLanguagePicker": "Ejemplo de selector de idioma",
        "exampleForm": "Ejemplo de formulario",
        "mockPopulate": "Población simulada",
        "subscribe": "Suscribir",
        "status": "Estatus",
        "statusOptions": [
            {
                "name": "No empezado",
                "value": "not-started"
            },
            {
                "name": "En curso",
                "value": "in-progress"
            },
            {
                "name": "Completo",
                "value": "complete"
            }
        ],
        "documents": "Documentos",
        "happiness": "Felicidad",
        "exampleModal": "Ejemplo modal",
        "modal": "Modal",
        "errorModal": "Error Modal",
        "openModal": "Abre el modal",
        "defaultModalContent": "Este es un ejemplo de un modal.",
        "errorModalContent": "Este es un ejemplo de un modal con estilo de error.",
        "customModalContent": "Puede agregar acciones personalizadas (botones) cuando incluye v-slot:actions en su Modal",
        "customAction1": "Acción personalizada 1",
        "customAction2": "Acción personalizada 2",
        "openErrorModal": "Abre el modal de error",
        "openModalCustomActions": "Abre el modal con acciones personalizadas.",
        "loadingSpinner": "Indicador de funcionamiento",
        "showSpinner": "Mostrar el indicador",
        "mobileStoreLinks": "Enlaces de tiendas móviles"
    },
    "homeJurisdictionChange": {
        "formTitle": "Cambiar estado de residencia",
        "formSubtext": "Cambiar de estado de residencia puede afectar a sus atribuciones. Si ya tiene una licencia apta para el convenio en su nuevo estado de residencia, sus atribuciones se transferirán. Si no tiene una licencia en su nuevo estado de residencia, o su licencia no es elegible, sus atribuciones se desactivarán.",
        "currentHomeJurisdictionLabel": "Estado de residencia actual",
        "newHomeJurisdictionLabel": "Nuevo estado de residencia",
        "inputSubtext": "Esta selección significa que sus privilegios compactos actuales serán desactivados y ya no podrá ejercer bajo ellos.",
        "updateButton": "Actualizar estado de residencia",
        "modalTitle": "¿Está seguro de que desea cambiar {newState} como su nuevo estado de residencia?",
        "modalSubtext": "Cambiar su estado de residencia puede afectar sus privilegios. Si ya tiene una licencia elegible para el compacto en su nuevo estado de residencia, sus privilegios se transferirán. Si no tiene una licencia en su nuevo estado de residencia, o su licencia no es elegible, sus privilegios serán desactivados.",
        "modalConfirm": "Confirmar nuevo estado de residencia",
        "successTitle": "Ha cambiado exitosamente su estado de residencia.",
        "successSubtext": "Su antiguo estado de residencia y el nuevo serán notificados automáticamente de este cambio.",
        "eligibleLicenseOption": "{state} (licencia {licenseType} elegible) \u2713",
        "noEligibleLicenseOption": "{state} (sin licencia elegible)"
    }
}<|MERGE_RESOLUTION|>--- conflicted
+++ resolved
@@ -777,11 +777,8 @@
         "activeDate": "Activa",
         "privilegeProofFooter": "Este documento es generado oficialmente por Compact Connect y sirve como prueba de las licencias y privilegios actuales del profesional.",
         "publicProfileLink": "Ver perfil público en",
-<<<<<<< HEAD
-        "qrCodeAlt": "QR code linking to public profile",
         "licenseDeactivationNote": "Desactivado debido a que la licencia asociada está desactivada",
-        "homeStateChangeNote": "Desactivado debido al cambio de estado de origen"
-=======
+        "homeStateChangeNote": "Desactivado debido al cambio de estado de origen",
         "qrCodeAlt": "Código QR que enlaza al perfil público",
         "whyUnavailable": "¿Por qué no está disponible?",
         "whyUnavailableInfoButton": "Mostrar explicación de por qué la compra de privilegios no está disponible",
@@ -790,7 +787,6 @@
         "purchaseUnavailableEncumbrance": "Tiene una carga que le impide comprar privilegios. Si cree que no debería tener una carga, comuníquese con el consejo estatal que registró la carga.",
         "purchaseUnavailablePendingMilitaryStatus": "Ha iniciado el proceso de presentación de documentación para confirmar su condición de militar, pero no lo ha finalizado. Puede completar ese proceso",
         "militaryStatusLinkAriaLabel": "Ver página de estado militar"
->>>>>>> 94c24ffd
     },
     "military": {
         "militaryStatusTitle": "Estado militar",
