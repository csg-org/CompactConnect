--- conflicted
+++ resolved
@@ -57,8 +57,6 @@
         return this.userStore?.currentCompact || null;
     }
 
-<<<<<<< HEAD
-=======
     get currentCompactType(): string | null {
         return this.currentCompact?.type || null;
     }
@@ -67,7 +65,6 @@
         return this.currentCompact?.compactCommissionFee || null;
     }
 
->>>>>>> 4585adf8
     get userStore(): any {
         return this.$store.state.user;
     }
