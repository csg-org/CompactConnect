//
//  Home.ts
//  InspiringApps modules
//
//  Created by InspiringApps on 4/30/2021.
//

import {
    Component,
    Vue,
    Watch,
    toNative
} from 'vue-facing-decorator';
<<<<<<< HEAD
import { AuthTypes } from '@/app.config';
import { Compact } from '@models/Compact/Compact.model';
=======
import { Compact } from '@models/Compact/Compact.model';
import { AuthTypes } from '@/app.config';
>>>>>>> 4f70189b

@Component({
    name: 'HomePage',
    components: {}
})
class Home extends Vue {
    //
    // Lifecycle
    //
    created() {
        this.goToCompactHome();
    }

    //
    // Computed
    //
    get currentCompact(): Compact | null {
        return this.$store.state.user.currentCompact;
    }

    //
    // Methods
    //
    goToCompactHome() {
        const { currentCompact } = this;

        if (currentCompact) {
            const compactType = currentCompact.type;
            const authType = this.$store.getters['user/highestPermissionAuthType']();

            if (authType === AuthTypes.STAFF) {
                this.$router.push({ name: 'Licensing', params: { compact: compactType }});
            } else if (authType === AuthTypes.LICENSEE) {
                this.$router.push({ name: 'LicenseeDashboard', params: { compact: compactType }});
            }
        }
    }

    //
    // Watchers
    //
    @Watch('currentCompact') compactUpdated() {
        this.goToCompactHome();
    }
}

export default toNative(Home);

// export { Home };<|MERGE_RESOLUTION|>--- conflicted
+++ resolved
@@ -11,13 +11,8 @@
     Watch,
     toNative
 } from 'vue-facing-decorator';
-<<<<<<< HEAD
-import { AuthTypes } from '@/app.config';
-import { Compact } from '@models/Compact/Compact.model';
-=======
 import { Compact } from '@models/Compact/Compact.model';
 import { AuthTypes } from '@/app.config';
->>>>>>> 4f70189b
 
 @Component({
     name: 'HomePage',
