//
//  LicensingDetail.ts
//  CompactConnect
//
//  Created by InspiringApps on 7/1/2024.
//

import { Component, Vue } from 'vue-facing-decorator';
import { Licensee } from '@models/Licensee/Licensee.model';
import { License } from '@models/License/License.model';

@Component({
    name: 'LicensingDetail',
    components: {}
})
export default class LicensingDetail extends Vue {
    //
    // Data
    //

    //
    // Lifecycle
    //
    async mounted() {
        await this.fetchLicenseeData();

        if (!this.licensee) {
            this.$router.push({ name: '404' });
        }
    }

    //
    // Computed
    //
    get licenseStore(): any {
        return this.$store.state.license;
    }

    get licenseeId(): string {
        const routeId: string = this.$route.params.licenseeId as string || '';

        return routeId;
    }

    get licensee(): Licensee | null {
        const { licenseeId } = this;
        let storeRecord: Licensee | null = null;

        if (licenseeId && this.licenseStore.model) {
            storeRecord = this.$store.getters['license/licenseeById'](licenseeId);
        }

        return storeRecord;
    }

    get licenseeNameDisplay(): string {
<<<<<<< HEAD
        const { licensee } = this;
        let nameDisplay = '';

        if (licensee) {
            nameDisplay = licensee.nameDisplay() || '';
        }

        return nameDisplay;
    }

    get licenseeLicenses(): Array<License> {
        const { licensee } = this;
        let licenses: Array<License> = [];

        if (licensee) {
            licenses = licensee.licenses || [];
        }

        return licenses;
=======
        return this.licensee?.nameDisplay() || '';
    }

    get licenseeLicenses(): Array<License> {
        return this.licensee?.licenses || [];
>>>>>>> 60f80caa
    }

    //
    // Methods
    //
    async fetchLicenseeData(): Promise<void> {
        const { licenseeId } = this;

        await this.$store.dispatch('license/getLicenseeRequest', { licenseeId });
    }
}<|MERGE_RESOLUTION|>--- conflicted
+++ resolved
@@ -54,33 +54,11 @@
     }
 
     get licenseeNameDisplay(): string {
-<<<<<<< HEAD
-        const { licensee } = this;
-        let nameDisplay = '';
-
-        if (licensee) {
-            nameDisplay = licensee.nameDisplay() || '';
-        }
-
-        return nameDisplay;
-    }
-
-    get licenseeLicenses(): Array<License> {
-        const { licensee } = this;
-        let licenses: Array<License> = [];
-
-        if (licensee) {
-            licenses = licensee.licenses || [];
-        }
-
-        return licenses;
-=======
         return this.licensee?.nameDisplay() || '';
     }
 
     get licenseeLicenses(): Array<License> {
         return this.licensee?.licenses || [];
->>>>>>> 60f80caa
     }
 
     //
