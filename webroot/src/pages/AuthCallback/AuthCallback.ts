--- conflicted
+++ resolved
@@ -40,14 +40,11 @@
     }
 
     get userType(): string {
-<<<<<<< HEAD
-=======
         // The state query param is used by cognito to pass a value through the login workflow
         // where we hop between domains. Here we are using it to keep track of which login
         // screen we just returned from. Docs here:
         // https://docs.aws.amazon.com/cognito/latest/developerguide/authorization-endpoint.html
 
->>>>>>> 4f70189b
         return this.$route.query?.state?.toString() || '';
     }
 
