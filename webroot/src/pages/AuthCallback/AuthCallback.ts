--- conflicted
+++ resolved
@@ -44,10 +44,7 @@
         // where we hop between domains. Here we are using it to keep track of which login
         // screen we just returned from. Docs here:
         // https://docs.aws.amazon.com/cognito/latest/developerguide/authorization-endpoint.html
-<<<<<<< HEAD
-=======
 
->>>>>>> de5b95f2
         return this.$route.query?.state?.toString() || '';
     }
 
