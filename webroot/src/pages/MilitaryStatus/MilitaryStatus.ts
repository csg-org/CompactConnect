//
//  MilitaryStatus.ts
//  CompactConnect
//
//  Created by InspiringApps on 12/20/2024.
//

import { Component, mixins } from 'vue-facing-decorator';
import { reactive } from 'vue';
import MixinForm from '@components/Forms/_mixins/form.mixin';
import ListContainer from '@components/Lists/ListContainer/ListContainer.vue';
import InputButton from '@components/Forms/InputButton/InputButton.vue';
import InputSubmit from '@components/Forms/InputSubmit/InputSubmit.vue';
import MilitaryDocumentRow from '@components/MilitaryDocumentRow/MilitaryDocumentRow.vue';
import Modal from '@components/Modal/Modal.vue';
import { Compact } from '@models/Compact/Compact.model';
import { FormInput } from '@/models/FormInput/FormInput.model';
import { LicenseeUser } from '@/models/LicenseeUser/LicenseeUser.model';
import { Licensee } from '@/models/Licensee/Licensee.model';
import { MilitaryAffiliation } from '@/models/MilitaryAffiliation/MilitaryAffiliation.model';

@Component({
    name: 'MilitaryStatus',
    components: {
        InputButton,
        InputSubmit,
        ListContainer,
        MilitaryDocumentRow,
        Modal
    }
})
export default class MilitaryStatus extends mixins(MixinForm) {
    //
    // Data
    //
    shouldShowEndAffiliationModal = false;

    //
    // Lifecycle
    //
    created() {
        this.initFormInputs();
    }

    //
    // Computed
    //
    get userStore(): any {
        return this.$store.state.user;
    }

    get user(): LicenseeUser {
        return this.userStore?.model;
    }

    get currentCompact(): Compact | null {
        return this.userStore?.currentCompact || null;
    }

    get currentCompactType(): string | null {
        return this.currentCompact?.type || null;
    }

    get licensee(): Licensee | null {
        return this.user?.licensee || null;
    }

    get statusTitleText(): string {
        return this.$t('licensing.status').toUpperCase();
    }

    get status(): string {
        let militaryStatus = '';

        if (this.licensee) {
            militaryStatus = this.licensee.isMilitary() ? this.$t('licensing.statusOptions.active') : this.$t('licensing.statusOptions.inactive');
        }

        return militaryStatus;
    }

    get affiliationTypeTitle(): string {
        return this.$t('military.affiliationType').toUpperCase();
    }

    get affiliationType(): string {
        let militaryStatus = '';

        if (this.licensee) {
            const activeAffiliation = this.licensee.aciveMilitaryAffiliation() as any;
            const isMilitary = this.licensee.isMilitary();

            if (isMilitary && activeAffiliation?.affiliationType === 'militaryMember') {
                militaryStatus = this.$tm('military.affiliationTypes.militaryMember');
            } else if (isMilitary && activeAffiliation?.affiliationType === 'militaryMemberSpouse') {
                militaryStatus = this.$tm('military.affiliationTypes.militaryMemberSpouse');
            } else {
                militaryStatus = this.$tm('military.affiliationTypes.none');
            }
        }

        return militaryStatus;
    }

    get previouslyUploadedTitle(): string {
        return this.$t('military.previouslyUploadedDocuments').toUpperCase();
    }

    get militaryDocumentHeader(): any {
        return { name: this.$t('military.fileName'), date: this.$t('military.dateUploaded') };
    }

    get endAffiliationModalTitle(): string {
        return this.$t('military.endAffiliationModalTitle');
    }

    get endAffiliationModalContent(): string {
        return this.$t('military.endAffiliationModalContent');
    }

    get backText(): string {
        return this.$t('military.noGoBack');
    }

    get yesEndText(): string {
        return this.$matches.phone.only ? this.$t('common.yes') : this.$t('military.yesEnd');
    }

    get sortOptions(): Array<any> {
        // Sorting not API supported
        return [];
    }

    get affiliations(): Array<any> {
        let affiliations: any = [];

        if (this.licensee && this.licensee?.militaryAffiliations) {
            affiliations = (this.licensee.militaryAffiliations)
                .map((militaryAffiliation: MilitaryAffiliation) => {
                    const affiliationDisplay = { name: '', date: '' };

                    if (militaryAffiliation.fileNames && (militaryAffiliation.fileNames as Array<string>).length) {
                        affiliationDisplay.name = militaryAffiliation.fileNames[0] || '';
                        affiliationDisplay.date = militaryAffiliation.dateOfUploadDisplay();
                    }

                    return affiliationDisplay;
                });
        }

        return affiliations;
    }

    //
    // Methods
    //
    initFormInputs(): void {
        this.formData = reactive({
            submitEnd: new FormInput({
                isSubmitInput: true,
                id: 'submit-end',
            }),
        });
    }

    sortingChange() {
        // Sorting not API supported
        return false;
    }

    paginationChange() {
        // Pagination not API supported
        return false;
    }

    editInfo() {
        if (this.currentCompactType) {
            this.$router.push({
                name: 'MilitaryStatusUpdate',
                params: { compact: this.currentCompactType }
            });
        }
    }

<<<<<<< HEAD
=======
    startEndAffiliationFlow() {
        this.shouldShowEndAffiliationModal = true;
        this.$nextTick(() => {
            const buttonComponent = this.$refs.noBackButton as any;
            const button = buttonComponent.$refs.button as HTMLElement;

            button.focus();
        });
    }

    closeEndAffilifationModal() {
        this.shouldShowEndAffiliationModal = false;
        this.$store.dispatch('setModalIsOpen', false);
    }

>>>>>>> 5d1eb294
    async confirmEndMilitaryAffiliation() {
        this.closeEndAffilifationModal();
        await this.$store.dispatch('user/endMilitaryAffiliationRequest');
        await this.$store.dispatch('user/getLicenseeAccountRequest');
    }

    goBack() {
        if (this.currentCompactType) {
            this.$router.push({
                name: 'LicenseeDashboard',
                params: { compact: this.currentCompactType }
            });
        }
    }

    startEndAffiliationFlow() {
        this.shouldShowEndAffiliationModal = true;
    }

    closeEndAffilifationModal() {
        this.shouldShowEndAffiliationModal = false;
        this.$store.dispatch('setModalIsOpen', false);
    }

    focusTrap(event: KeyboardEvent): void {
        const firstTabIndex = document.getElementById('no-back-button');
        const lastTabIndex = document.getElementById(this.formData.submitEnd.id);

        if (event.shiftKey) {
            // shift + tab to last input
            if (document.activeElement === firstTabIndex) {
                lastTabIndex?.focus();
                event.preventDefault();
            }
        } else if (document.activeElement === lastTabIndex) {
            // Tab to first input
            firstTabIndex?.focus();
            event.preventDefault();
        }
    }
}<|MERGE_RESOLUTION|>--- conflicted
+++ resolved
@@ -182,24 +182,6 @@
         }
     }
 
-<<<<<<< HEAD
-=======
-    startEndAffiliationFlow() {
-        this.shouldShowEndAffiliationModal = true;
-        this.$nextTick(() => {
-            const buttonComponent = this.$refs.noBackButton as any;
-            const button = buttonComponent.$refs.button as HTMLElement;
-
-            button.focus();
-        });
-    }
-
-    closeEndAffilifationModal() {
-        this.shouldShowEndAffiliationModal = false;
-        this.$store.dispatch('setModalIsOpen', false);
-    }
-
->>>>>>> 5d1eb294
     async confirmEndMilitaryAffiliation() {
         this.closeEndAffilifationModal();
         await this.$store.dispatch('user/endMilitaryAffiliationRequest');
@@ -217,6 +199,12 @@
 
     startEndAffiliationFlow() {
         this.shouldShowEndAffiliationModal = true;
+        this.$nextTick(() => {
+            const buttonComponent = this.$refs.noBackButton as any;
+            const button = buttonComponent.$refs.button as HTMLElement;
+
+            button.focus();
+        });
     }
 
     closeEndAffilifationModal() {
