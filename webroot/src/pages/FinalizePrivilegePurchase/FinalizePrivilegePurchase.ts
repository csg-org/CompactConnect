--- conflicted
+++ resolved
@@ -152,15 +152,7 @@
         return this.$t('common.state');
     }
 
-<<<<<<< HEAD
-    get cardNumberLabel(): string {
-        return this.$t('payment.cardNumber');
-    }
-
-    get stateOptions(): Array <any> {
-=======
     get stateOptions() {
->>>>>>> 7ca275db
         const stateOptions = [{ value: '', name: this.$t('common.select') }];
 
         stateList?.forEach((state) => {
@@ -202,11 +194,7 @@
         });
     }
 
-<<<<<<< HEAD
-    get seletedStatePurchaseDisplayDataList(): Array<object> {
-=======
     get selectedStatePurchaseDisplayDataList(): Array<object> {
->>>>>>> 7ca275db
         return this.selectedStatePurchaseDataList.map((state) => {
             const stateFeeText = `${state?.jurisdiction?.name()} ${this.compactPrivilegeStateFeeText}`;
             const stateMilitaryPurchaseText = `${state?.jurisdiction?.name()} ${this.militaryDiscountText}`;
