--- conflicted
+++ resolved
@@ -75,11 +75,7 @@
                         <div class="selection-title">{{selectionText}}</div>
                         <ul>
                             <li
-<<<<<<< HEAD
-                                v-for="(state) in seletedStatePurchaseDisplayDataList"
-=======
                                 v-for="(state) in selectedStatePurchaseDisplayDataList"
->>>>>>> 7ca275db
                                 :key="state.jurisdiction.abbrev"
                                 class="selected-state-block"
                             >
