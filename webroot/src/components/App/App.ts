//
//  App.ts
//  InspiringApps modules
//
//  Created by InspiringApps on 4/12/20.
//

import {
    Component,
    Vue,
    Watch,
    toNative
} from 'vue-facing-decorator';
import { RouteRecordName } from 'vue-router';
import {
    authStorage,
    AuthTypes,
    relativeTimeFormats,
    tokens
} from '@/app.config';
import { CompactType } from '@models/Compact/Compact.model';
import PageContainer from '@components/Page/PageContainer/PageContainer.vue';
import Modal from '@components/Modal/Modal.vue';
import moment from 'moment';

@Component({
    name: 'App',
    components: {
        PageContainer,
        Modal,
    },
    emits: [
        'trigger-scroll-behavior'
    ],
})
class App extends Vue {
    //
    // Data
    //
    body = document.body;

    //
    // Lifecycle
    //
    async created() {
        if (this.userStore.isLoggedIn) {
            await this.handleAuth();
        }

        this.setRelativeTimeFormats();
    }

    //
    // Computed
    //
    get routeCompactType(): CompactType | null {
        return (this.$route.params.compact as CompactType) || null;
    }

    get globalStore() {
        return this.$store.state;
    }

    get userStore() {
        return this.$store.state.user;
    }

    get messages() {
        return this.globalStore.messages;
    }

    get showMessageModal(): boolean {
        return Boolean(this.messages.length);
    }

    get isModalOpen(): boolean {
        return this.globalStore.isModalOpen;
    }

    get isErrorModal() {
        return Boolean(this.globalStore.messages.find((m) => m.type === 'error'));
    }

    get isStaffUser(): boolean {
        return this.$store.state.authType === AuthTypes.STAFF;
    }

    // get isLicenseeUser(): boolean {
    //     return this.$store.state.authType === AuthTypes.LICENSEE;
    // }

    //
    // Methods
    //
    async handleAuth() {
        const authType = this.setAuthType();
<<<<<<< HEAD

        if (authType !== AuthTypes.PUBLIC) {
            this.$store.dispatch('user/startRefreshTokenTimer', authType);
            await this.getAccount();
            await this.setCurrentCompact();
        }
    }

    setAuthType() {
        let authType: AuthTypes;

        if (authStorage.getItem(tokens?.staff?.AUTH_TOKEN)) {
            authType = AuthTypes.STAFF;
        } else if (authStorage.getItem(tokens?.licensee?.AUTH_TOKEN)) {
            authType = AuthTypes.LICENSEE;
        } else {
            authType = AuthTypes.PUBLIC;
        }

=======

        if (authType !== AuthTypes.PUBLIC) {
            this.$store.dispatch('user/startRefreshTokenTimer', authType);
            await this.getAccount();
            await this.setCurrentCompact();
        }
    }

    setAuthType() {
        let authType: AuthTypes;

        if (authStorage.getItem(tokens?.staff?.AUTH_TOKEN)) {
            authType = AuthTypes.STAFF;
        } else if (authStorage.getItem(tokens?.licensee?.AUTH_TOKEN)) {
            authType = AuthTypes.LICENSEE;
        } else {
            authType = AuthTypes.PUBLIC;
        }

>>>>>>> 4f70189b
        this.$store.dispatch('setAuthType', authType);

        return authType;
    }

    async getAccount(): Promise<void> {
        const { authType } = this.globalStore;

        if (authType === AuthTypes.STAFF) {
            await this.$store.dispatch('user/getStaffAccountRequest');
<<<<<<< HEAD
        } else if (authType === AuthTypes.LICENSEE) {
            await this.$store.dispatch('user/getLicenseeAccountRequest');
=======
>>>>>>> 4f70189b
        }
    }

    async setCurrentCompact(): Promise<void> {
<<<<<<< HEAD
        if (this.isStaffUser) {
            const { currentCompact, model: user } = this.userStore;
            const { permissions = [] } = user || {};
            const userDefaultCompact = permissions?.[0]?.compact || null;

            // If a current compact is not set or the current compact is not part of the user permissions
            if (!currentCompact || !permissions.some((permission) => permission.compact.type === currentCompact.type)) {
                await this.$store.dispatch('user/setCurrentCompact', userDefaultCompact);

                // If the current route is not matching the newly set compact, the redirect
                if (this.routeCompactType && this.routeCompactType !== userDefaultCompact?.type) {
                    this.$router.replace({
                        name: (this.$route.name as RouteRecordName),
                        // params: { compact: 'aslp' } // TODO-TEMP: replace with line below once I have clarified with John
                        params: { compact: userDefaultCompact.type }
                    });
                }
=======
        const { currentCompact, model: user } = this.userStore;
        const { permissions = [] } = user || {};
        const userDefaultCompact = permissions?.[0]?.compact || null;

        // If a current compact is not set or the current compact is not part of the user permissions
        if (!currentCompact || !permissions.some((permission) => permission.compact.type === currentCompact.type)) {
            await this.$store.dispatch('user/setCurrentCompact', userDefaultCompact);

            // If the current route is not matching the newly set compact, then redirect
            if (this.routeCompactType && this.routeCompactType !== userDefaultCompact?.type) {
                this.$router.replace({
                    name: (this.$route.name as RouteRecordName),
                    params: { compact: userDefaultCompact.type }
                });
>>>>>>> 4f70189b
            }
        }
    }

    setRelativeTimeFormats() {
        // https://momentjs.com/docs/#/customization/relative-time/
        moment.updateLocale('en', {
            relativeTime: relativeTimeFormats
        });
    }

    closeModal() {
        this.$store.dispatch('clearMessages');
    }

    //
    // Watchers
    //
    @Watch('isModalOpen') onIsModalOpenChange() {
        this.body.style.overflow = (this.globalStore.isModalOpen) ? 'hidden' : 'visible';
    }

    @Watch('userStore.isLoggedIn') async loginState() {
        if (!this.userStore.isLoggedIn) {
            this.$router.push({ name: 'Logout' });
        } else {
            await this.handleAuth();
        }
    }
}

export default toNative(App);

export { App };<|MERGE_RESOLUTION|>--- conflicted
+++ resolved
@@ -94,7 +94,6 @@
     //
     async handleAuth() {
         const authType = this.setAuthType();
-<<<<<<< HEAD
 
         if (authType !== AuthTypes.PUBLIC) {
             this.$store.dispatch('user/startRefreshTokenTimer', authType);
@@ -114,27 +113,6 @@
             authType = AuthTypes.PUBLIC;
         }
 
-=======
-
-        if (authType !== AuthTypes.PUBLIC) {
-            this.$store.dispatch('user/startRefreshTokenTimer', authType);
-            await this.getAccount();
-            await this.setCurrentCompact();
-        }
-    }
-
-    setAuthType() {
-        let authType: AuthTypes;
-
-        if (authStorage.getItem(tokens?.staff?.AUTH_TOKEN)) {
-            authType = AuthTypes.STAFF;
-        } else if (authStorage.getItem(tokens?.licensee?.AUTH_TOKEN)) {
-            authType = AuthTypes.LICENSEE;
-        } else {
-            authType = AuthTypes.PUBLIC;
-        }
-
->>>>>>> 4f70189b
         this.$store.dispatch('setAuthType', authType);
 
         return authType;
@@ -145,34 +123,13 @@
 
         if (authType === AuthTypes.STAFF) {
             await this.$store.dispatch('user/getStaffAccountRequest');
-<<<<<<< HEAD
         } else if (authType === AuthTypes.LICENSEE) {
             await this.$store.dispatch('user/getLicenseeAccountRequest');
-=======
->>>>>>> 4f70189b
+
         }
     }
 
     async setCurrentCompact(): Promise<void> {
-<<<<<<< HEAD
-        if (this.isStaffUser) {
-            const { currentCompact, model: user } = this.userStore;
-            const { permissions = [] } = user || {};
-            const userDefaultCompact = permissions?.[0]?.compact || null;
-
-            // If a current compact is not set or the current compact is not part of the user permissions
-            if (!currentCompact || !permissions.some((permission) => permission.compact.type === currentCompact.type)) {
-                await this.$store.dispatch('user/setCurrentCompact', userDefaultCompact);
-
-                // If the current route is not matching the newly set compact, the redirect
-                if (this.routeCompactType && this.routeCompactType !== userDefaultCompact?.type) {
-                    this.$router.replace({
-                        name: (this.$route.name as RouteRecordName),
-                        // params: { compact: 'aslp' } // TODO-TEMP: replace with line below once I have clarified with John
-                        params: { compact: userDefaultCompact.type }
-                    });
-                }
-=======
         const { currentCompact, model: user } = this.userStore;
         const { permissions = [] } = user || {};
         const userDefaultCompact = permissions?.[0]?.compact || null;
@@ -187,7 +144,6 @@
                     name: (this.$route.name as RouteRecordName),
                     params: { compact: userDefaultCompact.type }
                 });
->>>>>>> 4f70189b
             }
         }
     }
