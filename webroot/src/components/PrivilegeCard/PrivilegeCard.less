//
//  PrivilegeCard.less
//  CompactConnect
//
//  Created by InspiringApps on 10/8/2024.
//
.privilege-card-container {
    width: 30rem;
    border-radius: 2rem;
    background-color: @white;

    .privilege-title-row {
        display: flex;
        flex-direction: row;
<<<<<<< HEAD
        align-items: center;
        padding: 2rem 2rem 1rem 2rem;
=======
        align-items: flex-start;
        justify-content: space-between;
        padding: 1rem 2rem 1rem 2rem;
>>>>>>> 38301b49
        border-top-left-radius: 2rem;
        border-top-right-radius: 2rem;
        color: @white;
        background-color: @primaryColor;

        &.has-actions {
            padding-right: 0;
        }

        .privilege-title {
            margin-bottom: 0.2rem;
            font-weight: @fontWeightBold;
            font-size: @fontSizeLarge;
        }

        .privilege-status {
<<<<<<< HEAD
            margin-left: auto;

            &.expired {
                font-style: italic;
            }
=======
            font-size: @fontSizeMedium;
>>>>>>> 38301b49
        }

        .privilege-actions {
            flex-grow: 0;
            width: 4.8rem;

            .privilege-actions-menu-toggle {
                display: flex;
                flex-direction: column;
                align-items: center;
                padding: 0.4rem 1.2rem;
                cursor: pointer;

                .dot {
                    width: 0.4rem;
                    height: 0.4rem;
                    border-radius: 50%;
                    background-color: @white;

                    &:not(:first-child) {
                        margin-top: 0.4rem;
                    }
                }
            }

            .privilege-menu {
                position: absolute;
                top: 0;
                right: 3.2rem;
                z-index: 1;
                display: flex;
                flex-direction: column;
                min-width: 16rem;
                padding: 0.6rem 0.8rem;
                border-radius: 12px;
                background-color: @white;
                box-shadow: 2px 2px 3px 0 #00000040;

                .privilege-menu-item {
                    padding: 0.6rem 0.8rem;
                    border-radius: 8px;
                    color: @fontColor;
                    font-weight: @fontWeightBold;
                    cursor: pointer;

                    &:not(:first-child) {
                        margin-top: 0.4rem;
                    }

                    &:hover:not(.disabled) {
                        background-color: @veryLightGrey;
                    }

                    &.danger {
                        color: @midRed;
                    }

                    &.disabled {
                        font-weight: @fontWeight;
                        cursor: default;
                    }
                }
            }
        }
    }

    .privilege-info-grid {
        display: grid;
        grid-template-columns: 1fr 1fr;
        padding: 1rem 2rem;
        column-gap: 4rem;
        row-gap: 2rem;

        .info-item-container {
            &.discipline-item {
                width: 13rem;
            }

            .info-item-title {
                font-weight: @fontWeightBold;
                font-size: 1.4rem;
                line-height: 2.1rem;
            }

            .info-item {
                max-width: 11.2rem;
                font-size: 1.4rem;
                line-height: 2.1rem;
                word-wrap: break-word;
            }
        }
    }

    .deactivate-privilege-modal {
        :deep(.modal-container) {
            width: 95%;
            max-width: 60rem;
            padding: 2rem;

            @media @tabletWidth {
                padding: 4rem;
            }

            .modal-content {
                padding-top: 1rem;

                .modal-error {
                    margin-top: 2.4rem;
                    color: @midRed;
                    text-align: right;
                }

                .action-button-row {
                    display: flex;
                    flex-direction: row;
                    justify-content: flex-end;
                    margin-top: 4rem;

                    .submit-button {
                        margin-left: 1rem;
                    }
                }
            }
        }
    }
}

.bold {
    font-weight: @fontWeightBold;
}

.italics {
    font-style: italic;
}

.error {
    color: @midRed;
}<|MERGE_RESOLUTION|>--- conflicted
+++ resolved
@@ -12,14 +12,8 @@
     .privilege-title-row {
         display: flex;
         flex-direction: row;
-<<<<<<< HEAD
-        align-items: center;
-        padding: 2rem 2rem 1rem 2rem;
-=======
         align-items: flex-start;
-        justify-content: space-between;
         padding: 1rem 2rem 1rem 2rem;
->>>>>>> 38301b49
         border-top-left-radius: 2rem;
         border-top-right-radius: 2rem;
         color: @white;
@@ -36,15 +30,12 @@
         }
 
         .privilege-status {
-<<<<<<< HEAD
             margin-left: auto;
+            font-size: @fontSizeMedium;
 
             &.expired {
                 font-style: italic;
             }
-=======
-            font-size: @fontSizeMedium;
->>>>>>> 38301b49
         }
 
         .privilege-actions {
