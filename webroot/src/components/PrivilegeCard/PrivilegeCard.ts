--- conflicted
+++ resolved
@@ -17,10 +17,7 @@
 import Modal from '@components/Modal/Modal.vue';
 import { License, LicenseStatus } from '@/models/License/License.model';
 import { Licensee } from '@/models/Licensee/Licensee.model';
-<<<<<<< HEAD
 import { Compact } from '@models/Compact/Compact.model';
-=======
->>>>>>> 38301b49
 import { State } from '@/models/State/State.model';
 import { StaffUser, CompactPermission } from '@models/StaffUser/StaffUser.model';
 import { FormInput } from '@/models/FormInput/FormInput.model';
@@ -34,7 +31,6 @@
         Modal,
     }
 })
-<<<<<<< HEAD
 class PrivilegeCard extends mixins(MixinForm) {
     @Prop({ required: true }) privilege!: License;
     @Prop({ required: true }) licensee!: Licensee;
@@ -52,11 +48,6 @@
     created(): void {
         this.initFormInputs();
     }
-=======
-class PrivilegeCard extends Vue {
-    @Prop({ required: true }) privilege?: License;
-    @Prop({ required: true }) licensee?: Licensee;
->>>>>>> 38301b49
 
     //
     // Computed
@@ -173,13 +164,20 @@
         return isPastDate;
     }
 
-<<<<<<< HEAD
+    get privilegeId(): string {
+        return this.privilege?.privilegeId || '';
+    }
+
     get licenseeId(): string {
         return this.privilege?.licenseeId || '';
     }
 
     get bestHomeStateLicense(): License {
         return this.licensee?.bestHomeStateLicense() || new License();
+    }
+
+    get occupationAbbrev(): string {
+        return this.bestHomeStateLicense?.occupationAbbreviation();
     }
 
     //
@@ -270,16 +268,6 @@
         this.modalErrorMessage = '';
         this.updateFormSubmitSuccess('');
         this.updateFormSubmitError('');
-=======
-    get occupationAbbrev(): string {
-        const bestHomeStateLicense = this.licensee?.bestHomeStateLicense() || new License();
-
-        return bestHomeStateLicense?.occupationAbbreviation();
-    }
-
-    get privilegeId(): string {
-        return this.privilege?.privilegeId || '';
->>>>>>> 38301b49
     }
 }
 
