<!--
    PrivilegeCard.vue
    CompactConnect

    Created by InspiringApps on 10/8/2024.
-->

<template>
    <div class="privilege-card-container">
<<<<<<< HEAD
        <div class="privilege-title-row" :class="{ 'has-actions': isCurrentUserPrivilegeAdmin }">
            <span class="privilege-title">{{stateContent}}</span>
            <div class="privilege-status" :class="{ 'italics': !isActive }">{{statusDisplay}}</div>
            <div v-if="isCurrentUserPrivilegeAdmin" class="privilege-actions">
                <div
                    class="privilege-actions-menu-toggle"
                    role="button"
                    :aria-label="$t('licensing.privilegeActions')"
                    @click="togglePrivilegeActionMenu"
                    @keyup.enter="togglePrivilegeActionMenu"
                    tabindex="0"
                >
                    <span class="dot" /><span class="dot" /><span class="dot" />
                </div>
                <transition name="fade" mode="out-in">
                    <ul
                        v-if="isPrivilegeActionMenuDisplayed"
                        class="privilege-menu"
                        v-click-outside="closePrivilegeActionMenu"
                    >
                        <li
                            class="privilege-menu-item"
                            :class="{ 'disabled': !isActive, 'danger': isActive }"
                            role="button"
                            @click="toggleDeactivatePrivilegeModal"
                            @keyup.enter="toggleDeactivatePrivilegeModal"
                            tabindex="0"
                        >
                            {{ (isActive) ? $t('account.deactivate') : $t('account.deactivated') }}
                        </li>
                    </ul>
                </transition>
=======
        <div class="privilege-title-row">
            <div class="privilege-title-section">
                <div class="privilege-title">
                    {{stateContent}}
                </div>
                <div class="occupation-abbrev">
                    {{occupationAbbrev}}
                </div>
            </div>
            <div class="privilege-status" :class="{ 'italics': !isActive, 'bold': isActive }">
                {{statusDisplay}}
>>>>>>> 38301b49
            </div>
        </div>
        <div class="privilege-info-grid">
            <div class="info-item-container">
                <div class="info-item-title">{{issuedTitle}}</div>
                <div class="info-item">{{issuedContent}}</div>
            </div>
           <div class="info-item-container">
                <div class="info-item-title">{{expiresTitle}}</div>
                <div class="info-item" :class="{ 'error': isPastExiprationDate }">{{expiresContent}}</div>
            </div>
            <div class="info-item-container">
                <div class="info-item-title">{{$t('licensing.privilegeNumSymbol')}}</div>
                <div class="info-item" >{{privilegeId}}</div>
            </div>
            <div class="info-item-container discipline-item">
                <div class="info-item-title">{{disciplineTitle}}</div>
                <div class="info-item">{{disciplineContent}}</div>
            </div>
        </div>
        <TransitionGroup>
            <Modal
                v-if="isDeactivatePrivilegeModalDisplayed"
                class="deactivate-privilege-modal"
                :title="stateContent"
                :closeOnBackgroundClick="true"
                :showActions="false"
                @keydown.tab="focusTrapDeactivatePrivilegeModal($event)"
                @keyup.esc="closeDeactivatePrivilegeModal"
            >
                <template v-slot:content>
                    <div class="modal-content deactivate-modal-content">
                        {{ $t('licensing.confirmPrivilegeDeactivate') }}
                        <form @submit.prevent="submitDeactivatePrivilege">
                            <div v-if="modalErrorMessage" class="modal-error">{{ modalErrorMessage }}</div>
                            <div class="action-button-row">
                                <InputButton
                                    id="deactivate-modal-cancel-button"
                                    class="cancel-button"
                                    :label="$t('common.cancel')"
                                    :isTransparent="true"
                                    :onClick="closeDeactivatePrivilegeModal"
                                />
                                <InputSubmit
                                    class="submit-button continue-button"
                                    :formInput="formData.submitModalContinue"
                                    :label="(isFormLoading) ? $t('common.loading') : $t('common.continue')"
                                    :isEnabled="!isFormLoading"
                                />
                            </div>
                        </form>
                    </div>
                </template>
            </Modal>
        </TransitionGroup>
    </div>
</template>

<script lang="ts" src="./PrivilegeCard.ts"></script>
<style scoped lang="less" src="./PrivilegeCard.less"></style><|MERGE_RESOLUTION|>--- conflicted
+++ resolved
@@ -7,10 +7,14 @@
 
 <template>
     <div class="privilege-card-container">
-<<<<<<< HEAD
         <div class="privilege-title-row" :class="{ 'has-actions': isCurrentUserPrivilegeAdmin }">
-            <span class="privilege-title">{{stateContent}}</span>
-            <div class="privilege-status" :class="{ 'italics': !isActive }">{{statusDisplay}}</div>
+            <div class="privilege-title-section">
+                <div class="privilege-title">{{stateContent}}</div>
+                <div class="occupation-abbrev">{{occupationAbbrev}}</div>
+            </div>
+            <div class="privilege-status" :class="{ 'italics': !isActive, 'bold': isActive }">
+                {{statusDisplay}}
+            </div>
             <div v-if="isCurrentUserPrivilegeAdmin" class="privilege-actions">
                 <div
                     class="privilege-actions-menu-toggle"
@@ -40,19 +44,6 @@
                         </li>
                     </ul>
                 </transition>
-=======
-        <div class="privilege-title-row">
-            <div class="privilege-title-section">
-                <div class="privilege-title">
-                    {{stateContent}}
-                </div>
-                <div class="occupation-abbrev">
-                    {{occupationAbbrev}}
-                </div>
-            </div>
-            <div class="privilege-status" :class="{ 'italics': !isActive, 'bold': isActive }">
-                {{statusDisplay}}
->>>>>>> 38301b49
             </div>
         </div>
         <div class="privilege-info-grid">
