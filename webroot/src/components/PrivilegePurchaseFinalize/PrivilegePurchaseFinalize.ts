//
//  PrivilegePurchaseFinalize.ts
//  CompactConnect
//
//  Created by InspiringApps on 10/28/2024.
//

import { Component, mixins, Prop } from 'vue-facing-decorator';
import { reactive, nextTick } from 'vue';
import MixinForm from '@components/Forms/_mixins/form.mixin';
import PrivilegePurchaseAcceptUI, { AcceptUiResponse } from '@components/PrivilegePurchaseAcceptUI/PrivilegePurchaseAcceptUI.vue';
import CollapseCaretButton from '@components/CollapseCaretButton/CollapseCaretButton.vue';
import InputButton from '@components/Forms/InputButton/InputButton.vue';
import InputText from '@components/Forms/InputText/InputText.vue';
import InputSelect from '@components/Forms/InputSelect/InputSelect.vue';
import InputCheckbox from '@components/Forms/InputCheckbox/InputCheckbox.vue';
import InputSubmit from '@components/Forms/InputSubmit/InputSubmit.vue';
import MockPopulate from '@components/Forms/MockPopulate/MockPopulate.vue';
import { Compact } from '@models/Compact/Compact.model';
import { PaymentSdkConfig } from '@models/CompactFeeConfig/CompactFeeConfig.model';
import { FormInput } from '@models/FormInput/FormInput.model';
import { LicenseeUser, LicenseeUserPurchaseSerializer } from '@models/LicenseeUser/LicenseeUser.model';
import { License } from '@models/License/License.model';
import { Licensee } from '@models/Licensee/Licensee.model';
import { PrivilegePurchaseOption } from '@models/PrivilegePurchaseOption/PrivilegePurchaseOption.model';
import { PurchaseFlowState } from '@/models/PurchaseFlowState/PurchaseFlowState.model';
import { PurchaseFlowStep } from '@/models/PurchaseFlowStep/PurchaseFlowStep.model';
import Joi from 'joi';

@Component({
    name: 'PrivilegePurchaseFinalize',
    components: {
        MockPopulate,
        PrivilegePurchaseAcceptUI,
        InputText,
        InputSelect,
        InputCheckbox,
        InputSubmit,
        InputButton,
        CollapseCaretButton
    }
})
export default class PrivilegePurchaseFinalize extends mixins(MixinForm) {
    @Prop({ default: 0 }) flowStep!: number;

    //
    // Data
    //
    formErrorMessage = '';

    //
    // Lifecycle
    //
    created() {
        if (!this.statesSelected) {
            this.handleCancelClicked();
        }

        this.initFormInputs();
    }

    //
    // Computed
    //
    get isDesktop(): boolean {
        return this.$matches.desktop.min;
    }

    get isMobile(): boolean {
        return !this.isDesktop;
    }

    get isPhone(): boolean {
        return !this.$matches.tablet.min;
    }

    get userStore(): any {
        return this.$store.state.user;
    }

    get user(): LicenseeUser | null {
        return this.userStore.model;
    }

    get licensee(): Licensee | null {
        return this.user?.licensee || null;
    }

    get currentCompact(): Compact | null {
        return this.userStore?.currentCompact || null;
    }

    get currentCompactType(): string | null {
        return this.currentCompact?.type || null;
    }

    get selectedPurchaseLicense(): License | null {
        return this.$store.getters['user/getLicenseSelected']();
    }

    get licenseTypeSelected(): string {
        return this.selectedPurchaseLicense?.licenseTypeAbbreviation()?.toLowerCase() || '';
    }

    get selectionText(): string {
        return `${this.licenseTypeSelected.toLocaleUpperCase()} ${this.$t('licensing.privilege')} ${this.$t('common.selection')}`;
    }

    get privilegeCount(): number {
        return this.selectedStatePurchaseDataList?.length || 0;
    }

    get purchaseFlowState(): PurchaseFlowState {
        return this.userStore?.purchase || new PurchaseFlowState();
    }

    get attestationsSelected(): Array<string> {
        let attestationsAccepted = [];

        this.purchaseFlowState.steps?.forEach((step: PurchaseFlowStep) => {
            if (step.attestationsAccepted) {
                attestationsAccepted = attestationsAccepted.concat(step.attestationsAccepted);
            }
        });

        return attestationsAccepted;
    }

    get statesSelected(): Array<string> {
        let statesSelected = [];

        this.purchaseFlowState.steps?.forEach((step: PurchaseFlowStep) => {
            if (step.selectedPrivilegesToPurchase) {
                statesSelected = statesSelected.concat(step.selectedPrivilegesToPurchase);
            }
        });

        return statesSelected;
    }

    get selectedStatePurchaseDataList(): Array<PrivilegePurchaseOption> {
        return this.purchaseDataList.filter((option) => {
            let includes = false;

            const stateAbbrev = option?.jurisdiction?.abbrev;

            if (stateAbbrev) {
                includes = this.statesSelected?.includes(stateAbbrev);
            }

            return includes;
        });
    }

    get selectedStatePurchaseDisplayDataList(): Array<object> {
        const licenseTypeKey = this.licenseTypeSelected;

        return this.selectedStatePurchaseDataList.map((state) => {
            const feeConfig = state?.fees?.[licenseTypeKey];

            let stateFeeText = '';
            let stateFeeDisplay = '';

            if (feeConfig) {
                const shouldUseMilitaryRate = this.shouldUseMilitaryRate(feeConfig);

                stateFeeText = `${state?.jurisdiction?.name()} ${shouldUseMilitaryRate
                    ? this.$t('payment.compactPrivilegeStateFeeMilitary')
                    : this.$t('payment.compactPrivilegeStateFee')
                }`;

                if (shouldUseMilitaryRate) {
                    stateFeeDisplay = feeConfig.militaryRate.toFixed(2);
                } else {
                    stateFeeDisplay = (feeConfig?.baseRate || 0).toFixed(2);
                }
            }

            return {
                ...state,
                stateFeeDisplay,
                stateFeeText,
            };
        });
    }

    get purchaseDataList(): Array<PrivilegePurchaseOption> {
        return this.currentCompact?.privilegePurchaseOptions || [];
    }

    get currentCompactPaymentSdkConfig(): PaymentSdkConfig | null {
        return this.currentCompact?.fees?.paymentSdkConfig || null;
    }

    get currentCompactCommissionFee(): number | null {
        return this.currentCompact?.fees?.compactCommissionFee || null;
    }

    get compactCommissionFeeText(): string | null {
        return `${this.$t('payment.compactCommissionFee')} ($${this.currentCompactCommissionFee?.toFixed(2)} x ${this.privilegeCount})`;
    }

    get totalCompactCommissionFee(): number {
        let total = 0;

        if (this.currentCompactCommissionFee) {
            total = this.privilegeCount * this.currentCompactCommissionFee;
        }

        return total;
    }

    get totalCompactCommissionFeeDisplay(): string {
        return this.totalCompactCommissionFee?.toFixed(2) || '';
    }

    get isPerPrivilegeTransactionFeeActive(): boolean {
        return this.currentCompact?.fees?.isPerPrivilegeTransactionFeeActive || false;
    }

    get creditCardFeesTotal(): number {
        const numPrivileges = this.selectedStatePurchaseDataList?.length || 0;
        const feePerPrivilege = this.currentCompact?.fees?.perPrivilegeTransactionFeeAmount || 0;
        let feesTotal = 0;

        if (this.isPerPrivilegeTransactionFeeActive) {
            feesTotal = numPrivileges * feePerPrivilege;
        }

        return feesTotal;
    }

    get creditCardFeesTotalDisplay(): string {
        return this.creditCardFeesTotal.toFixed(2);
    }

    get totalPurchasePrice(): number {
        let total = this.totalCompactCommissionFee + this.creditCardFeesTotal;

        const licenseTypeKey = this.licenseTypeSelected;

        this.selectedStatePurchaseDataList.forEach((stateSelected) => {
            const feeConfig = stateSelected?.fees?.[licenseTypeKey];

            if (feeConfig) {
                const shouldUseMilitaryRate = this.shouldUseMilitaryRate(feeConfig);

                if (shouldUseMilitaryRate) {
                    total += feeConfig.militaryRate;
                } else {
                    total += feeConfig.baseRate;
                }
            }
        });

        return total;
    }

    get totalPurchasePriceDisplay(): string {
        return this.totalPurchasePrice?.toFixed(2) || '';
    }

    get isSubmitEnabled(): boolean {
        return this.isFormValid && this.formData.noRefunds.value && !this.isFormLoading;
    }

    get isMockPopulateEnabled(): boolean {
        return Boolean(this.$envConfig.isDevelopment);
    }

    //
    // Methods
    //
    initFormInputs(): void {
        this.formData = reactive({
            noRefunds: new FormInput({
                id: 'no-refunds-check',
                name: 'no-refunds-check',
                label: this.$t('licensing.noRefundsMessage'),
                validation: Joi.boolean().required(),
                value: false,
                isDisabled: false
            }),
            submit: new FormInput({
                isSubmitInput: true,
                id: 'submit',
            }),
        });
        this.watchFormInputs();
    }

    async acceptUiSuccessResponse(response: AcceptUiResponse): Promise<void> {
        await this.handleSubmitOverride(response?.opaqueData || {});
    }

    async acceptUiErrorResponse(): Promise<void> {
        this.isFormError = true;
        this.formErrorMessage = this.$t('payment.confirmCardDetailsError');
        await nextTick();
        const formMessageElement = document.getElementById('button-row');

        formMessageElement?.scrollIntoView({ behavior: 'smooth', block: 'center' });
    }

    async handleSubmitOverride(opaqueData: object): Promise<void> {
        this.validateAll({ asTouched: true });

        if (this.isFormValid) {
            this.startFormLoading();
            this.isFormError = false;
            this.formErrorMessage = '';

            const {
                statesSelected,
                attestationsSelected,
                selectedPurchaseLicense
            } = this;
            const serverData = LicenseeUserPurchaseSerializer.toServer({
                statesSelected,
                attestationsSelected,
                selectedPurchaseLicense,
                opaqueData
            });
            const purchaseServerEvent = await this.$store.dispatch('user/postPrivilegePurchases', serverData);

            this.endFormLoading();

            if (purchaseServerEvent?.message === 'Successfully processed charge') {
                this.$store.dispatch('user/saveFlowStep', new PurchaseFlowStep({
                    stepNum: this.flowStep
                }));

                this.$router.push({
                    name: 'PrivilegePurchaseSuccessful',
                    params: { compact: this.currentCompactType }
                });
            } else if (purchaseServerEvent?.message) {
                this.isFormError = true;
                this.formErrorMessage = purchaseServerEvent?.message;
            }
        } else {
            this.isFormError = true;
            this.formErrorMessage = this.$t('common.formValidationErrorMessage');
        }
    }

    handleCancelClicked(): void {
        this.$store.dispatch('user/resetToPurchaseFlowStep', 0);

        if (this.currentCompactType) {
            this.$router.push({
                name: 'LicenseeDashboard',
                params: { compact: this.currentCompactType }
            });
        }
    }

    handleBackClicked(): void {
        if (this.currentCompactType) {
            this.$router.push({
                name: 'PrivilegePurchaseAttestation',
                params: { compact: this.currentCompactType }
            });
        }
    }

    async mockPopulate(): Promise<void> {
        // It's handy to have certain values copied to the clipboard during local development;
        // The following are applicable depending on the testing scenario:
        navigator.clipboard.writeText(`5424 0000 0000 0015`); // Test CC number
        // navigator.clipboard.writeText(`01/30`); // Test CC expiry
        // navigator.clipboard.writeText(`900`); // Test CC CVV
        // navigator.clipboard.writeText(`Test`); // Test CC first name
        // navigator.clipboard.writeText(`User`); // Test CC last name
        // navigator.clipboard.writeText(`46214`); // Test CC zip code

<<<<<<< HEAD
        // Standard mock-populate handling
=======
        if (formInput.value && formInput.value.length > 1 && this.cvvRef) {
            this.cvvRef.focus();
        }
    }

    handleCVVInput(formInput): void {
        // Remove all non-numerals
        formInput.value = formInput.value.replace(/[^\d]/g, '');
    }

    handleZipInput(formInput): void {
        // Remove all non-numerals
        formInput.value = formInput.value.replace(/[^\d]/g, '');
    }

    shouldUseMilitaryRate(feeConfig) {
        const { militaryRate } = feeConfig || {};
        const hasMilitaryRate = Boolean(militaryRate || militaryRate === 0);

        return Boolean(hasMilitaryRate && this.licensee?.isMilitaryStatusActive());
    }

    mockPopulate(): void {
        this.formData.creditCard.value = `5424 0000 0000 0015`;
        this.formData.expMonth.value = `01`;
        this.formData.expYear.value = `29`;
        this.formData.cvv.value = `900`;
        this.formData.firstName.value = `Test`;
        this.formData.lastName.value = `User`;
        this.formData.streetAddress1.value = `123 Fake St`;
        this.formData.stateSelect.value = `ca`;
        this.formData.zip.value = `46214`;
>>>>>>> a580a0c2
        this.formData.noRefunds.value = true;
        this.validateAll({ asTouched: true });
        await nextTick();
        const formButtons = document.getElementById('button-row');

        formButtons?.scrollIntoView({ behavior: 'smooth', block: 'center' });
    }
}<|MERGE_RESOLUTION|>--- conflicted
+++ resolved
@@ -62,36 +62,24 @@
     //
     // Computed
     //
-    get isDesktop(): boolean {
-        return this.$matches.desktop.min;
-    }
-
-    get isMobile(): boolean {
-        return !this.isDesktop;
-    }
-
-    get isPhone(): boolean {
-        return !this.$matches.tablet.min;
-    }
-
     get userStore(): any {
         return this.$store.state.user;
     }
 
+    get currentCompact(): Compact | null {
+        return this.userStore?.currentCompact || null;
+    }
+
+    get currentCompactType(): string | null {
+        return this.currentCompact?.type || null;
+    }
+
     get user(): LicenseeUser | null {
         return this.userStore.model;
     }
 
     get licensee(): Licensee | null {
         return this.user?.licensee || null;
-    }
-
-    get currentCompact(): Compact | null {
-        return this.userStore?.currentCompact || null;
-    }
-
-    get currentCompactType(): string | null {
-        return this.currentCompact?.type || null;
     }
 
     get selectedPurchaseLicense(): License | null {
@@ -289,6 +277,13 @@
         this.watchFormInputs();
     }
 
+    shouldUseMilitaryRate(feeConfig) {
+        const { militaryRate } = feeConfig || {};
+        const hasMilitaryRate = Boolean(militaryRate || militaryRate === 0);
+
+        return Boolean(hasMilitaryRate && this.licensee?.isMilitaryStatusActive());
+    }
+
     async acceptUiSuccessResponse(response: AcceptUiResponse): Promise<void> {
         await this.handleSubmitOverride(response?.opaqueData || {});
     }
@@ -373,43 +368,6 @@
         // navigator.clipboard.writeText(`Test`); // Test CC first name
         // navigator.clipboard.writeText(`User`); // Test CC last name
         // navigator.clipboard.writeText(`46214`); // Test CC zip code
-
-<<<<<<< HEAD
-        // Standard mock-populate handling
-=======
-        if (formInput.value && formInput.value.length > 1 && this.cvvRef) {
-            this.cvvRef.focus();
-        }
-    }
-
-    handleCVVInput(formInput): void {
-        // Remove all non-numerals
-        formInput.value = formInput.value.replace(/[^\d]/g, '');
-    }
-
-    handleZipInput(formInput): void {
-        // Remove all non-numerals
-        formInput.value = formInput.value.replace(/[^\d]/g, '');
-    }
-
-    shouldUseMilitaryRate(feeConfig) {
-        const { militaryRate } = feeConfig || {};
-        const hasMilitaryRate = Boolean(militaryRate || militaryRate === 0);
-
-        return Boolean(hasMilitaryRate && this.licensee?.isMilitaryStatusActive());
-    }
-
-    mockPopulate(): void {
-        this.formData.creditCard.value = `5424 0000 0000 0015`;
-        this.formData.expMonth.value = `01`;
-        this.formData.expYear.value = `29`;
-        this.formData.cvv.value = `900`;
-        this.formData.firstName.value = `Test`;
-        this.formData.lastName.value = `User`;
-        this.formData.streetAddress1.value = `123 Fake St`;
-        this.formData.stateSelect.value = `ca`;
-        this.formData.zip.value = `46214`;
->>>>>>> a580a0c2
         this.formData.noRefunds.value = true;
         this.validateAll({ asTouched: true });
         await nextTick();
