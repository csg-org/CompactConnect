--- conflicted
+++ resolved
@@ -157,10 +157,7 @@
         if (page && page !== 1 && !this.licenseStore.error) {
             requestConfig.getNextPage = true;
         }
-<<<<<<< HEAD
-=======
         // Temp for limited server filtering support
->>>>>>> 60f80caa
         requestConfig.compact = 'aslp';
         requestConfig.jurisdiction = 'al';
 
