--- conflicted
+++ resolved
@@ -144,12 +144,8 @@
         const record = {
             firstName: this.$t('common.firstName'),
             lastName: this.$t('common.lastName'),
-<<<<<<< HEAD
             ssnMaskedPartial: () => this.$t('licensing.ssn'),
             homeJurisdictionDisplay: () => this.$t('licensing.homeState'),
-=======
-            licenseStatesDisplay: () => this.$t('licensing.homeState'),
->>>>>>> 281bdfc8
             privilegeStatesDisplay: () => this.$t('licensing.privileges'),
             statusDisplay: () => this.$t('licensing.status'),
         };
