//
//  LicenseeList.less
//  CompactConnect
//
//  Created by InspiringApps on 7/1/2024.
//

.licensee-list-container {
    background-color: @white;

    .search-container {
        display: flex;
        justify-content: flex-end;
        margin-bottom: 2.4rem;
<<<<<<< HEAD
=======

        .search-toggle {
            margin-bottom: 2rem;
        }
>>>>>>> 4f70189b
    }
}<|MERGE_RESOLUTION|>--- conflicted
+++ resolved
@@ -12,12 +12,9 @@
         display: flex;
         justify-content: flex-end;
         margin-bottom: 2.4rem;
-<<<<<<< HEAD
-=======
 
         .search-toggle {
             margin-bottom: 2rem;
         }
->>>>>>> 4f70189b
     }
 }