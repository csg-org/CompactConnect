//
//  PageMainNav.ts
//  InspiringApps modules
//
//  Created by InspiringApps on 11/20/2020.
//

import {
    reactive,
    computed,
    ComputedRef,
    markRaw,
    Raw
} from 'vue';
import { Component, Vue, toNative } from 'vue-facing-decorator';
import { AuthTypes } from '@/app.config';
import RegisterIcon from '@components/Icons/Register/Register.vue';
import UploadIcon from '@components/Icons/Upload/Upload.vue';
import UsersIcon from '@components/Icons/Users/Users.vue';
import LicenseSearchIcon from '@components/Icons/LicenseSearch/LicenseSearch.vue';
import SettingsIcon from '@components/Icons/Settings/Settings.vue';
import DashboardIcon from '@components/Icons/Dashboard/Dashboard.vue';
import PurchaseIcon from '@components/Icons/Purchase/Purchase.vue';
import AccountIcon from '@components/Icons/Account/Account.vue';
import LogoutIcon from '@components/Icons/Logout/Logout.vue';
import CompactSelector from '@components/CompactSelector/CompactSelector.vue';
import { Compact, CompactType } from '@models/Compact/Compact.model';
import { CompactPermission } from '@models/StaffUser/StaffUser.model';
import { Licensee } from '@/models/Licensee/Licensee.model';

export interface NavLink {
    to: string;
    params?: {
        compact?: CompactType | null,
    };
    label?: string | ComputedRef,
    iconComponent?: Raw<any>,
    isEnabled?: boolean,
    isExternal?: boolean,
    isExactActive?: boolean,
}

@Component({
    name: 'PageMainNav',
    components: {
        RegisterIcon,
        UploadIcon,
        UsersIcon,
        LicenseSearchIcon,
        SettingsIcon,
        DashboardIcon,
        PurchaseIcon,
        AccountIcon,
        LogoutIcon,
        CompactSelector,
    }
})
class PageMainNav extends Vue {
    //
    // Computed
    //
    get globalStore() {
        return this.$store.state;
    }

    get authType(): string {
        return this.globalStore.authType;
    }

    get isNavExpanded(): boolean {
        return this.globalStore.isNavExpanded;
    }

    get userStore() {
        return this.$store.state.user;
    }

    get user() {
        return this.userStore.model;
    }

    get isLoggedIn(): boolean {
        return this.userStore.isLoggedIn;
    }

    get currentCompact(): Compact | null {
        return this.userStore.currentCompact;
    }

    get isLoggedInAsStaff(): boolean {
        return this.authType === AuthTypes.STAFF;
    }

    get isLoggedInAsLicensee(): boolean {
        return this.authType === AuthTypes.LICENSEE;
    }

    get licensee(): Licensee | null {
        return this.isLoggedInAsLicensee ? this.user?.licensee : null;
    }

    get isPrivilegePurchaseEnabled(): boolean {
        return this.licensee?.canPurchasePrivileges() || false;
    }

    get staffPermission(): CompactPermission | null {
        const { model: user } = this.userStore;
        const currentPermissions = user?.permissions;
        const compactPermission = currentPermissions?.find((currentPermission) =>
            currentPermission.compact.type === this.currentCompact?.type) || null;

        return compactPermission;
    }

    get isCompactAdmin(): boolean {
        return this.isLoggedInAsStaff && Boolean(this.staffPermission?.isAdmin);
    }

    get isStateAdmin(): boolean {
        const { isLoggedInAsStaff, staffPermission } = this;
        const isAdmin = Boolean(staffPermission?.states?.some((statePermission) => statePermission.isAdmin));

        return isLoggedInAsStaff && isAdmin;
    }

    get isAnyTypeOfAdmin(): boolean {
        return this.isCompactAdmin || this.isStateAdmin;
    }

    get hasStateWritePermissions(): boolean {
        let hasWritePermissions = false;

        if (this.isLoggedInAsStaff) {
            const { staffPermission } = this;

            if (staffPermission?.states?.some((statePermission) =>
                statePermission.isAdmin || statePermission.isWrite)) {
                hasWritePermissions = true;
            }
        }

        return hasWritePermissions;
    }

    get mainLinks(): Array<NavLink> {
        return reactive([
            {
                to: 'DashboardPublic',
                label: computed(() => this.$t('navigation.dashboard')),
                iconComponent: markRaw(DashboardIcon),
                isEnabled: !this.isLoggedIn,
                isExternal: false,
                isExactActive: false,
            },
            {
                to: 'LicneseeSearchPublic',
                label: computed(() => this.$t('navigation.licensingPublic')),
                iconComponent: markRaw(LicenseSearchIcon),
                isEnabled: !this.isLoggedIn,
                isExternal: false,
                isExactActive: false,
                isActive: this.isActiveMatch(['LicenseeDetailPublic', 'PrivilegeDetailPublic']),
            },
            {
                to: 'RegisterLicensee',
                label: computed(() => this.$t('navigation.register')),
                iconComponent: markRaw(RegisterIcon),
                isEnabled: !this.isLoggedIn,
                isExternal: false,
                isExactActive: false,
            },
            {
                to: 'StateUpload',
                params: { compact: this.currentCompact?.type },
                label: computed(() => this.$t('navigation.upload')),
                iconComponent: markRaw(UploadIcon),
                isEnabled: Boolean(this.currentCompact) && this.hasStateWritePermissions,
                isExternal: false,
                isExactActive: true,
            },
            {
                to: 'Users',
                params: { compact: this.currentCompact?.type },
                label: computed(() => this.$t('navigation.users')),
                iconComponent: markRaw(UsersIcon),
                isEnabled: this.isAnyTypeOfAdmin,
                isExternal: false,
                isExactActive: false,
            },
            {
                to: 'Licensing',
                params: { compact: this.currentCompact?.type },
                label: computed(() => this.$t('navigation.licensing')),
                iconComponent: markRaw(LicenseSearchIcon),
                isEnabled: Boolean(this.currentCompact) && this.isLoggedInAsStaff,
                isExternal: false,
                isExactActive: false,
            },
            {
                to: 'CompactSettings',
                params: { compact: this.currentCompact?.type },
                label: computed(() => this.$t('navigation.compactSettings')),
                iconComponent: markRaw(SettingsIcon),
                isEnabled: Boolean(this.currentCompact) && this.isAnyTypeOfAdmin,
                isExternal: false,
                isExactActive: false,
            },
            {
                to: 'LicenseeDashboard',
                params: { compact: this.currentCompact?.type },
                label: computed(() => this.$t('navigation.dashboard')),
                iconComponent: markRaw(DashboardIcon),
                isEnabled: Boolean(this.currentCompact) && this.isLoggedInAsLicensee,
                isExternal: false,
                isExactActive: false,
            },
            {
                to: 'PrivilegePurchase',
                params: { compact: this.currentCompact?.type },
                label: computed(() => this.$t('navigation.purchasePrivileges')),
                iconComponent: markRaw(PurchaseIcon),
                isEnabled: Boolean(this.currentCompact) && this.isPrivilegePurchaseEnabled,
                isExternal: false,
                isExactActive: false,
            },
        ].filter((link) => link.isEnabled));
    }

    get myLinks(): Array<NavLink> {
        return reactive([
            {
                to: 'Account',
                label: computed(() => this.$t('navigation.account')),
                iconComponent: markRaw(AccountIcon),
                isEnabled: this.isLoggedIn,
                isExternal: false,
                isExactActive: false,
            },
            {
                to: 'Logout',
                label: computed(() => this.$t('navigation.logout')),
                iconComponent: markRaw(LogoutIcon),
                isEnabled: this.isLoggedIn,
                isExternal: false,
                isExactActive: true,
            },
        ].filter((link) => link.isEnabled));
    }

    //
    // Methods
    //
    isActiveMatch(routeNames: Array<string>): boolean {
        return routeNames.some((routeName) => (routeName === this.$route.name));
    }

    logoClick(): void {
        this.$router.push({ name: 'Home' });
    }

    navToggle(): void {
        if (this.globalStore.isNavExpanded) {
            this.$store.dispatch('collapseNavMenu');
        } else {
            this.$store.dispatch('expandNavMenu');
        }
    }

    navExpand(): void {
        this.$store.dispatch('expandNavMenu');
    }

    navCollapse(): void {
        this.$store.dispatch('collapseNavMenu');
    }

    clickOutside(event): void {
<<<<<<< HEAD
        if (!event.target.closest || !event.target.closest('.main-nav-container, .nav-toggle')) {
=======
        if (event.target instanceof Element && !event.target.closest('.main-nav-container, .nav-toggle')) {
>>>>>>> d11459bd
            this.navCollapse();
        }
    }
}

export default toNative(PageMainNav);

// export { PageMainNav };<|MERGE_RESOLUTION|>--- conflicted
+++ resolved
@@ -275,11 +275,7 @@
     }
 
     clickOutside(event): void {
-<<<<<<< HEAD
-        if (!event.target.closest || !event.target.closest('.main-nav-container, .nav-toggle')) {
-=======
         if (event.target instanceof Element && !event.target.closest('.main-nav-container, .nav-toggle')) {
->>>>>>> d11459bd
             this.navCollapse();
         }
     }
