--- conflicted
+++ resolved
@@ -59,25 +59,12 @@
         return this.$store.state;
     }
 
-<<<<<<< HEAD
+    get authType(): string {
+        return this.globalStore.authType;
+    }
+
     get isNavExpanded(): boolean {
         return this.globalStore.isNavExpanded;
-=======
-    get isMobile(): boolean {
-        return !this.isDesktop;
-    }
-
-    get globalStore(): any {
-        return this.$store.state;
-    }
-
-    get authType(): string {
-        return this.globalStore.authType;
-    }
-
-    get isMainNavVisible(): boolean {
-        return this.isDesktop || this.isMainNavToggled;
->>>>>>> fb49f60c
     }
 
     get userStore() {
@@ -181,12 +168,8 @@
                 to: 'LicenseeDashboard',
                 params: { compact: this.currentCompact?.type },
                 label: computed(() => this.$t('navigation.dashboard')),
-<<<<<<< HEAD
                 iconComponent: markRaw(DashboardIcon),
-                isEnabled: Boolean(this.currentCompact) && !this.isLoggedInAsStaff,
-=======
                 isEnabled: Boolean(this.currentCompact) && this.isLoggedInAsLicensee,
->>>>>>> fb49f60c
                 isExternal: false,
                 isExactActive: false,
             },
