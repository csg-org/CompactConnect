--- conflicted
+++ resolved
@@ -93,13 +93,18 @@
         meta: { requiresAuth: true, licenseeAccess: true, },
     },
     {
-<<<<<<< HEAD
         path: '/:compact/Privileges',
         name: 'PrivilegePurchase',
         component: () => import(/* webpackChunkName: "transaction" */ '@pages/PrivilegePurchase/PrivilegePurchase.vue'),
         beforeEnter: guards.authGuard,
         meta: { requiresAuth: true, licenseeAccess: true },
         children: [
+            {
+                path: 'ConfirmInfo',
+                name: 'PrivilegePurchaseInformationConfirmation',
+                component: () => import(/* webpackChunkName: "privilegePurchase" */ '@components/PrivilegePurchaseInformationConfirmation/PrivilegePurchaseInformationConfirmation.vue'),
+                meta: { requiresAuth: true, licenseeAccess: true, },
+            },
             {
                 path: 'SelectPrivileges',
                 name: 'PrivilegePurchaseSelect',
@@ -125,36 +130,6 @@
                 meta: { requiresAuth: true, licenseeAccess: true, },
             }
         ]
-=======
-        path: '/:compact/Privileges/SelectPrivileges',
-        name: 'SelectPrivileges',
-        component: () => import(/* webpackChunkName: "privilegePurchase" */ '@pages/SelectPrivileges/SelectPrivileges.vue'),
-        meta: { requiresAuth: true, licenseeAccess: true, },
-    },
-    {
-        path: '/:compact/Privileges/ConfirmInfo',
-        name: 'PrivilegePurchaseInformationConfirmation',
-        component: () => import(/* webpackChunkName: "privilegePurchase" */ '@pages/PrivilegePurchaseInformationConfirmation/PrivilegePurchaseInformationConfirmation.vue'),
-        meta: { requiresAuth: true, licenseeAccess: true, },
-    },
-    {
-        path: '/:compact/Privileges/FinalizePurchase',
-        name: 'FinalizePrivilegePurchase',
-        component: () => import(/* webpackChunkName: "privilegePurchase" */ '@pages/FinalizePrivilegePurchase/FinalizePrivilegePurchase.vue'),
-        meta: { requiresAuth: true, licenseeAccess: true, },
-    },
-    {
-        path: '/:compact/Privileges/PurchaseSuccessful',
-        name: 'PurchaseSuccessful',
-        component: () => import(/* webpackChunkName: "privilegePurchase" */ '@pages/PurchaseSuccessful/PurchaseSuccessful.vue'),
-        meta: { requiresAuth: true, licenseeAccess: true, },
-    },
-    {
-        path: '/:compact/Privileges/Attestation',
-        name: 'PrivilegePurchaseAttestation',
-        component: () => import(/* webpackChunkName: "privilegePurchase" */ '@pages/PrivilegePurchaseAttestation/PrivilegePurchaseAttestation.vue'),
-        meta: { requiresAuth: true, licenseeAccess: true, },
->>>>>>> a1033dd8
     },
     {
         path: '/styleguide',
