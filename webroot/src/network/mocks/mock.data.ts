//
//  mock.data.ts
//  InspiringApps modules
//
//  Created by InspiringApps on 5/6/20.
//

export const userData = {
    id: 'userId',
    email: 'mock.account@example.com',
    firstName: 'Jane',
    lastName: 'Doe',
};

export const staffAccount = {
    userId: '1',
    attributes: {
        givenName: 'Jane',
        familyName: 'Doe',
        email: 'test@example.com',
    },
    permissions: {
        aslp: {
            actions: {
                admin: true,
                readPrivate: true,
                readSsn: true,
            },
            jurisdictions: {
                al: {
                    actions: {
                        admin: true,
                        write: true,
                        readPrivate: true,
                        readSsn: true,
                    },
                },
                co: {
                    actions: {
                        admin: true,
                        write: true,
                        readPrivate: true,
                        readSsn: true,
                    },
                },
                ky: {
                    actions: {
                        admin: true,
                        write: true,
                        readPrivate: true,
                        readSsn: true,
                    },
                },
            },
        },
        octp: {
            actions: {
                admin: true,
                readPrivate: true,
                readSsn: true,
            },
            jurisdictions: {
                ak: {
                    actions: {
                        admin: true,
                        write: true,
                        readPrivate: true,
                        readSsn: true,
                    },
                },
                ar: {
                    actions: {
                        admin: true,
                        write: true,
                        readPrivate: true,
                        readSsn: true,
                    },
                },
                co: {
                    actions: {
                        admin: true,
                        write: true,
                        readPrivate: true,
                        readSsn: true,
                    },
                },
            },
        },
        coun: {
            actions: {
                admin: true,
                readPrivate: true,
                readSsn: true,
            },
            jurisdictions: {
                al: {
                    actions: {
                        admin: true,
                        write: true,
                        readPrivate: true,
                        readSsn: true,
                    },
                },
                co: {
                    actions: {
                        admin: true,
                        write: true,
                        readPrivate: true,
                        readSsn: true,
                    },
                },
                ky: {
                    actions: {
                        admin: true,
                        write: true,
                        readPrivate: true,
                        readSsn: true,
                    },
                },
            },
        },
    },
};

export const uploadRequestData = {
    upload: {
        url: `https://example.com`,
        fields: {
            field1: 'field1',
            field2: 'field2',
            field3: 'field3',
        },
    },
};

export const privilegePurchaseOptionsResponse = {
    items: [
        {
            compactAbbr: 'aslp',
            compactCommissionFee: {
                feeType: 'FLAT_RATE',
                feeAmount: 3.5
            },
            transactionFeeConfiguration: {
                licenseeCharges: {
                    active: true,
                    chargeType: 'FLAT_FEE_PER_PRIVILEGE',
                    chargeAmount: 2
                }
            },
            type: 'compact'
        },
        {
            jurisdictionName: 'kentucky',
            postalAbbreviation: 'ky',
            compact: 'aslp',
            jurisdictionFee: 100,
            militaryDiscount: {
                active: true,
                discountType: 'FLAT_RATE',
                discountAmount: 10
            },
            jurisprudenceRequirements: {
                required: true
            },
            type: 'jurisdiction'
        },
        {
            jurisdictionName: 'nebraska',
            postalAbbreviation: 'ne',
            compact: 'aslp',
            jurisdictionFee: 100,
            militaryDiscount: {
                active: true,
                discountType: 'FLAT_RATE',
                discountAmount: 10
            },
            jurisprudenceRequirements: {
                required: true
            },
            type: 'jurisdiction'
        },
        {
            jurisdictionName: 'ohio',
            postalAbbreviation: 'oh',
            compact: 'aslp',
            jurisdictionFee: 100,
            militaryDiscount: {
                active: true,
                discountType: 'FLAT_RATE',
                discountAmount: 10
            },
            jurisprudenceRequirements: {
                required: true
            },
            type: 'jurisdiction'
        },
        {
            jurisdictionName: 'massachusetts',
            postalAbbreviation: 'ma',
            compact: 'aslp',
            jurisdictionFee: 100,
            militaryDiscount: {
                active: false,
                discountType: 'FLAT_RATE',
                discountAmount: 10
            },
            jurisprudenceRequirements: {
                required: true
            },
            type: 'jurisdiction'
        },
        {
            jurisdictionName: 'vermont',
            postalAbbreviation: 'vt',
            compact: 'aslp',
            jurisdictionFee: 100,
            militaryDiscount: {
                active: false,
                discountType: 'FLAT_RATE',
                discountAmount: 10
            },
            jurisprudenceRequirements: {
                required: true
            },
            type: 'jurisdiction'
        },
        {
            jurisdictionName: 'virginia',
            postalAbbreviation: 'va',
            compact: 'aslp',
            jurisdictionFee: 100,
            militaryDiscount: {
                active: false,
                discountType: 'FLAT_RATE',
                discountAmount: 10
            },
            jurisprudenceRequirements: {
                required: false
            },
            type: 'jurisdiction'
        },
        {
            jurisdictionName: 'colorado',
            postalAbbreviation: 'co',
            compact: 'aslp',
            jurisdictionFee: 100,
            militaryDiscount: {
                active: false,
                discountType: 'FLAT_RATE',
                discountAmount: 10
            },
            jurisprudenceRequirements: {
                required: true
            },
            type: 'jurisdiction'
        },
        {
            jurisdictionName: 'maine',
            postalAbbreviation: 'me',
            compact: 'aslp',
            jurisdictionFee: 100,
            militaryDiscount: {
                active: false,
                discountType: 'FLAT_RATE',
                discountAmount: 10
            },
            jurisprudenceRequirements: {
                required: true
            },
            type: 'jurisdiction'
        },
        {
            jurisdictionName: 'connecticut',
            postalAbbreviation: 'ct',
            compact: 'aslp',
            jurisdictionFee: 100,
            militaryDiscount: {
                active: false,
                discountType: 'FLAT_RATE',
                discountAmount: 10
            },
            jurisprudenceRequirements: {
                required: false
            },
            type: 'jurisdiction'
        },
        {
            jurisdictionName: 'rhode island',
            postalAbbreviation: 'ri',
            compact: 'aslp',
            jurisdictionFee: 100,
            militaryDiscount: {
                active: false,
                discountType: 'FLAT_RATE',
                discountAmount: 10
            },
            jurisprudenceRequirements: {
                required: true
            },
            type: 'jurisdiction'
        },
        {
            jurisdictionName: 'nevada',
            postalAbbreviation: 'nv',
            compact: 'aslp',
            jurisdictionFee: 100,
            militaryDiscount: {
                active: false,
                discountType: 'FLAT_RATE',
                discountAmount: 10
            },
            jurisprudenceRequirements: {
                required: true
            },
            type: 'jurisdiction'
        },
        {
            jurisdictionName: 'kansas',
            postalAbbreviation: 'ks',
            compact: 'aslp',
            jurisdictionFee: 100,
            militaryDiscount: {
                active: false,
                discountType: 'FLAT_RATE',
                discountAmount: 10
            },
            jurisprudenceRequirements: {
                required: false
            },
            type: 'jurisdiction'
        },
        {
            jurisdictionName: 'alaska',
            postalAbbreviation: 'ak',
            compact: 'aslp',
            jurisdictionFee: 100,
            militaryDiscount: {
                active: false,
                discountType: 'FLAT_RATE',
                discountAmount: 10
            },
            jurisprudenceRequirements: {
                required: true
            },
            type: 'jurisdiction'
        },
        {
            jurisdictionName: 'arkansas',
            postalAbbreviation: 'ar',
            compact: 'aslp',
            jurisdictionFee: 100,
            militaryDiscount: {
                active: false,
                discountType: 'FLAT_RATE',
                discountAmount: 10
            },
            jurisprudenceRequirements: {
                required: true
            },
            type: 'jurisdiction'
        }
    ],
    pagination: {
        pageSize: 100,
        prevLastKey: null,
        lastKey: null
    }
};

export const licensees = {
    prevLastKey: 'xyz',
    lastKey: 'abc',
    providers: [
        {
            homeJurisdictionSelection: {
                dateOfSelection: '2025-02-19',
                compact: 'aslp',
                providerId: '1',
                jurisdiction: 'co',
                type: 'homeJurisdictionSelection',
                dateOfUpdate: '2025-02-19'
            },
            privileges: [
                {
                    licenseJurisdiction: 'al',
                    dateOfExpiration: '2025-08-29',
                    compact: 'aslp',
                    providerId: '1',
                    type: 'privilege',
                    dateOfIssuance: '2022-08-29',
                    dateOfRenewal: '2024-08-29',
                    dateOfUpdate: '2024-08-29',
                    status: 'inactive'
                },
                {
                    licenseJurisdiction: 'ak',
                    dateOfExpiration: '2025-08-29',
                    compact: 'aslp',
                    providerId: '1',
                    type: 'privilege',
                    dateOfIssuance: '2023-08-29',
                    dateOfRenewal: '2024-08-29',
                    dateOfUpdate: '2024-08-29',
                    status: 'active',
                    history: [{
                        type: 'privilegeUpdate',
                        updateType: 'renewal',
                        previous: {
                            compactTransactionId: '123',
                            dateOfIssuance: '2022-08-29',
                            dateOfRenewal: '2023-08-29',
                            dateOfUpdate: '2023-08-29',
                        },
                        updatedValues: {
                            compactTransactionId: '124',
                            dateOfIssuance: '2022-08-29',
                            dateOfRenewal: '2024-08-29',
                        }
                    }]
                },
                {
                    licenseJurisdiction: 'ar',
                    dateOfExpiration: '2026-08-29',
                    compact: 'aslp',
                    providerId: '1',
                    type: 'privilege',
                    dateOfIssuance: '2023-08-29',
                    dateOfRenewal: '2024-08-29',
                    dateOfUpdate: '2024-08-29',
                    status: 'active'
                },
                {
                    licenseJurisdiction: 'ma',
                    dateOfExpiration: '2026-08-29',
                    compact: 'aslp',
                    providerId: '1',
                    type: 'privilege',
                    dateOfIssuance: '2023-08-29',
                    dateOfRenewal: '2024-08-29',
                    dateOfUpdate: '2024-08-29',
                    status: 'active'
                },
                {
                    licenseJurisdiction: 'me',
                    dateOfExpiration: '2020-08-29',
                    compact: 'aslp',
                    providerId: '1',
                    type: 'privilege',
                    dateOfIssuance: '2019-08-29',
                    dateOfRenewal: '2024-08-29',
                    dateOfUpdate: '2024-08-29',
                    status: 'inactive'
                }
            ],
            licenseJurisdiction: 'co',
            compact: 'aslp',
            homeAddressStreet2: '',
            militaryAffiliations: [{
                affiliationType: 'militaryMember',
                compact: 'aslp',
                dateOfUpdate: '2024-08-29',
                dateOfUpload: '2024-08-29',
                documentKeys: 'key',
                fileNames: ['military-document.pdf'],
                status: 'active'
            }],
            npi: '6944447281',
            licenseNumber: 'A-944447281',
            homeAddressPostalCode: '',
            givenName: 'Janet',
            homeAddressStreet1: '1640 Riverside Drive',
            militaryWaiver: true,
            emailAddress: 'test@test.com',
            dateOfBirth: '1990-08-29',
            privilegeJurisdictions: [
                'al'
            ],
            type: 'provider',
            ssnLastFour: '1111',
            licenseType: 'audiologist',
            licenses: [
                {
                    compact: 'aslp',
                    homeAddressStreet2: '',
                    npi: '6944447281',
                    licenseNumber: 'A-944447281',
                    homeAddressPostalCode: '',
                    jurisdiction: 'co',
                    givenName: 'Jane',
                    homeAddressStreet1: '1640 Riverside Drive',
                    militaryWaiver: true,
                    dateOfBirth: '1990-08-29',
                    type: 'license-home',
                    dateOfIssuance: '2023-08-29',
                    ssnLastFour: '1111',
                    licenseType: 'audiologist',
                    dateOfExpiration: '2025-08-29',
                    homeAddressState: 'co',
                    providerId: '1',
                    dateOfRenewal: '2024-08-29',
                    familyName: 'Doe',
                    homeAddressCity: 'Riverside',
                    middleName: '',
                    dateOfUpdate: '2024-08-29',
                    status: 'active'
                },
                {
                    compact: 'aslp',
                    homeAddressStreet2: '',
<<<<<<< HEAD
=======
                    npi: '6944447281',
                    licenseNumber: 'A-944447281',
                    homeAddressPostalCode: '',
                    jurisdiction: 'co',
                    givenName: 'Jane',
                    homeAddressStreet1: '1640 Riverside Drive',
                    militaryWaiver: true,
                    dateOfBirth: '1990-08-29',
                    type: 'license-home',
                    dateOfIssuance: '2023-08-29',
                    ssnLastFour: '1111',
                    licenseType: 'audiologist',
                    dateOfExpiration: '2024-08-29',
                    homeAddressState: 'co',
                    providerId: '1',
                    dateOfRenewal: '2023-08-29',
                    familyName: 'Doe',
                    homeAddressCity: 'Riverside',
                    middleName: '',
                    dateOfUpdate: '2023-08-29',
                    status: 'inactive'
                },
                {
                    compact: 'aslp',
                    homeAddressStreet2: '',
>>>>>>> 281bdfc8
                    licenseNumber: 'A-944447281',
                    npi: '6944447281',
                    homeAddressPostalCode: '',
                    jurisdiction: 'ca',
                    givenName: 'Jane',
                    homeAddressStreet1: '1640 Riverside Drive',
                    militaryWaiver: true,
                    dateOfBirth: '1990-08-29',
                    type: 'license-home',
                    dateOfIssuance: '2024-08-29',
                    ssnLastFour: '1111',
                    licenseType: 'audiologist',
                    dateOfExpiration: '2024-08-29',
                    homeAddressState: 'co',
                    providerId: '1',
                    dateOfRenewal: '2024-08-29',
                    familyName: 'Doe',
                    homeAddressCity: 'Riverside',
                    middleName: '',
                    dateOfUpdate: '2024-08-29',
                    status: 'active'
                },
                {
                    compact: 'aslp',
                    homeAddressStreet2: '',
                    licenseNumber: 'A-944447281',
                    npi: '6944447281',
                    homeAddressPostalCode: '',
                    jurisdiction: 'nv',
                    givenName: 'Jane',
                    homeAddressStreet1: '1640 Riverside Drive',
                    militaryWaiver: true,
                    dateOfBirth: '1990-08-29',
                    type: 'license-home',
                    dateOfIssuance: '2023-08-29',
                    ssnLastFour: '1111',
                    licenseType: 'audiologist',
                    dateOfExpiration: '2024-08-29',
                    homeAddressState: 'co',
                    providerId: '1',
                    dateOfRenewal: '2024-08-29',
                    familyName: 'Doe',
                    homeAddressCity: 'Riverside',
                    middleName: '',
                    dateOfUpdate: '2024-08-29',
                    status: 'inactive'
<<<<<<< HEAD
=======
                },
                {
                    compact: 'aslp',
                    homeAddressStreet2: '',
                    licenseNumber: 'A-944447281',
                    npi: '6944447281',
                    homeAddressPostalCode: '',
                    jurisdiction: 'nv',
                    givenName: 'Jane',
                    homeAddressStreet1: '1640 Riverside Drive',
                    militaryWaiver: true,
                    dateOfBirth: '1990-08-29',
                    type: 'license-home',
                    dateOfIssuance: '2024-08-29',
                    ssnLastFour: '1111',
                    licenseType: 'audiologist',
                    dateOfExpiration: '2023-08-29',
                    homeAddressState: 'co',
                    providerId: '1',
                    dateOfRenewal: '2023-08-29',
                    familyName: 'Doe',
                    homeAddressCity: 'Riverside',
                    middleName: '',
                    dateOfUpdate: '2023-08-29',
                    status: 'inactive'
>>>>>>> 281bdfc8
                }
            ],
            dateOfExpiration: '2024-08-29',
            homeAddressState: 'co',
            providerId: '1',
            familyName: 'Doe',
            homeAddressCity: 'Riverside',
            middleName: '',
            birthMonthDay: '1990-08-29',
            dateOfUpdate: '2024-08-29',
            status: 'active'
        },
        {
            homeJurisdictionSelection: {
                dateOfSelection: '2025-02-19',
                compact: 'aslp',
                providerId: '2',
                jurisdiction: 'co',
                type: 'homeJurisdictionSelection',
                dateOfUpdate: '2025-02-19'
            },
            privileges: [
                {
                    licenseJurisdiction: 'al',
                    dateOfExpiration: '2024-08-29',
                    compact: 'aslp',
                    providerId: '2',
                    type: 'privilege',
                    dateOfIssuance: '2024-08-29',
                    dateOfUpdate: '2024-08-29',
                    status: 'active'
                }
            ],
            licenseJurisdiction: 'co',
            compact: 'aslp',
            homeAddressStreet2: '',
            npi: '2522457223',
            homeAddressPostalCode: '80302',
            givenName: 'Tyler',
            homeAddressStreet1: '1045 Pearl St',
            militaryWaiver: true,
            dateOfBirth: '1975-01-01',
            privilegeJurisdictions: [
                'al'
            ],
            type: 'provider',
            ssnLastFour: '2222',
            licenseType: 'audiologist',
            licenses: [
                {
                    compact: 'aslp',
                    homeAddressStreet2: '',
                    npi: '2522457223',
                    homeAddressPostalCode: '80302',
                    jurisdiction: 'co',
                    givenName: 'Tyler',
                    homeAddressStreet1: '1045 Pearl St',
                    militaryWaiver: true,
                    dateOfBirth: '1975-01-01',
                    type: 'license-home',
                    dateOfIssuance: '2024-08-29',
                    ssnLastFour: '2222',
                    licenseType: 'audiologist',
                    dateOfExpiration: '2024-08-29',
                    homeAddressState: 'co',
                    providerId: '2',
                    dateOfRenewal: '2024-08-29',
                    familyName: 'Durden',
                    homeAddressCity: 'Boulder',
                    middleName: '',
                    dateOfUpdate: '2024-08-29',
                    status: 'inactive'
                }
            ],
            dateOfExpiration: '2024-08-29',
            homeAddressState: 'co',
            providerId: '2',
            familyName: 'Durden',
            homeAddressCity: 'Boulder',
            middleName: '',
            birthMonthDay: '1975-01-01',
            dateOfUpdate: '2024-08-29',
            status: 'inactive'
        },
        {
            homeJurisdictionSelection: {
                dateOfSelection: '2025-02-19',
                compact: 'aslp',
                providerId: '3',
                jurisdiction: 'co',
                type: 'homeJurisdictionSelection',
                dateOfUpdate: '2025-02-19'
            },
            privileges: [
                {
                    licenseJurisdiction: 'al',
                    dateOfExpiration: '2024-08-29',
                    compact: 'aslp',
                    providerId: '3',
                    type: 'privilege',
                    dateOfIssuance: '2024-08-29',
                    dateOfUpdate: '2024-08-29',
                    status: 'active'
                }
            ],
            licenseJurisdiction: 'co',
            compact: 'aslp',
            homeAddressStreet2: '',
            npi: '6944447283',
            homeAddressPostalCode: '80301',
            givenName: 'Marla',
            homeAddressStreet1: '1495 Canyon Blvd',
            militaryWaiver: true,
            dateOfBirth: '1965-01-01',
            privilegeJurisdictions: [
                'al',
                'ak',
                'ar'
            ],
            type: 'provider',
            ssnLastFour: '3333',
            licenseType: 'audiologist',
            licenses: [
                {
                    compact: 'aslp',
                    homeAddressStreet2: '',
                    npi: '6944447283',
                    homeAddressPostalCode: '80301',
                    jurisdiction: 'co',
                    givenName: 'Marla',
                    homeAddressStreet1: '1495 Canyon Blvd',
                    militaryWaiver: true,
                    dateOfBirth: '1965-01-01',
                    type: 'license-home',
                    dateOfIssuance: '2024-08-29',
                    ssnLastFour: '3333',
                    licenseType: 'audiologist',
                    dateOfExpiration: '2024-08-29',
                    homeAddressState: 'co',
                    providerId: '3',
                    dateOfRenewal: '2024-08-29',
                    familyName: 'Singer',
                    homeAddressCity: 'Boulder',
                    middleName: '',
                    dateOfUpdate: '2024-08-29',
                    status: 'active'
                }
            ],
            dateOfExpiration: '2024-08-29',
            homeAddressState: 'co',
            providerId: '3',
            familyName: 'Singer',
            homeAddressCity: 'Boulder',
            middleName: '',
            birthMonthDay: '1965-01-01',
            dateOfUpdate: '2024-08-29',
            status: 'active'
        },
        {
            homeJurisdictionSelection: {
                dateOfSelection: '2025-02-19',
                compact: 'aslp',
                providerId: '4',
                jurisdiction: 'co',
                type: 'homeJurisdictionSelection',
                dateOfUpdate: '2025-02-19'
            },
            privileges: [
                {
                    licenseJurisdiction: 'al',
                    dateOfExpiration: '2024-08-29',
                    compact: 'aslp',
                    providerId: '4',
                    type: 'privilege',
                    dateOfIssuance: '2023-08-29',
                    dateOfUpdate: '2024-08-29',
                    status: 'active'
                },
                {
                    licenseJurisdiction: 'ak',
                    dateOfExpiration: '2024-08-29',
                    compact: 'aslp',
                    providerId: '4',
                    type: 'privilege',
                    dateOfIssuance: '2023-08-29',
                    dateOfUpdate: '2024-08-29',
                    status: 'active'
                },
                {
                    licenseJurisdiction: 'ar',
                    dateOfExpiration: '2023-08-29',
                    compact: 'aslp',
                    providerId: '4',
                    type: 'privilege',
                    dateOfIssuance: '2023-08-29',
                    dateOfUpdate: '2024-08-29',
                    status: 'active'
                }
            ],
            licenseJurisdiction: 'co',
            compact: 'aslp',
            homeAddressStreet2: '',
            npi: '6944447281',
            homeAddressPostalCode: '',
            givenName: 'Jane',
            homeAddressStreet1: '1640 Riverside Drive',
            militaryWaiver: true,
            dateOfBirth: '1990-08-29',
            privilegeJurisdictions: [
                'al'
            ],
            type: 'provider',
            ssnLastFour: '4444',
            licenseType: 'audiologist',
            licenses: [
                {
                    compact: 'aslp',
                    homeAddressStreet2: '',
                    npi: '6944447281',
                    homeAddressPostalCode: '',
                    jurisdiction: 'co',
                    givenName: 'Jane',
                    homeAddressStreet1: '1640 Riverside Drive',
                    militaryWaiver: true,
                    dateOfBirth: '1990-08-29',
                    type: 'license-home',
                    dateOfIssuance: '2024-08-29',
                    ssnLastFour: '4444',
                    licenseType: 'audiologist',
                    dateOfExpiration: '2024-08-29',
                    homeAddressState: 'co',
                    providerId: '4',
                    dateOfRenewal: '2024-08-29',
                    familyName: 'Doe',
                    homeAddressCity: 'Riverside',
                    middleName: '',
                    dateOfUpdate: '2024-08-29',
                    status: 'active'
                }
            ],
            dateOfExpiration: '2024-08-29',
            homeAddressState: 'co',
            providerId: '4',
            familyName: 'Doe',
            homeAddressCity: 'Riverside',
            middleName: '',
            birthMonthDay: '1990-08-29',
            dateOfUpdate: '2024-08-29',
            status: 'active'
        },
    ],
};

export const users = {
    prevLastKey: 'xyz',
    lastKey: 'abc',
    items: [
        {
            userId: '10',
            attributes: {
                givenName: 'Miles',
                familyName: 'Bennet-Dyson',
                email: 'test@example.com',
            },
            permissions: {
                aslp: {
                    actions: {
                        admin: true,
                        readPrivate: true,
                        readSsn: true,
                    },
                    jurisdictions: {
                        al: {
                            actions: {
                                admin: true,
                                write: true,
                                readPrivate: true,
                                readSsn: true,
                            },
                        },
                        co: {
                            actions: {
                                admin: true,
                                write: true,
                                readPrivate: true,
                                readSsn: true,
                            },
                        },
                        ky: {
                            actions: {
                                admin: true,
                                write: true,
                                readPrivate: true,
                                readSsn: true,
                            },
                        },
                    },
                },
                octp: {
                    actions: {
                        admin: true,
                        readPrivate: true,
                        readSsn: true,
                    },
                    jurisdictions: {
                        ak: {
                            actions: {
                                admin: true,
                                write: true,
                                readPrivate: true,
                                readSsn: true,
                            },
                        },
                        ar: {
                            actions: {
                                admin: true,
                                write: true,
                                readPrivate: true,
                                readSsn: true,
                            },
                        },
                        co: {
                            actions: {
                                admin: true,
                                write: true,
                                readPrivate: true,
                                readSsn: true,
                            },
                        },
                    },
                },
                coun: {
                    actions: {
                        admin: true,
                        readPrivate: true,
                        readSsn: true,
                    },
                    jurisdictions: {
                        al: {
                            actions: {
                                admin: true,
                                write: true,
                                readPrivate: true,
                                readSsn: true,
                            },
                        },
                        co: {
                            actions: {
                                admin: true,
                                write: true,
                                readPrivate: true,
                                readSsn: true,
                            },
                        },
                        ky: {
                            actions: {
                                admin: true,
                                write: true,
                                readPrivate: true,
                                readSsn: true,
                            },
                        },
                    },
                },
            },
        },
        {
            userId: '11',
            attributes: {
                givenName: 'John',
                familyName: 'Conner',
                email: 'test1@example.com',
            },
            permissions: {
                aslp: {
                    actions: {
                        admin: false,
                        readPrivate: false,
                        readSsn: false,
                    },
                    jurisdictions: {
                        al: {
                            actions: {
                                admin: false,
                                write: false,
                                readPrivate: false,
                                readSsn: false,
                            },
                        },
                        co: {
                            actions: {
                                admin: true,
                                write: true,
                                readPrivate: true,
                                readSsn: true,
                            },
                        },
                        ky: {
                            actions: {
                                admin: false,
                                write: true,
                                readPrivate: true,
                                readSsn: true,
                            },
                        },
                    },
                },
            },
        },
        {
            userId: '12',
            attributes: {
                givenName: 'Sarah',
                familyName: 'Conner',
                email: 'test2@example.com',
            },
            permissions: {
                aslp: {
                    actions: {
                        admin: false,
                        readPrivate: false,
                        readSsn: false,
                    },
                    jurisdictions: {
                        ky: {
                            actions: {
                                admin: true,
                                write: true,
                                readPrivate: true,
                                readSsn: true,
                            },
                        },
                    },
                },
            },
        },
    ],
};

export const attestation = {
    attestationId: 'test-id',
    dateCreated: '2020-01-01',
    dateOfUpdate: '2021-12-31',
    compact: 'aslp',
    type: 'test-type',
    displayName: 'Test Attestation',
    text: 'Test Text',
    version: '1',
    locale: 'en',
    required: true,
};

export const pets = [
    {
        id: 1,
        type: 'Dog',
        name: 'Cujo',
        size: 'Large',
        isEvil: true,
    },
    {
        id: 2,
        type: 'Dog',
        name: 'Beethoven',
        size: 'Large',
        isEvil: false,
    },
    {
        id: 3,
        type: 'Dog',
        name: 'Cerberus',
        size: 'Very Large',
        isEvil: true,
    },
    {
        id: 4,
        type: 'Dog',
        name: 'Otis',
        size: 'Small',
        isEvil: false,
    },
];<|MERGE_RESOLUTION|>--- conflicted
+++ resolved
@@ -508,8 +508,6 @@
                 {
                     compact: 'aslp',
                     homeAddressStreet2: '',
-<<<<<<< HEAD
-=======
                     npi: '6944447281',
                     licenseNumber: 'A-944447281',
                     homeAddressPostalCode: '',
@@ -535,7 +533,6 @@
                 {
                     compact: 'aslp',
                     homeAddressStreet2: '',
->>>>>>> 281bdfc8
                     licenseNumber: 'A-944447281',
                     npi: '6944447281',
                     homeAddressPostalCode: '',
@@ -582,8 +579,6 @@
                     middleName: '',
                     dateOfUpdate: '2024-08-29',
                     status: 'inactive'
-<<<<<<< HEAD
-=======
                 },
                 {
                     compact: 'aslp',
@@ -609,7 +604,6 @@
                     middleName: '',
                     dateOfUpdate: '2023-08-29',
                     status: 'inactive'
->>>>>>> 281bdfc8
                 }
             ],
             dateOfExpiration: '2024-08-29',
