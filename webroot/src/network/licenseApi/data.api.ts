//
//  license.api.ts
//  CompactConnect
//
//  Created by InspiringApps on 6/18/24.
//

import axios, { AxiosInstance } from 'axios';
import {
    requestError,
    requestSuccess,
    responseSuccess,
    responseError
} from '@network/licenseApi/interceptors';
import { config as envConfig } from '@plugins/EnvConfig/envConfig.plugin';
import { Licensee, LicenseeSerializer } from '@models/Licensee/Licensee.model';

<<<<<<< HEAD
export interface RequestParamsInterface {
=======
export interface RequestParamsInterfaceLocal {
>>>>>>> 60f80caa
    compact?: string;
    jurisdiction?: string;
    licenseeId?: string;
    pageSize?: number;
    pageNumber?: number;
    lastKey?: string;
    sortBy?: string;
    sortDirection?: string;
}

export interface RequestParamsInterfaceRemote {
    pagination?: {
        pageSize?: number,
        lastKey?: string,
    },
    sorting?: {
        key?: string,
        direction?: string,
    },
    query: {
        compact?: string,
        jurisdiction?: string,
        providerId?: string,
    },
}

export interface DataApiInterface {
    api: AxiosInstance;
}

export class LicenseDataApi implements DataApiInterface {
    api: AxiosInstance;

    public constructor() {
        // Initial Axios config
        this.api = axios.create({
            baseURL: envConfig.apiUrlLicense,
            // withCredentials: true,
            timeout: 30000,
            headers: {
                'Cache-Control': 'no-cache',
                Accept: 'application/json',
                get: {
                    Accept: 'application/json',
                },
                post: {
                    'Content-Type': 'application/json',
                },
                put: {
                    'Content-Type': 'application/json',
                },
            },
        });
    }

    /**
     * Attach Axios interceptors with injected contexts.
     * https://github.com/axios/axios#interceptors
     * @param {Store} store
     */
    public initInterceptors(store) {
        const requestSuccessInterceptor = requestSuccess();
        const requestErrorInterceptor = requestError();
        const responseSuccessInterceptor = responseSuccess();
        const responseErrorInterceptor = responseError(store);

        // Request Interceptors
        this.api.interceptors.request.use(
            requestSuccessInterceptor,
            requestErrorInterceptor
        );
        // Response Interceptors
        this.api.interceptors.response.use(
            responseSuccessInterceptor,
            responseErrorInterceptor
        );
    }

    /**
     * Prep a URI query parameter object for POST requests.
<<<<<<< HEAD
     * @param  {RequestParamsInterface} params The request query parameters config.
     * @return {object}                        The URI query param object.
     */
    public prepRequestPostParams(params: RequestParamsInterface = {}): string {
        const requestParams: any = { query: {}};
=======
     * @param  {RequestParamsInterfaceLocal} params The request query parameters config.
     * @return {object}                             The URI query param object.
     */
    public prepRequestPostParams(params: RequestParamsInterfaceLocal = {}): RequestParamsInterfaceRemote {
        const requestParams: RequestParamsInterfaceRemote = { query: {}};
>>>>>>> 60f80caa

        if (params.compact) {
            requestParams.query.compact = params.compact;
        }
<<<<<<< HEAD

        if (params.jurisdiction) {
            requestParams.query.jurisdiction = params.jurisdiction;
        }

        if (params.licenseeId) {
            requestParams.query.providerId = params.licenseeId;
        } else {
            if (params.pageSize || params.lastKey) {
                requestParams.pagination = {};

                if (params.pageSize) {
                    requestParams.pagination.pageSize = params.pageSize;
                }
                if (params.lastKey) {
                    requestParams.pagination.lastKey = params.lastKey;
                }
            }

            if (params.sortBy || params.sortDirection) {
                requestParams.sorting = {};

=======

        if (params.jurisdiction) {
            requestParams.query.jurisdiction = params.jurisdiction;
        }

        if (params.licenseeId) {
            requestParams.query.providerId = params.licenseeId;
        } else {
            if (params.pageSize || params.lastKey) {
                requestParams.pagination = {};

                if (params.pageSize) {
                    requestParams.pagination.pageSize = params.pageSize;
                }
                if (params.lastKey) {
                    requestParams.pagination.lastKey = params.lastKey;
                }
            }

            if (params.sortBy || params.sortDirection) {
                requestParams.sorting = {};

>>>>>>> 60f80caa
                if (params.sortBy) {
                    requestParams.sorting.key = params.sortBy;
                }
                if (params.sortDirection) {
                    requestParams.sorting.direction = params.sortDirection;
                }
            }
        }

        return requestParams;
    }

    /**
     * GET Licensees.
<<<<<<< HEAD
     * @param  {RequestParamsInterface} [params={}] The request query parameters config.
     * @return {Promise<object>}                    Response metadata + an array of licensees.
     */
    public async getLicensees(params: RequestParamsInterface = {}) {
        const requestParams: any = this.prepRequestPostParams(params);
=======
     * @param  {RequestParamsInterfaceLocal} [params={}] The request query parameters config.
     * @return {Promise<object>}                         Response metadata + an array of licensees.
     */
    public async getLicensees(params: RequestParamsInterfaceLocal = {}) {
        const requestParams: RequestParamsInterfaceRemote = this.prepRequestPostParams(params);
>>>>>>> 60f80caa
        const serverReponse: any = await this.api.post(`/mock/providers/query`, requestParams);
        const { lastKey, items } = serverReponse;
        const response = {
            lastKey,
            licensees: items.map((serverItem) => LicenseeSerializer.fromServer(serverItem)),
        };

        return response;
    }

    /**
     * GET Licensee by ID.
     * @param  {string}          licenseeId A licensee ID.
     * @return {Promise<object>}            A licensee server response.
     */
    public async getLicensee(licenseeId: string) {
        const serverResponse: any = await this.api.get(`/mock/providers/${licenseeId}`);
        let licensee: Licensee | null = null;
<<<<<<< HEAD

        if (serverResponse?.items?.length) {
            licensee = LicenseeSerializer.fromServer(serverResponse.items[0]);
        }

        const response = { licensee };

=======

        if (serverResponse?.items?.length) {
            licensee = LicenseeSerializer.fromServer(serverResponse.items[0]);
        }

        const response = { licensee };

>>>>>>> 60f80caa
        return response;
    }
}

export const licenseDataApi = new LicenseDataApi();<|MERGE_RESOLUTION|>--- conflicted
+++ resolved
@@ -15,11 +15,7 @@
 import { config as envConfig } from '@plugins/EnvConfig/envConfig.plugin';
 import { Licensee, LicenseeSerializer } from '@models/Licensee/Licensee.model';
 
-<<<<<<< HEAD
-export interface RequestParamsInterface {
-=======
 export interface RequestParamsInterfaceLocal {
->>>>>>> 60f80caa
     compact?: string;
     jurisdiction?: string;
     licenseeId?: string;
@@ -100,24 +96,15 @@
 
     /**
      * Prep a URI query parameter object for POST requests.
-<<<<<<< HEAD
-     * @param  {RequestParamsInterface} params The request query parameters config.
-     * @return {object}                        The URI query param object.
-     */
-    public prepRequestPostParams(params: RequestParamsInterface = {}): string {
-        const requestParams: any = { query: {}};
-=======
      * @param  {RequestParamsInterfaceLocal} params The request query parameters config.
      * @return {object}                             The URI query param object.
      */
     public prepRequestPostParams(params: RequestParamsInterfaceLocal = {}): RequestParamsInterfaceRemote {
         const requestParams: RequestParamsInterfaceRemote = { query: {}};
->>>>>>> 60f80caa
 
         if (params.compact) {
             requestParams.query.compact = params.compact;
         }
-<<<<<<< HEAD
 
         if (params.jurisdiction) {
             requestParams.query.jurisdiction = params.jurisdiction;
@@ -140,30 +127,6 @@
             if (params.sortBy || params.sortDirection) {
                 requestParams.sorting = {};
 
-=======
-
-        if (params.jurisdiction) {
-            requestParams.query.jurisdiction = params.jurisdiction;
-        }
-
-        if (params.licenseeId) {
-            requestParams.query.providerId = params.licenseeId;
-        } else {
-            if (params.pageSize || params.lastKey) {
-                requestParams.pagination = {};
-
-                if (params.pageSize) {
-                    requestParams.pagination.pageSize = params.pageSize;
-                }
-                if (params.lastKey) {
-                    requestParams.pagination.lastKey = params.lastKey;
-                }
-            }
-
-            if (params.sortBy || params.sortDirection) {
-                requestParams.sorting = {};
-
->>>>>>> 60f80caa
                 if (params.sortBy) {
                     requestParams.sorting.key = params.sortBy;
                 }
@@ -178,19 +141,11 @@
 
     /**
      * GET Licensees.
-<<<<<<< HEAD
-     * @param  {RequestParamsInterface} [params={}] The request query parameters config.
-     * @return {Promise<object>}                    Response metadata + an array of licensees.
-     */
-    public async getLicensees(params: RequestParamsInterface = {}) {
-        const requestParams: any = this.prepRequestPostParams(params);
-=======
      * @param  {RequestParamsInterfaceLocal} [params={}] The request query parameters config.
      * @return {Promise<object>}                         Response metadata + an array of licensees.
      */
     public async getLicensees(params: RequestParamsInterfaceLocal = {}) {
         const requestParams: RequestParamsInterfaceRemote = this.prepRequestPostParams(params);
->>>>>>> 60f80caa
         const serverReponse: any = await this.api.post(`/mock/providers/query`, requestParams);
         const { lastKey, items } = serverReponse;
         const response = {
@@ -209,7 +164,6 @@
     public async getLicensee(licenseeId: string) {
         const serverResponse: any = await this.api.get(`/mock/providers/${licenseeId}`);
         let licensee: Licensee | null = null;
-<<<<<<< HEAD
 
         if (serverResponse?.items?.length) {
             licensee = LicenseeSerializer.fromServer(serverResponse.items[0]);
@@ -217,15 +171,6 @@
 
         const response = { licensee };
 
-=======
-
-        if (serverResponse?.items?.length) {
-            licensee = LicenseeSerializer.fromServer(serverResponse.items[0]);
-        }
-
-        const response = { licensee };
-
->>>>>>> 60f80caa
         return response;
     }
 }
