# Compact Connect - Backend developer documentation

## Looking for technical user documentation?
[Find it here](./docs/README.md)

## Introduction

This is an [AWS-CDK](https://aws.amazon.com/cdk/) based project for the backend components of the licensure compact system.

## Table of Contents
- **[Prerequisites](#prerequisites)**
- **[Environment Config](#environment-config)**
- **[Installing Dependencies](#installing-dependencies)**
- **[Local Development](#local-development)**
- **[Tests](#tests)**
- **[Deployment](#deployment)**
- **[Google reCAPTCHA Setup](#google-recaptcha-setup)**
- **[Decommissioning](#decommissioning)**
- **[More Info](#more-info)**

## Prerequisites
[Back to top](#compact-connect---backend-developer-documentation)

To deploy this app, you will need:
1) Access to an AWS account
<<<<<<< HEAD
2) Python>=3.12 installed on your machine, preferably through a virtual environment management tool like
=======
2) Python>=3.13 installed on your machine, preferably through a virtual environment management tool like
>>>>>>> 999c9010
   [pyenv](https://github.com/pyenv/pyenv), for clean management of virtual environments across multiple Python
   versions.
3) Otherwise, follow the [Prerequisites section](https://cdkworkshop.com/15-prerequisites.html) of the CDK workshop to
   prepare your system to work with AWS-CDK, including a NodeJS install.
4) Follow the steps in the [Installing Dependencies](#installing-dependencies) section.

## Environment Config
[Back to top](#compact-connect---backend-developer-documentation)

The `cdk.json` file tells the CDK Toolkit how to execute your app, including configuration specific to any given target
deployment. You can add local configuration that will be merged into the `cdk.json['context']` values with a
`cdk.context.json` file that you will not check in.

This project is set up like a standard Python project. To use it, create and activate a python virtual environment
using the tools of your choice (`pyenv` and `venv` are common).

Once the virtualenv is activated, you can install the required dependencies.

## Installing Dependencies
[Back to top](#compact-connect---backend-developer-documentation)

Python requirements are pinned in [`requirements.txt`](requirements.txt). Install them using `pip`:

```
$ pip install -r requirements.txt
```

Node.js requirements (for some selected Lambda runtimes) are defined in [`package.json`](./lambdas/nodejs). Install them using `yarn`.

```shell
$ cd lambdas/nodejs
$ yarn install
```

At this point you can now synthesize the CloudFormation template(s) for this code.

```
$ cdk synth
```

For development work there are additional requirements in `requirements-dev.txt` to install with
`pip install -r requirements-dev.txt`.

To add additional dependencies, for example other CDK libraries, just add them to the `requirements.in` file and rerun
`pip-compile requirements.in`, then `pip install -r requirements.txt` command.

## Local Development
[Back to top](#compact-connect---backend-developer-documentation)

Local development can be done by editing the python code and `cdk.json`. For development purposes, this is simply a
Python project that can be exercised with local tests. Be sure to install the development requirements:

```
pip install -r requirements-dev.txt
```

Note that this project is a cloud-native app that has many small modular runtimes and integrations. Simulating that
distributed environment locally is not feasible, so the project relies heavily on test-driven development and solid
unit/functional tests to be incorporated in the development workflow. If you want to deploy this app to see how it runs
in the cloud, you can do so by configuring context for your own sandbox AWS account with context variables in
`cdk.context.json` and running the appropriate `cdk deploy` command.

Once the deployment completes, you may want to run a local frontend. To do so, you must [populate a `.env`
file](../../webroot/README.md#environment-variables) with data on certain AWS resources (for example, AWS Cognito auth
domains and client IDs). A quick way to do that is to run `bin/sandbox_fetch_aws_resources.py --as-env` from the
`backend/compact-connect` directory and copy/paste the output into `webroot/.env`. To see more data on your deployment
in human-readable format (for example, DynamoDB table names), run `bin/fetch_aws_resources.py` without any additional
flags.

## Tests
[Back to top](#compact-connect---backend-developer-documentation)

Being a cloud project whose infrastructure is written in Python, establishing tests, using the python `unittest`
library is critical to maintaining reliability and velocity. Be sure that any updates you add are covered
by tests, so we don't introduce bugs or cost time identifying testable bugs after deployment. Note that all
unit/functional tests bundled with this app should be designed to execute with zero requirements for environmental
setup (including environment variables) beyond simply installing the dependencies in `requirements*.txt` files. CDK
tests are defined under the [tests](./tests) directory. Runtime code tests should be similarly bundled within the
lambda folders. Code that is common across all lambdas should be abstracted to a common code asset and tested there, to
reduce duplication and ensure consistency across the app.

To execute the tests, simply run `bin/sync_deps.sh` then `bin/run_tests.sh` from the `backend` directory.

## Documentation
[Back to top](#compact-connect---backend-developer-documentation)

Keeping documentation current is an important part of feature development in this project. If the feature involves a
non-trivial amount of architecture or other technical design, be sure that the design and considerations are captured
in the [design documentation](./docs/design). If any updates are made to the API, be sure to follow these steps to keep
the documentation current:
1) Export a fresh api specification (OAS 3.0) is exported from API Gateway and used to update
   [the Open API Specification JSON file](./docs/api-specification/latest-oas30.json).
2) Run `bin/trim_oas30.py` to organize and trim the API to include only supported API endpoints (and update the script
   itself, if needed).
3) If you exported the api specification from somewhere other than the CSG Test environment, be sure to set the
   `servers[0].url` entry back to the correct base URL for the CSG Test environment.
4) Use `bin/update_postman_collection.py` to update the [Postman Collection and Environment](./docs/postman), based on
   your new api spec, as appropriate.

## Deployment
[Back to top](#compact-connect---backend-developer-documentation)

### AWS Service Quota Increases
Before deploying to any environment (sandbox, test, beta, or production), you'll need to request service quota
increases for the following AWS services:

#### 1. Resource Servers Per User Pool (Amazon Cognito)
The Staff Users pool in CompactConnect uses resource servers for every jurisdiction (50+ states/territories). It also
has resource servers for each compact to implement granular permission scopes. As detailed in
[User Architecture documentation](./docs/design/README.md#user-architecture), resource server scopes are defined at
both the jurisdiction level (ie for state administrators) and the compact level (ie for compact administrators),
allowing for fine-grained access control tailored to each entity's specific needs.

**Required Steps:**
1. Visit the [AWS Service Quotas console](https://console.aws.amazon.com/servicequotas/home) in each AWS account you'll be deploying to
2. Search for "Amazon Cognito User Pools"
3. Find "Resource servers per user pool" (default value is 25)
4. Request an increase to at least 100 resource servers per user pool
5. Wait for AWS to approve the increase before attempting deployment

This increase gives sufficient capacity for all jurisdictions (50+ states/territories) plus all compacts, with room for
future expansion.

#### 2. Concurrent Executions (AWS Lambda)
CompactConnect uses numerous Lambda functions to power its backend services. By default, new AWS accounts have a very
low concurrent execution limit.

**Required Steps:**
1. Visit the [AWS Service Quotas console](https://console.aws.amazon.com/servicequotas/home) in each AWS account you'll be deploying to
2. Search for "AWS Lambda"
3. Find "Concurrent executions" (default value is 10 for new accounts)
4. Request an increase to at least 1,000 concurrent executions
5. Wait for AWS to approve the increase before attempting deployment

This increase ensures that your Lambda functions can scale appropriately during periods of high traffic without throttling.

### First deploy to a Sandbox environment
The very first deploy to a new environment (like your personal sandbox account) requires a few steps to fully set up
its environment:
1) *Optional:* Create a new Route53 HostedZone in your AWS sandbox account for the DNS domain name you want to use for
   your app. See [About Route53 Hosted Zones](#about-route53-hosted-zones) for more. Note: Without this step, you will
   not be able to log in to the UI hosted in CloudFront. The Oauth2 authentication process requires a predictable
   callback url to be pre-configured, which the domain name provides. You can still run a local UI against this app,
   so long as you leave the `allow_local_ui` context value set to `true` and remove the `domain_name` param in your
   environment's context.
2) *Optional if testing SES email notifications with custom domain:* By default, AWS does not allow sending emails to
   unverified email
   addresses. If you need to test SES email notifications and do not want to request AWS to remove your account from
   the SES sandbox, you will need to set up a verified SES email identity for each address you want to send emails to.
   See [Creating an email address identity](https://docs.aws.amazon.com/ses/latest/dg/creating-identities.html#verify-email-addresses-procedure). Alternatively, you can request AWS to remove your account
   from the SES sandbox, which will allow you to send emails to addresses that are not verified. See
   [SES Sandbox](https://docs.aws.amazon.com/ses/latest/dg/request-production-access.html).
   If you do not specify the `domain_name` field in your environment context, cognito will use its default email
   configuration.
   See [Default User Pool Email Settings](https://docs.aws.amazon.com/cognito/latest/developerguide/user-pool-email.html#user-pool-email-default)
3) Copy [cdk.context.sandbox-example.json](./cdk.context.sandbox-example.json) to `cdk.context.json`.
4) At the top level of the JSON structure update the `"environment_name"` field to your own name.
5) Update the environment entry under `ssm_context.environments` to your own name and your own AWS sandbox account id
   (which you can find by following
   [these instructions](https://docs.aws.amazon.com/accounts/latest/reference/manage-acct-identifiers.html#FindAccountId)),
   and domain name, if you set one up. **If you opted not to create a HostedZone, remove the `domain_name` field.**
   The key under `environments` must match the value you put under `environment_name`.
6) Configure your aws cli to authenticate against your own account. There are several ways to do this based on the
   type of authentication you use to login to your account. See the [AWS CLI Configuration Guide](https://docs.aws.amazon.com/cli/latest/userguide/getting-started-quickstart.html).
7) Complete the [StatSig Feature Flag Setup](#statsig-feature-flag-setup) steps for your sandbox environment.
8) Complete the [Google reCAPTCHA Setup](#google-recaptcha-setup) steps for your sandbox environment.
9) Run `cdk bootstrap` to add some base CDK support infrastructure to your AWS account. See
   [Custom bootstrap stack](#custom-bootstrap-stack) below for optional custom stack deployment.
10) Run `cdk deploy 'Sandbox/*'` to get the initial backend stack resources deployed.
11)*Optional:* If you have a domain name configured for your sandbox environment, once the backend stacks have
    successfully deployed, you can deploy the frontend UI app as well. See the
    [UI app for details](../compact-connect-ui-app/README.md).

### Subsequent sandbox deploys:
For any future deploys, everything is set up so a simple `cdk deploy 'Sandbox/*'` should update all your infrastructure
to reflect the changes in your code. Full deployment steps are:
1) Make sure your python environment is active.
2) Run `bin/sync_deps.sh` from `backend/` to ensure you have the latest requirements installed.
3) Configure your aws cli to authenticate against your own account.
4) Run `cdk deploy 'Sandbox/*'` to deploy the app to your AWS account.

### Custom bootstrap stack

The pipelined environments leverage a custom bootstrap stack, which includes cross-account trusts to the deploy account
as well as a permissions boundary around the CloudFormation execution role. If new AWS services are added to the app
architecture, that permissions boundary will need to be updated to allow access to the new service. See the
[multi-account documentation](../multi-account/README.md#bootstrap-the-application-accounts) for details on how to
deploy the custom bootstrap stack. If you want to test the bootstrap stack customizations in your sandbox, for example,
to make sure the new resources you are creating in your sandbox won't be blocked by the CloudFormation execution role's
permission boundary, you can deploy the custom stack to a sandbox account for testing, using the same steps.

### Verifying SES configuration for Cognito User Notifications
If your account is in the SES sandbox, the simplest way to verify that SES is integrated with your cognito user pool is
to first go the AWS SES console and create an SES verified email identity for the email address you want to send a test
message to, See [Creating an email address identity](https://docs.aws.amazon.com/ses/latest/dg/creating-identities.html#verify-email-addresses-procedure).

Once you have verified your email address, go to the AWS Cognito console and find your user pool. From there, you have
the option to create a new user using your verified email address, and select the option to send an email invite. Once
you create the user, you should receive an email notification from Cognito, and you can verify that
the FROM address is using your custom domain. The DMARC authentication will reject any emails from your domain that are
not properly configured using SPF and DKIM, so if you get the email notification from Cognito, you've verified that the
authentication is working as expected.

### First deploy to the production environment
The production environment requires a few steps to fully set up before deploys can be automated. Refer to the
[README.md](../multi-account/README.md) for details on setting up a full multi-account architecture environment. Once
that is done, perform the following steps to deploy the CI/CD pipelines into the appropriate AWS account:
- Complete the [StatSig Feature Flag Setup](#statsig-feature-flag-setup) steps for each environment you will be deploying to (test, beta, prod).
- Complete the [Google reCAPTCHA Setup](#google-recaptcha-setup) steps for each environment you will be deploying to (test, beta, prod).
  Use the appropriate domain name for the environment (ie `app.test.compactconnect.org` for test environment,
  `app.beta.compactconnect.org` for beta environment, `app.compactconnect.org` for production). For the production
  environment, make sure to complete the billing setup steps as well.
- Have someone with suitable permissions in the GitHub organization that hosts this code navigate to the AWS Console
  for the Deploy account, go to the
  [AWS CodeStar Connections](https://us-east-1.console.aws.amazon.com/codesuite/settings/connections) page and create a
  connection that grants AWS permission to receive GitHub events. Note the ARN of the resulting connection for
  the next step.
- Create a new Route53 hosted zone for the domain name you plan to use for the app in each of the production, beta, and
  test AWS accounts. See [About Route53 hosted zones](#about-route53-hosted-zones) below for more detail.
- Request AWS to remove your account from the SES sandbox and wait for them to complete this request.
  See [SES Sandbox](https://docs.aws.amazon.com/ses/latest/dg/request-production-access.html).
- With the [aws-cli](https://docs.aws.amazon.com/cli/latest/userguide/getting-started-install.html), set up your local machine to authenticate against the Deploy account as an administrator.
- For every environment, copy the appropriate example context file (`cdk.context.deploy-example.json` for the `Deploy`
  account, `cdk.context.test-example.json` for the `Test` account, `cdk.context.beta-example.json` for the `Beta`
  account, or `cdk.context.prod-example.json` for the `Prod` account) to `cdk.context.json` and update the values to
  match your respective accounts and other identifiers, including the code star connection you just created to match
  the identifiers for your actual accounts and resources. You will then need to run the
  `bin/put_ssm_context.sh <environment>` script to push relevant content from your `cdk.context.json` script into an
  SSM Parameter in your Deploy account. Replace `<environment>` with the target environment. For example, to set up for
  the test environment: `bin/put_ssm_context.sh test`.
  For example, to set up for the test environment: `bin/put_ssm_context.sh test`.
- Optional: If a Slack integration is desired for operational support, have someone with permission to install Slack
  apps in your workspace and Admin access to each of the Test, Beta, Prod, and Deploy accounts log into each AWS account
  and go to the Chatbot service. Select 'Slack' under the **Configure a chat client** box and click **Configure
  client**, then follow the Slack authorization prompts. This will authorize AWS to integrate with the channels you
  identify in your `cdk.context.json` file. For each Slack channel you want to integrate, be sure to invite your new
  AWS app to those channels. Update the `notifications.slack` sections of the `cdk.context.json` file with the details
  for your Slack workspace and channels.
  If you opt not to integrate with Slack, remove the `slack` fields from the file.
- Set cli-environment variables `CDK_DEFAULT_ACCOUNT` and `CDK_DEFAULT_REGION` to your deployment account id and
  `us-east-1`, respectively.
- For each environment (test, beta, prod), you need to deploy both the backend and frontend pipeline stacks:

1. **Deploy the Backend Pipeline Stacks first (note: you will need to approve the permission change requests for each
   stack deployment in the terminal)**:
  `cdk deploy --context action=bootstrapDeploy TestBackendPipelineStack BetaBackendPipelineStack ProdBackendPipelineStack`

2. **Then deploy the Frontend App**:
   See the [UI app for details](../compact-connect-ui-app/README.md).

**Important**: When a pipeline stack is deployed, it will automatically trigger a deployment to its environment from
the configured branch in your GitHub repo. The first time you deploy the backend pipeline, it should pass all the steps
except the final trigger of the frontend pipeline, since the frontend pipeline will not exist until you deploy it. From
there on, the pipelines should integrate as designed.

### Subsequent production deploys

Once the pipelines are established with the above steps, deployments will be automatically handled:

- Pushes to the `development` branch will trigger the test backend pipeline, which will then trigger the test frontend
  pipeline
- Pushes to the `main` branch will trigger both the beta and production backend pipelines, which will then trigger
  their respective frontend pipelines.

## StatSig Feature Flag Setup
[Back to top](#compact-connect---backend-developer-documentation)

The feature flag system uses StatSig to manage feature flags across different environments. Follow these steps to set up StatSig for your environment:

1. **Create a StatSig Account**
   - Visit [StatSig](https://www.statsig.com/) and create an account
   - Set up your project and organization

2. **Generate API Keys**
   - Navigate to the [API Keys section](https://docs.statsig.com/guides/first-feature/#step-4---create-a-new-client-api-key) of the StatSig console
   - You'll need to create three types of API keys:
     - **Server Secret Key**: Used for server-side feature flag evaluation
     - **Client API Key**: Used for client-side feature flag evaluation (optional for this backend setup)
     - **Console API Key**: Used for programmatic management of feature flags via the Console API

3. **Store Credentials in AWS Secrets Manager**
   - For each environment (test, beta, prod), create a secret in AWS Secrets Manager with the following naming pattern:
     ```
     compact-connect/env/{environment_name}/statsig/credentials
     ```
   - The secret value should be a JSON object with the following structure:
     ```json
     {
       "serverKey": "<your_server_secret_key>",
       "consoleKey": "<your_console_api_key>"
     }
     ```
   - You can create the secret for each environment account by logging into the respective environment account and using the AWS CLI:
     ```bash
     aws secretsmanager create-secret \
       --name "compact-connect/env/{test | beta | prod}/statsig/credentials" \
       --secret-string '{"serverKey": "<your_server_secret_key>", "consoleKey": "<your_console_api_key>"}'
     ```

## Google reCAPTCHA Setup
[Back to top](#compact-connect---backend-developer-documentation)

The practitioner registration endpoint uses Google reCAPTCHA to prevent abuse. Follow these steps to set up reCAPTCHA
for your environment:

1. Visit https://www.google.com/recaptcha/
2. Go to "v3 Admin Console"
   - If needed, enter your Google account credentials
3. Create a site
   - Recaptcha type is v3 (score based)
   - Domain will be the frontend browser domain for the environment ('localhost' for local development)
   - Google Cloud Platform may require a project name
   - Submit
4. Open the Settings for the new site
   - The Site Key (Public) will need to be set in the cdk.context.json for the appropriate environment under the field
     named `recaptcha_public_key` for deployments, or in your local `.env` file of the webroot folder (if running the
     app locally)
   - The Secret Key (Private) will need to be manually stored in the AWS account in secrets manager, using the
     following secret name:
     `compact-connect/env/{value of 'environment_name' in cdk.context.json}/recaptcha/token`
   The value of the secret key should be in the following format:
   ```
   {
     "token": "<value of private Secret Key from Google reCAPTCHA>"
   }
   ```
   You can run the following aws cli command to create the secret (make sure you are logged in to the same AWS account
   you want to store the secret in, under the us-east-1 region):
   ```
   aws secretsmanager create-secret --name compact-connect/env/{value of 'environment_name' in cdk.context.json}/recaptcha/token --secret-string '{"token": "<value of private Secret Key from Google reCAPTCHA>"}'
   ```

For Production environments, additional billing setup is required:
1. In the Settings for a reCAPTCHA site, click "View in Cloud Console"
2. From the main nav, go to Billing
3. If you have an existing billing account, you may link it. Otherwise, you can create a New Billing account, where you
   will add payment information
4. More info on Google Recaptcha billing: https://cloud.google.com/recaptcha/docs/billing-information

### Useful commands

* `cdk ls`          list all stacks in the app
* `cdk synth`       emits the synthesized CloudFormation template
* `cdk deploy`      deploy this stack to your default AWS account/region
* `cdk diff`        compare deployed stack with current state
* `cdk docs`        open CDK documentation

## Decommissioning
[Back to top](#compact-connect---backend-developer-documentation)

You can tear down resources associated with any of the CloudFormation stacks for this application with
`cdk destroy <stack-name>`. Most persistent resources with data remain in the Persistent stack, so you can freely
destroy the others without losing users or data. If you wish to destroy the Persistent stack as well, be aware that
some resources may be left behind as CloudFormation is designed to err on the side of orphaning resources over data
loss. You can identify any resources that weren't destroyed by watching the stack deletion from the AWS CloudFormation
Console, then looking at the resources after its delete is complete, to look for any with a `Delete Skipped` status.

## About Route53 hosted zones

A Hosted Zone in Route53 represents a collection of DNS records for a particular domain and its subdomains, managed
together. See the [Route53 FAQs for more](https://aws.amazon.com/route53/faqs/). When creating a hosted zone, you have
to also configure the domain name registrar (be it AWS or some other vendor) to point to the name servers associated
with your hosted zone, before the records in the zone will have any effect. When deploying this app, creating a hosted
zone in the AWS account for the UI and API domains is part of the environment setup. If you use the common approach
of having your test environments be a subdomain of your production environments (i.e. `compcatconnect.org` for prod
and `test.compcatconnect.org` for test), you need to delegate nameserver authority from your production hosted zone
(`compactconnect.org` in this example) to your test account's hosted zone (`test.compactconnect.org`). To do this, you
need to create your production hosted zone (`compactconnect.org`) in your production account first, then create your
test hosted zone (`test.compactconnect.org`) in your test account second, then delegate name server authority to your
test subdomain. To do this, find the NS record associated with your test hosted zone and copy its value, which should
look something like:
```text
ns-1.awsdns-19.co.uk.
ns-2.awsdns-18.com.
ns-5.awsdns-15.net.
ns-6.awsdns-16.org.
```

Copy those name server values and, back in your production hosted zone, create a new NS record that matches the test
one, with the same value (i.e. Record Name: `test.compcatconnect.org`, Type: `NS`, Value: `<same as above>`). Once that
is done, your test hosted zone is ready for use by the app. You will need to perform this action for your beta
environment as well, should you choose to deploy one.

## More Info
[Back to top](#compact-connect---backend-developer-documentation)

- [cdk-workshop](https://cdkworkshop.com/): If you are new to CDK, I highly recommend you go through the CDK Workshop for a quick
  introduction to the technology and its concepts before getting too deep into any particular project.<|MERGE_RESOLUTION|>--- conflicted
+++ resolved
@@ -23,11 +23,7 @@
 
 To deploy this app, you will need:
 1) Access to an AWS account
-<<<<<<< HEAD
-2) Python>=3.12 installed on your machine, preferably through a virtual environment management tool like
-=======
 2) Python>=3.13 installed on your machine, preferably through a virtual environment management tool like
->>>>>>> 999c9010
    [pyenv](https://github.com/pyenv/pyenv), for clean management of virtual environments across multiple Python
    versions.
 3) Otherwise, follow the [Prerequisites section](https://cdkworkshop.com/15-prerequisites.html) of the CDK workshop to
