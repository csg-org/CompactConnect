#
# This file is autogenerated by pip-compile with Python 3.12
# by the following command:
#
#    pip-compile --no-emit-index-url compact-connect/requirements-dev.in
#
boolean-py==5.0
    # via license-expression
build==1.3.0
    # via pip-tools
cachecontrol[filecache]==0.14.3
    # via
    #   cachecontrol
    #   pip-audit
certifi==2025.8.3
    # via requests
charset-normalizer==3.4.3
    # via requests
click==8.2.1
    # via pip-tools
coverage[toml]==7.10.4
    # via
    #   -r compact-connect/requirements-dev.in
    #   pytest-cov
cyclonedx-python-lib==9.1.0
    # via pip-audit
defusedxml==0.7.1
    # via py-serializable
faker==28.4.1
    # via -r compact-connect/requirements-dev.in
filelock==3.19.1
    # via cachecontrol
idna==3.10
    # via requests
iniconfig==2.1.0
    # via pytest
license-expression==30.4.4
    # via cyclonedx-python-lib
markdown-it-py==4.0.0
    # via rich
mdurl==0.1.2
    # via markdown-it-py
msgpack==1.1.1
    # via cachecontrol
packageurl-python==0.17.5
    # via cyclonedx-python-lib
packaging==25.0
    # via
    #   build
    #   pip-audit
    #   pip-requirements-parser
    #   pytest
pip-api==0.0.34
    # via pip-audit
pip-audit==2.9.0
    # via -r compact-connect/requirements-dev.in
pip-requirements-parser==32.0.1
    # via pip-audit
pip-tools==7.5.0
    # via -r compact-connect/requirements-dev.in
platformdirs==4.3.8
    # via pip-audit
pluggy==1.6.0
    # via
    #   pytest
    #   pytest-cov
py-serializable==2.1.0
    # via cyclonedx-python-lib
pygments==2.19.2
    # via
    #   pytest
    #   rich
pyparsing==3.2.3
    # via pip-requirements-parser
pyproject-hooks==1.2.0
    # via
    #   build
    #   pip-tools
pytest==8.4.1
    # via
    #   -r compact-connect/requirements-dev.in
    #   pytest-cov
pytest-cov==6.2.1
    # via -r compact-connect/requirements-dev.in
python-dateutil==2.9.0.post0
    # via faker
requests==2.32.5
    # via
    #   cachecontrol
    #   pip-audit
rich==14.1.0
    # via pip-audit
<<<<<<< HEAD
ruff==0.12.10
=======
ruff==0.12.9
>>>>>>> 55d3d54c
    # via -r compact-connect/requirements-dev.in
six==1.17.0
    # via python-dateutil
sortedcontainers==2.4.0
    # via cyclonedx-python-lib
toml==0.10.2
    # via pip-audit
urllib3==2.5.0
    # via requests
wheel==0.45.1
    # via pip-tools

# The following packages are considered to be unsafe in a requirements file:
# pip
# setuptools<|MERGE_RESOLUTION|>--- conflicted
+++ resolved
@@ -18,7 +18,7 @@
     # via requests
 click==8.2.1
     # via pip-tools
-coverage[toml]==7.10.4
+coverage[toml]==7.10.5
     # via
     #   -r compact-connect/requirements-dev.in
     #   pytest-cov
@@ -58,7 +58,7 @@
     # via pip-audit
 pip-tools==7.5.0
     # via -r compact-connect/requirements-dev.in
-platformdirs==4.3.8
+platformdirs==4.4.0
     # via pip-audit
 pluggy==1.6.0
     # via
@@ -90,11 +90,7 @@
     #   pip-audit
 rich==14.1.0
     # via pip-audit
-<<<<<<< HEAD
 ruff==0.12.10
-=======
-ruff==0.12.9
->>>>>>> 55d3d54c
     # via -r compact-connect/requirements-dev.in
 six==1.17.0
     # via python-dateutil
