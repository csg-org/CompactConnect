--- conflicted
+++ resolved
@@ -63,10 +63,7 @@
             advanced_security_mode=AdvancedSecurityMode.ENFORCED
             if security_profile == SecurityProfile.RECOMMENDED
             else AdvancedSecurityMode.AUDIT,
-<<<<<<< HEAD
-=======
             # required for advanced security mode
->>>>>>> 446667c2
             feature_plan=FeaturePlan.PLUS,
             custom_sender_kms_key=encryption_key,
             device_tracking=DeviceTracking(
