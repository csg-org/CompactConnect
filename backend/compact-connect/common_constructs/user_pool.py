import base64
import os
from collections.abc import Mapping

from aws_cdk import CfnOutput, Duration, RemovalPolicy
from aws_cdk.aws_certificatemanager import Certificate, CertificateValidation
from aws_cdk.aws_cognito import (
    AccountRecovery,
    AuthFlow,
    AutoVerifiedAttrs,
    CfnManagedLoginBranding,
    CfnUserPoolRiskConfigurationAttachment,
    ClientAttributes,
    CognitoDomainOptions,
<<<<<<< HEAD
    CustomDomainOptions,
=======
    CustomThreatProtectionMode,
>>>>>>> b7ba4f62
    DeviceTracking,
    FeaturePlan,
    ICustomAttribute,
    ManagedLoginVersion,
    Mfa,
    MfaSecondFactor,
    OAuthFlows,
    OAuthScope,
    OAuthSettings,
    PasswordPolicy,
    SignInAliases,
    StandardAttributes,
    StandardThreatProtectionMode,
    UserPoolClient,
    UserPoolEmail,
)
from aws_cdk.aws_cognito import UserPool as CdkUserPool
from aws_cdk.aws_kms import IKey
from aws_cdk.aws_route53 import ARecord, IHostedZone, RecordTarget
from aws_cdk.aws_route53_targets import UserPoolDomainTarget
from cdk_nag import NagSuppressions
from common_constructs.security_profile import SecurityProfile
from common_constructs.stack import Stack
from constructs import Construct


class UserPool(CdkUserPool):
    # A lot of arguments legitimately need to be passed into the constructor
    def __init__(  # pylint: disable=too-many-arguments
        self,
        scope: Construct,
        construct_id: str,
        *,
        environment_name: str,
        encryption_key: IKey,
        sign_in_aliases: SignInAliases | None,
        standard_attributes: StandardAttributes,
        custom_attributes: Mapping[str, ICustomAttribute] | None = None,
        email: UserPoolEmail,
        notification_from_email: str | None,
        ses_identity_arn: str | None,
        removal_policy,
        security_profile: SecurityProfile = SecurityProfile.RECOMMENDED,
        password_policy: PasswordPolicy = None,
        **kwargs,
    ):
        if environment_name == 'prod' and security_profile != SecurityProfile.RECOMMENDED:
            raise ValueError('Security profile must be RECOMMENDED in production environments')

        super().__init__(
            scope,
            construct_id,
            removal_policy=removal_policy,
            deletion_protection=removal_policy != RemovalPolicy.DESTROY,
            email=email,
            account_recovery=AccountRecovery.EMAIL_ONLY,
            auto_verify=AutoVerifiedAttrs(email=True),
            standard_threat_protection_mode=StandardThreatProtectionMode.FULL_FUNCTION
            if security_profile == SecurityProfile.RECOMMENDED
            else StandardThreatProtectionMode.AUDIT_ONLY,
            # Custom threat protection mode is only for custom authentication flows
            # which we don't currently have in this project. We'll keep this in place
            # anyway, for future-proofing, since it is harmless to leave it in place.
            custom_threat_protection_mode=CustomThreatProtectionMode.FULL_FUNCTION
            if security_profile == SecurityProfile.RECOMMENDED
            else CustomThreatProtectionMode.AUDIT_ONLY,
            # required for threat protection modes
            feature_plan=FeaturePlan.PLUS,
            custom_sender_kms_key=encryption_key,
            device_tracking=DeviceTracking(
                challenge_required_on_new_device=True, device_only_remembered_on_user_prompt=True
            ),
            mfa=Mfa.REQUIRED if security_profile == SecurityProfile.RECOMMENDED else Mfa.OPTIONAL,
            mfa_second_factor=MfaSecondFactor(otp=True, sms=False, email=False),
            password_policy=PasswordPolicy(
                min_length=12,
                require_digits=True,
                require_lowercase=True,
                require_uppercase=False,
                require_symbols=False,
                password_history_size=4,
            )
            if not password_policy
            else password_policy,
            self_sign_up_enabled=False,
            sign_in_aliases=sign_in_aliases,
            sign_in_case_sensitive=False,
            standard_attributes=standard_attributes,
            custom_attributes=custom_attributes,
            **kwargs,
        )

        self.security_profile = security_profile

        # Configure notification emails if provided
        self.notification_from_email = notification_from_email
        self.ses_identity_arn = ses_identity_arn

        CfnOutput(self, f'{construct_id}UserPoolId', value=self.user_pool_id)

        self._add_risk_configuration(security_profile)

        if security_profile == SecurityProfile.VULNERABLE:
            NagSuppressions.add_resource_suppressions(
                self,
                suppressions=[
                    {
                        'id': 'AwsSolutions-COG2',
                        'reason': 'MFA is disabled to facilitate automated security testing in some pre-production'
                        ' environments.',
                    },
                    {
                        'id': 'AwsSolutions-COG3',
                        'reason': 'Threat protection mode is not enforced in some pre-production environments to'
                        ' facilitate automated security testing.',
                    },
                ],
            )
        NagSuppressions.add_resource_suppressions(
            self,
            suppressions=[
                {
                    'id': 'AwsSolutions-COG1',
                    'reason': 'OWASP ASVS v4.0.3-2.1.9 specifically prohibits requirements on upper or lower case or'
                    ' numbers or special characters.',
                }
            ],
        )

    def add_app_client_domain(
            self,
            non_custom_domain_prefix: str,
            app_client_domain_prefix: str,
            base_domain_name: str,
            hosted_zone: IHostedZone,
            scope: Construct
    ):

        if non_custom_domain_prefix:
            self.user_pool_domain = self.add_domain(
                f'{app_client_domain_prefix}UserPoolDomain',
                cognito_domain=CognitoDomainOptions(domain_prefix=non_custom_domain_prefix),
                managed_login_version=ManagedLoginVersion.NEWER_MANAGED_LOGIN,
            )
        else:
            domain_prefix = f'{app_client_domain_prefix.lower()}-auth'
            domain_name = f'{domain_prefix}.{base_domain_name}'
            cert_id = f'{app_client_domain_prefix}AuthCert'
            cert = Certificate(
                scope,
                cert_id,
                domain_name=domain_name,
                validation=CertificateValidation.from_dns(hosted_zone=hosted_zone)
            )
            domain = self.add_domain(
                f'{app_client_domain_prefix}UserPoolDomain',
                custom_domain=CustomDomainOptions(
                    certificate=cert,
                    domain_name=domain_name
                ),
                managed_login_version=ManagedLoginVersion.NEWER_MANAGED_LOGIN,
            )

            self.record = ARecord(
                self,
                f'{app_client_domain_prefix}AuthDomainARecord',
                zone=hosted_zone,
                record_name=domain_name,
                target=RecordTarget.from_alias(UserPoolDomainTarget(domain)),
            )

            CfnOutput(self, f'{app_client_domain_prefix}UserPoolDomainName', value=domain.domain_name)

            # Add NAG suppressions for the auto-generated custom resource Lambda
            stack = Stack.of(self)

            # Suppress for the CustomResourcePolicy
            NagSuppressions.add_resource_suppressions_by_path(
                stack,
                f'{domain.node.path}/CloudFrontDomainName/CustomResourcePolicy/Resource',
                suppressions=[
                    {
                        'id': 'AwsSolutions-IAM5',
                        'appliesTo': ['Resource::*'],
                        'reason': 'This is an AWS-managed custom resource Lambda that requires wildcard permissions'
                                  'to describe CloudFront distributions.',
                    }
                ],
            )

            # Suppress for the auto-generated Lambda function
            # The construct ID is auto-generated by CDK, so we need to suppress at the stack level
            NagSuppressions.add_resource_suppressions_by_path(
                stack,
                f'{stack.node.path}/AWS679f53fac002430cb0da5b7982bd2287/ServiceRole/Resource',
                suppressions=[
                    {
                        'id': 'AwsSolutions-IAM4',
                        'appliesTo': [
                            'Policy::arn:<AWS::Partition>:iam::aws:policy/service-role/AWSLambdaBasicExecutionRole'
                        ],
                        'reason': 'This is an AWS-managed custom resource Lambda that uses the standard execution role.'
                    }
                ],
            )

            NagSuppressions.add_resource_suppressions_by_path(
                stack,
                f'{stack.node.path}/AWS679f53fac002430cb0da5b7982bd2287/Resource',
                suppressions=[
                    {
                        'id': 'HIPAA.Security-LambdaDLQ',
                        'reason': 'This is an AWS-managed custom resource Lambda used only during deployment.'
                                  'A DLQ is not necessary.',
                    },
                    {
                        'id': 'HIPAA.Security-LambdaInsideVPC',
                        'reason': 'This is an AWS-managed custom resource Lambda that needs internet access to'
                                  'describe CloudFront distributions.',
                    },
                ],
            )

        return domain


    def add_ui_client(
        self,
        ui_domain_name: str,
        environment_context: dict,
        read_attributes: ClientAttributes,
        write_attributes: ClientAttributes,
        ui_scopes: list[OAuthScope] = None,
    ):
        """
        Creates an app client for the UI to authenticate with the user pool.

        :param ui_domain_name: The ui domain name used to determine acceptable redirects.
        :param environment_context: The environment context used to determine acceptable redirects.
        :param read_attributes: The attributes that the UI can read.
        :param write_attributes: The attributes that the UI can write.
        :param ui_scopes: OAuth scopes that are allowed with this client
        """
        callback_urls = []
        if ui_domain_name is not None:
            callback_urls.append(f'https://{ui_domain_name}/auth/callback')
        # This toggle will allow front-end devs to point their local UI at this environment's user pool to support
        # authenticated actions.
        if environment_context.get('allow_local_ui', False):
            local_ui_port = environment_context.get('local_ui_port', '3018')
            callback_urls.append(f'http://localhost:{local_ui_port}/auth/callback')
        if not callback_urls:
            raise ValueError(
                "This app requires a callback url for its authentication path. Either provide 'domain_name' or set "
                "'allow_local_ui' to true in this environment's context."
            )

        logout_urls = []
        if ui_domain_name is not None:
            logout_urls.append(f'https://{ui_domain_name}/Login')
            logout_urls.append(f'https://{ui_domain_name}/Dashboard')
            logout_urls.append(f'https://{ui_domain_name}/Logout')
        # This toggle will allow front-end devs to point their local UI at this environment's user pool to support
        # authenticated actions.
        if environment_context.get('allow_local_ui', False):
            local_ui_port = environment_context.get('local_ui_port', '3018')
            logout_urls.append(f'http://localhost:{local_ui_port}/Login')
            logout_urls.append(f'http://localhost:{local_ui_port}/Dashboard')
            logout_urls.append(f'http://localhost:{local_ui_port}/Logout')
        if not logout_urls:
            raise ValueError(
                "This app requires a logout url for its logout function. Either provide 'domain_name' or set "
                "'allow_local_ui' to true in this environment's context."
            )

        return self.add_client(
            'UIClient',
            auth_flows=AuthFlow(
                # Admin User Password is required for AdminInitiateAuth, which we use for account recovery
                # (and automated testing in test environments)
                admin_user_password=True,
                custom=False,
                user_srp=False if self.security_profile == SecurityProfile.RECOMMENDED else True,
                user_password=False,
            ),
            o_auth=OAuthSettings(
                callback_urls=callback_urls,
                logout_urls=logout_urls,
                flows=OAuthFlows(authorization_code_grant=True, implicit_code_grant=False),
                scopes=ui_scopes,
            ),
            access_token_validity=Duration.minutes(5),
            id_token_validity=Duration.minutes(5),
            auth_session_validity=Duration.minutes(15),
            enable_token_revocation=True,
            generate_secret=False,
            refresh_token_validity=Duration.days(30),
            write_attributes=write_attributes,
            read_attributes=read_attributes,
            prevent_user_existence_errors=True,
        )

    def _add_risk_configuration(self, security_profile: SecurityProfile):
        with open(os.path.join('resources', 'cognito-blocked-notification.txt')) as f:
            blocked_notify_text = f.read()
        with open(os.path.join('resources', 'cognito-no-action-notification.txt')) as f:
            no_action_notify_text = f.read()
        CfnUserPoolRiskConfigurationAttachment(
            self,
            'UserPoolRiskConfiguration',
            # Applies to all clients
            client_id='ALL',
            user_pool_id=self.user_pool_id,
            # If Cognito suspects an account take-over event, notify the user
            account_takeover_risk_configuration=CfnUserPoolRiskConfigurationAttachment.AccountTakeoverRiskConfigurationTypeProperty(
                actions=CfnUserPoolRiskConfigurationAttachment.AccountTakeoverActionsTypeProperty(
                    high_action=CfnUserPoolRiskConfigurationAttachment.AccountTakeoverActionTypeProperty(
                        event_action='MFA_REQUIRED' if security_profile == SecurityProfile.RECOMMENDED else 'NO_ACTION',
                        notify=True,
                    ),
                    medium_action=CfnUserPoolRiskConfigurationAttachment.AccountTakeoverActionTypeProperty(
                        event_action='MFA_REQUIRED' if security_profile == SecurityProfile.RECOMMENDED else 'NO_ACTION',
                        notify=True,
                    ),
                    low_action=CfnUserPoolRiskConfigurationAttachment.AccountTakeoverActionTypeProperty(
                        event_action='MFA_REQUIRED' if security_profile == SecurityProfile.RECOMMENDED else 'NO_ACTION',
                        notify=True,
                    ),
                ),
                **(
                    {
                        'notify_configuration': CfnUserPoolRiskConfigurationAttachment.NotifyConfigurationTypeProperty(
                            source_arn=self.ses_identity_arn,
                            block_email=CfnUserPoolRiskConfigurationAttachment.NotifyEmailTypeProperty(
                                subject='CompactConnect: Account Security Alert',
                                text_body=blocked_notify_text,
                                html_body=f'<p>{blocked_notify_text}</p>',
                            ),
                            mfa_email=CfnUserPoolRiskConfigurationAttachment.NotifyEmailTypeProperty(
                                subject='CompactConnect: Account Security Alert',
                                text_body=no_action_notify_text,
                                html_body=f'<p>{no_action_notify_text}</p>',
                            ),
                            no_action_email=CfnUserPoolRiskConfigurationAttachment.NotifyEmailTypeProperty(
                                subject='CompactConnect: Account Security Alert',
                                text_body=no_action_notify_text,
                                html_body=f'<p>{no_action_notify_text}</p>',
                            ),
                            from_=self.notification_from_email,
                        )
                    }
                    if self.notification_from_email is not None
                    else {}
                ),
            ),
            # If Cognito detects the user trying to register compromised credentials, block the activity
            compromised_credentials_risk_configuration=CfnUserPoolRiskConfigurationAttachment.CompromisedCredentialsRiskConfigurationTypeProperty(
                actions=CfnUserPoolRiskConfigurationAttachment.CompromisedCredentialsActionsTypeProperty(
                    event_action='BLOCK' if security_profile == SecurityProfile.RECOMMENDED else 'NO_ACTION'
                )
            ),
        )

    def add_managed_login_styles(
        self,
        user_pool_client: UserPoolClient,
        branding_assets: list[any] = None,
        branding_settings: dict = None,
    ):
        # Handle custom styles
        login_branding = CfnManagedLoginBranding(
            self,
            'MyCfnManagedLoginBranding',
            user_pool_id=self.user_pool_id,
            assets=branding_assets,
            client_id=user_pool_client.user_pool_client_id,
            return_merged_resources=False,
            settings=branding_settings,
            use_cognito_provided_values=False,
        )

        login_branding.add_dependency(user_pool_client.node.default_child)

    def prepare_assets_for_managed_login_ui(
        self, ico_filepath: str, logo_filepath: str, background_file_path: str | None = None
    ):
        # options found: https://docs.aws.amazon.com/AWSCloudFormation/latest/UserGuide/aws-properties-cognito-managedloginbranding-assettype.html#cfn-cognito-managedloginbranding-assettype-category
        assets = []
        base_64_favicon = self.convert_img_to_base_64(ico_filepath)
        assets.append(
            CfnManagedLoginBranding.AssetTypeProperty(
                category='FAVICON_ICO', color_mode='LIGHT', extension='ICO', bytes=base_64_favicon
            )
        )

        base_64_logo = self.convert_img_to_base_64(logo_filepath)
        assets.append(
            CfnManagedLoginBranding.AssetTypeProperty(
                category='FORM_LOGO', color_mode='LIGHT', extension='PNG', bytes=base_64_logo
            )
        )

        if background_file_path:
            base_64_background = self.convert_img_to_base_64(background_file_path)
            assets.append(
                CfnManagedLoginBranding.AssetTypeProperty(
                    category='PAGE_BACKGROUND', color_mode='LIGHT', extension='PNG', bytes=base_64_background
                )
            )

        return assets

    def convert_img_to_base_64(self, file_path: str):
        with open(file_path, 'rb') as binary_file:
            binary_file_data = binary_file.read()
            base64_encoded_data = base64.b64encode(binary_file_data)
            return base64_encoded_data.decode('utf-8')<|MERGE_RESOLUTION|>--- conflicted
+++ resolved
@@ -12,11 +12,8 @@
     CfnUserPoolRiskConfigurationAttachment,
     ClientAttributes,
     CognitoDomainOptions,
-<<<<<<< HEAD
     CustomDomainOptions,
-=======
     CustomThreatProtectionMode,
->>>>>>> b7ba4f62
     DeviceTracking,
     FeaturePlan,
     ICustomAttribute,
