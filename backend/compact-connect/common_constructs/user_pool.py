--- conflicted
+++ resolved
@@ -16,12 +16,9 @@
             cognito_domain_prefix: str,
             environment_name: str,
             encryption_key: IKey,
-<<<<<<< HEAD
             sign_in_aliases: SignInAliases,
             standard_attributes: StandardAttributes,
-=======
             email: UserPoolEmail,
->>>>>>> 7fde1210
             removal_policy,
             **kwargs
     ):
