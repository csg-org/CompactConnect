# App Client Management for Staff Users

## Overview
This document is a guide for technical staff for managing Cognito app clients for machine-to-machine authentication in
the State API. All app clients must be documented in the external 'Compact Connect App Client Registry' Google Sheet
(If you do not have access to said registry, contact a maintainer of the project and request access).

## Creating a New App Client

### 1. Prerequisites
Before creating a new app client, ensure you have:
- Jurisdiction requirements documented (compact and state)
- Contact information for the consuming team
- Approval to grant the app client with the requested scopes
- AWS credentials configured with permissions to create app clients for the State Auth user pool in the needed AWS
  accounts
- Python 3.10+ installed with boto3 dependency (`pip install boto3`)

### 2. Update Registry
Add the new app client information to the external Google Sheet registry for tracking and disaster recovery purposes
(ie a deployment error or AWS region outage causes app client data to be lost so it must be recreated).

#### **Scope Configuration**
   Scopes are the permissions that the app client will have. There are two tiers of scopes:

##### **Compact-Level Scopes:**
   These are the scopes that are scoped to a specific compact. Granting these scopes will allow the app client to perform actions across all jurisdictions within that compact.
   Generally, the only scope that should be granted at the compact level is the `{compact}/readGeneral` scope if needed.

   The following scopes are available at the compact level:
   ```
   {compact}/admin
   {compact}/readGeneral
   {compact}/readSSN
   {compact}/write
   ```

##### **Jurisdiction-Level Scopes:**
   These are the scopes that are scoped to a specific jurisdiction/compact combination. Granting these scopes will allow the app client to perform actions within a specific jurisdiction/compact combination. You should only grant these scopes if the consuming team has a specific need for a jurisdiction/compact combination.

   The following scopes are available at the jurisdiction level:
   ```
   {jurisdiction}/{compact}.admin
   {jurisdiction}/{compact}.write
   {jurisdiction}/{compact}.readPrivate
   {jurisdiction}/{compact}.readSSN
   ```

   Currently, the most common scope needed by app clients is the `{jurisdiction}/{compact}.write` scope. This scope allows the app client to upload license data for a jurisdiction/compact combination.

### 3. Create App Client Using Interactive Python Script
   **Use the provided Python script in the bin directory for streamlined app client creation:**

   ```bash
   python3 bin/create_app_client.py -e <environment> -u <user_pool_id>
   ```

   **Interactive Process:**
   The script will prompt you for:
   - App client name (e.g., "example-ky-app-client-v1")
   - Compact (aslp, octp, coun)
   - State postal abbreviation (e.g., "ky", "la")
   - Additional scopes (optional)

   **Automatic Scope Generation:**
   The script automatically creates these standard scopes:
   - `{compact}/readGeneral` - General read access for the compact
   - `{state}/{compact}.write` - Write access for the specific state/compact combination

### 4. **Send Credentials to Consuming Team**
   **When using the Python script (recommended):**
   The script will output two separate sections:

   **A. Credentials JSON (for one-time link service):**
   ```json
   {
     "clientId": "6g34example89j",
<<<<<<< HEAD
     "clientSecret": "1234example567890",
     "compact": "octp",
     "state": "la",
     "authUrl": "https://compact-connect-state-auth-beta.auth.us-east-1.amazoncognito.com/oauth2/token",
     "licenseUploadUrl": "https://api.beta.compactconnect.org/v1/compacts/octp/jurisdictions/la/licenses"
=======
     "clientSecret": "1234example567890"
>>>>>>> a4b6dff6
   }
   ```
   **Important:** These credentials should be securely transmitted to the consuming team via an encrypted channel (i.e., a one-time use link). Copy this JSON and use it with your one-time secret link generator. Once you have sent the credentials over to the IT staff, ensure you remove all remnants of the credentials from your device.

   **B. Email Template:**
   The script will also generate an email template with contextual information (compact name, state, auth URL, license upload URL) that you can copy/paste into your email client. This template includes a placeholder for the one-time link that you'll generate separately.


#### Email Instructions for consuming team
As part of the email message sent to the consuming team, be sure to include the onboarding instructions document from the `it_staff_onboarding_instructions/` directory.

## Managing HMAC Public Keys

### Overview
HMAC authentication provides an additional layer of security for API access to sensitive licensure data. Each compact/state combination can have multiple HMAC public keys configured to support key rotation and zero-downtime deployments.

### Authorization Requirements
**⚠️ CRITICAL SECURITY NOTICE:** Due to the sensitivity of the data protected by HMAC authentication (including partial Social Security Numbers, personal addresses, and professional license details), configuration of new HMAC public keys in production environments **MUST** include explicit authorization from the state board executive director.

### Creating HMAC Public Keys

#### 1. Prerequisites
Before creating a new HMAC public key, ensure you have:
- **Production Authorization**: Explicit approval from the state board executive director for production environments
- Validated the identity of the individual providing the public key to you
- Jurisdiction and compact information confirmed
- Contact information for the state IT representative
- The public key file (`.pub` format) from the state IT representative
- AWS credentials configured with permissions to write to the compact configuration table
- Python 3.10+ installed with boto3 dependency (`pip install boto3`)

#### 2. Key ID Naming Convention
The state IT department should provide you with an identifier, however you can recommend a descriptive key IDs that includes:
- Environment indicator (if applicable)
- Version or date suffix

Examples:
- `prod-key-001`
- `beta-key-2024-01`

#### 3. Create HMAC Public Key Using Interactive Python Script
**Use the provided Python script in the bin directory for streamlined HMAC key management:**

```bash
python3 bin/manage_hmac_keys.py create -t <table_name>
```

**Interactive Process:**
The script will prompt you for:
- Compact (aslp, octp, coun)
- State postal abbreviation (e.g., "ky", "la")
- Key ID (e.g., "client-org-prod-key-001")

**File Reading:**
The script will:
- Notify you that it will read the public key from `<key-id>.pub`
- Validate the PEM format of the public key
- Check for existing keys with the same ID
- Write the key to the compact configuration database

#### 4. Database Schema
HMAC keys are stored in the compact configuration table with the following schema:
- **Primary Key (pk)**: `{compact}#HMAC_KEYS`
- **Sort Key (sk)**: `{compact}#JURISDICTION#{jurisdiction}#{key_id}`
- **Additional Fields**:
  - `publicKey`: PEM-encoded public key content
  - `compact`: Compact abbreviation
  - `jurisdiction`: Jurisdiction abbreviation
  - `keyId`: Key identifier
  - `createdAt`: Creation timestamp

### Deleting HMAC Public Keys

#### 1. Prerequisites
Before deleting an HMAC public key, ensure you have:
- Confirmation that the key is no longer in use by the state IT department
- Confirmation of the key id to be deleted
- Understanding of the impact on API access for the compact/state combination

#### 2. Delete HMAC Public Key Using Interactive Python Script
```bash
python3 bin/manage_hmac_keys.py delete -t <table_name>
```

**Interactive Process:**
The script will:
- Prompt for compact and state
- List all existing keys for the compact/state combination
- Allow you to select the specific key ID to delete
- Require typing "DELETE" to confirm the deletion
- Remove the key from the compact configuration database

### Key Rotation Best Practices

#### 1. Planning
- Coordinate with the State IT representative well in advance
- Plan for zero-downtime deployment

#### 2. Implementation
- Create new keys before removing old ones
- Allow both keys to be active during the transition period
- Monitor API access and authentication success rates
- Remove old keys only after confirming new keys are working correctly

#### 3. Documentation
- Document key rotation dates and reasons
- Maintain audit trail of all key management activities

### Security Considerations

#### 1. Key Storage
- Public keys are stored in DynamoDB with appropriate access controls
- Private keys should never be stored in CompactConnect systems
- State IT departments are responsible for secure private key management

#### 2. Access Control
- Only authorized technical staff should have access to key management resources
- All key management activities should be logged and audited
- Production key creation requires executive director approval

## Rotating App Client Credentials
Unfortunately, AWS Cognito does not support rotating app client credentials for an existing app client. The only way to rotate credentials is to create a new app client with a new clientId and clientSecret and then delete the old one. The following process should be performed if credentials are accidentally exposed or in the event of a security breach where the old credentials are compromised.

### 1. Pre-rotation Tasks
- Contact consuming team to schedule rotation
- Follow "Creating a New App Client" steps above using either the Python script (recommended) or AWS CLI, you will increment clientName version suffix by 1 (e.g. "example-ky-app-client-v1" -> "example-ky-app-client-v2")
- Update the external Google Sheet registry with new client information

### 2. Migration
- Provide new client id and client secret to consuming team
- Consuming team will need to confirm that the new credentials are deployed in their systems, the old app client is not in use, and their systems are working as expected.

### 3. Cleanup
- Delete old app client from Cognito using the following cli command:
```
aws cognito-idp delete-user-pool-client --user-pool-id '<state auth user pool id>' --client-id '<old client id>'
```<|MERGE_RESOLUTION|>--- conflicted
+++ resolved
@@ -75,15 +75,7 @@
    ```json
    {
      "clientId": "6g34example89j",
-<<<<<<< HEAD
-     "clientSecret": "1234example567890",
-     "compact": "octp",
-     "state": "la",
-     "authUrl": "https://compact-connect-state-auth-beta.auth.us-east-1.amazoncognito.com/oauth2/token",
-     "licenseUploadUrl": "https://api.beta.compactconnect.org/v1/compacts/octp/jurisdictions/la/licenses"
-=======
      "clientSecret": "1234example567890"
->>>>>>> a4b6dff6
    }
    ```
    **Important:** These credentials should be securely transmitted to the consuming team via an encrypted channel (i.e., a one-time use link). Copy this JSON and use it with your one-time secret link generator. Once you have sent the credentials over to the IT staff, ensure you remove all remnants of the credentials from your device.
