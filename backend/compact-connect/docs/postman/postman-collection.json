--- conflicted
+++ resolved
@@ -10,11 +10,7 @@
         "type": "bearer"
     },
     "info": {
-<<<<<<< HEAD
-        "_postman_id": "4d9894bc-3b11-496b-9242-eaec3f1d7c42",
-=======
         "_postman_id": "5f66dede-44e7-4836-974c-7d95890c630e",
->>>>>>> 999c9010
         "description": {
             "content": "",
             "type": "text/plain"
@@ -414,11 +410,7 @@
                                                     "item": [
                                                         {
                                                             "event": [],
-<<<<<<< HEAD
-                                                            "id": "f6d868bc-1502-4ea9-b587-9d7a84452833",
-=======
                                                             "id": "2947be35-f9b4-426e-bd4c-d7d4c22d6805",
->>>>>>> 999c9010
                                                             "name": "/v1/compacts/:compact/jurisdictions/:jurisdiction/licenses",
                                                             "protocolProfileBehavior": {
                                                                 "disableBodyPruning": true
@@ -432,11 +424,7 @@
                                                                             "language": "json"
                                                                         }
                                                                     },
-<<<<<<< HEAD
-                                                                    "raw": "[\n  {\n    \"compactEligibility\": \"eligible\",\n    \"dateOfBirth\": \"1471-01-01\",\n    \"dateOfExpiration\": \"1392-08-13\",\n    \"dateOfIssuance\": \"1027-02-31\",\n    \"familyName\": \"<string>\",\n    \"givenName\": \"<string>\",\n    \"homeAddressCity\": \"<string>\",\n    \"homeAddressPostalCode\": \"<string>\",\n    \"homeAddressState\": \"<string>\",\n    \"homeAddressStreet1\": \"<string>\",\n    \"licenseStatus\": \"active\",\n    \"licenseType\": \"audiologist\",\n    \"ssn\": \"119-56-8222\",\n    \"homeAddressStreet2\": \"<string>\",\n    \"npi\": \"5091449311\",\n    \"suffix\": \"<string>\",\n    \"emailAddress\": \"<email>\",\n    \"phoneNumber\": \"+60086742\",\n    \"dateOfRenewal\": \"2540-12-25\",\n    \"licenseNumber\": \"<string>\",\n    \"middleName\": \"<string>\",\n    \"licenseStatusName\": \"<string>\"\n  },\n  {\n    \"compactEligibility\": \"eligible\",\n    \"dateOfBirth\": \"2061-11-30\",\n    \"dateOfExpiration\": \"2794-11-17\",\n    \"dateOfIssuance\": \"1459-12-18\",\n    \"familyName\": \"<string>\",\n    \"givenName\": \"<string>\",\n    \"homeAddressCity\": \"<string>\",\n    \"homeAddressPostalCode\": \"<string>\",\n    \"homeAddressState\": \"<string>\",\n    \"homeAddressStreet1\": \"<string>\",\n    \"licenseStatus\": \"inactive\",\n    \"licenseType\": \"speech-language pathologist\",\n    \"ssn\": \"849-10-8754\",\n    \"homeAddressStreet2\": \"<string>\",\n    \"npi\": \"8898455095\",\n    \"suffix\": \"<string>\",\n    \"emailAddress\": \"<email>\",\n    \"phoneNumber\": \"+5306946916733\",\n    \"dateOfRenewal\": \"1108-08-24\",\n    \"licenseNumber\": \"<string>\",\n    \"middleName\": \"<string>\",\n    \"licenseStatusName\": \"<string>\"\n  }\n]"
-=======
                                                                     "raw": "[\n  {\n    \"compactEligibility\": \"eligible\",\n    \"dateOfBirth\": \"2645-07-26\",\n    \"dateOfExpiration\": \"2828-03-03\",\n    \"dateOfIssuance\": \"2731-01-13\",\n    \"familyName\": \"<string>\",\n    \"givenName\": \"<string>\",\n    \"homeAddressCity\": \"<string>\",\n    \"homeAddressPostalCode\": \"<string>\",\n    \"homeAddressState\": \"<string>\",\n    \"homeAddressStreet1\": \"<string>\",\n    \"licenseStatus\": \"inactive\",\n    \"licenseType\": \"speech-language pathologist\",\n    \"ssn\": \"136-74-9894\",\n    \"homeAddressStreet2\": \"<string>\",\n    \"npi\": \"4963053110\",\n    \"suffix\": \"<string>\",\n    \"emailAddress\": \"<email>\",\n    \"phoneNumber\": \"+30127955274\",\n    \"dateOfRenewal\": \"1892-11-26\",\n    \"licenseNumber\": \"<string>\",\n    \"middleName\": \"<string>\",\n    \"licenseStatusName\": \"<string>\"\n  },\n  {\n    \"compactEligibility\": \"eligible\",\n    \"dateOfBirth\": \"2074-12-30\",\n    \"dateOfExpiration\": \"2405-01-30\",\n    \"dateOfIssuance\": \"2351-10-03\",\n    \"familyName\": \"<string>\",\n    \"givenName\": \"<string>\",\n    \"homeAddressCity\": \"<string>\",\n    \"homeAddressPostalCode\": \"<string>\",\n    \"homeAddressState\": \"<string>\",\n    \"homeAddressStreet1\": \"<string>\",\n    \"licenseStatus\": \"active\",\n    \"licenseType\": \"occupational therapy assistant\",\n    \"ssn\": \"003-96-8237\",\n    \"homeAddressStreet2\": \"<string>\",\n    \"npi\": \"7623604602\",\n    \"suffix\": \"<string>\",\n    \"emailAddress\": \"<email>\",\n    \"phoneNumber\": \"+79745125\",\n    \"dateOfRenewal\": \"2956-08-31\",\n    \"licenseNumber\": \"<string>\",\n    \"middleName\": \"<string>\",\n    \"licenseStatusName\": \"<string>\"\n  }\n]"
->>>>>>> 999c9010
                                                                 },
                                                                 "description": {},
                                                                 "header": [
@@ -500,11 +488,7 @@
                                                                             "value": "application/json"
                                                                         }
                                                                     ],
-<<<<<<< HEAD
-                                                                    "id": "8d8bd07a-61ee-429c-845d-b99b6e9ecb7a",
-=======
                                                                     "id": "35a5a8a2-4609-407d-9d3f-222c66df1788",
->>>>>>> 999c9010
                                                                     "name": "200 response",
                                                                     "originalRequest": {
                                                                         "body": {
@@ -515,11 +499,7 @@
                                                                                     "language": "json"
                                                                                 }
                                                                             },
-<<<<<<< HEAD
-                                                                            "raw": "[\n  {\n    \"compactEligibility\": \"eligible\",\n    \"dateOfBirth\": \"1471-01-01\",\n    \"dateOfExpiration\": \"1392-08-13\",\n    \"dateOfIssuance\": \"1027-02-31\",\n    \"familyName\": \"<string>\",\n    \"givenName\": \"<string>\",\n    \"homeAddressCity\": \"<string>\",\n    \"homeAddressPostalCode\": \"<string>\",\n    \"homeAddressState\": \"<string>\",\n    \"homeAddressStreet1\": \"<string>\",\n    \"licenseStatus\": \"active\",\n    \"licenseType\": \"audiologist\",\n    \"ssn\": \"119-56-8222\",\n    \"homeAddressStreet2\": \"<string>\",\n    \"npi\": \"5091449311\",\n    \"suffix\": \"<string>\",\n    \"emailAddress\": \"<email>\",\n    \"phoneNumber\": \"+60086742\",\n    \"dateOfRenewal\": \"2540-12-25\",\n    \"licenseNumber\": \"<string>\",\n    \"middleName\": \"<string>\",\n    \"licenseStatusName\": \"<string>\"\n  },\n  {\n    \"compactEligibility\": \"eligible\",\n    \"dateOfBirth\": \"2061-11-30\",\n    \"dateOfExpiration\": \"2794-11-17\",\n    \"dateOfIssuance\": \"1459-12-18\",\n    \"familyName\": \"<string>\",\n    \"givenName\": \"<string>\",\n    \"homeAddressCity\": \"<string>\",\n    \"homeAddressPostalCode\": \"<string>\",\n    \"homeAddressState\": \"<string>\",\n    \"homeAddressStreet1\": \"<string>\",\n    \"licenseStatus\": \"inactive\",\n    \"licenseType\": \"speech-language pathologist\",\n    \"ssn\": \"849-10-8754\",\n    \"homeAddressStreet2\": \"<string>\",\n    \"npi\": \"8898455095\",\n    \"suffix\": \"<string>\",\n    \"emailAddress\": \"<email>\",\n    \"phoneNumber\": \"+5306946916733\",\n    \"dateOfRenewal\": \"1108-08-24\",\n    \"licenseNumber\": \"<string>\",\n    \"middleName\": \"<string>\",\n    \"licenseStatusName\": \"<string>\"\n  }\n]"
-=======
                                                                             "raw": "[\n  {\n    \"compactEligibility\": \"eligible\",\n    \"dateOfBirth\": \"2645-07-26\",\n    \"dateOfExpiration\": \"2828-03-03\",\n    \"dateOfIssuance\": \"2731-01-13\",\n    \"familyName\": \"<string>\",\n    \"givenName\": \"<string>\",\n    \"homeAddressCity\": \"<string>\",\n    \"homeAddressPostalCode\": \"<string>\",\n    \"homeAddressState\": \"<string>\",\n    \"homeAddressStreet1\": \"<string>\",\n    \"licenseStatus\": \"inactive\",\n    \"licenseType\": \"speech-language pathologist\",\n    \"ssn\": \"136-74-9894\",\n    \"homeAddressStreet2\": \"<string>\",\n    \"npi\": \"4963053110\",\n    \"suffix\": \"<string>\",\n    \"emailAddress\": \"<email>\",\n    \"phoneNumber\": \"+30127955274\",\n    \"dateOfRenewal\": \"1892-11-26\",\n    \"licenseNumber\": \"<string>\",\n    \"middleName\": \"<string>\",\n    \"licenseStatusName\": \"<string>\"\n  },\n  {\n    \"compactEligibility\": \"eligible\",\n    \"dateOfBirth\": \"2074-12-30\",\n    \"dateOfExpiration\": \"2405-01-30\",\n    \"dateOfIssuance\": \"2351-10-03\",\n    \"familyName\": \"<string>\",\n    \"givenName\": \"<string>\",\n    \"homeAddressCity\": \"<string>\",\n    \"homeAddressPostalCode\": \"<string>\",\n    \"homeAddressState\": \"<string>\",\n    \"homeAddressStreet1\": \"<string>\",\n    \"licenseStatus\": \"active\",\n    \"licenseType\": \"occupational therapy assistant\",\n    \"ssn\": \"003-96-8237\",\n    \"homeAddressStreet2\": \"<string>\",\n    \"npi\": \"7623604602\",\n    \"suffix\": \"<string>\",\n    \"emailAddress\": \"<email>\",\n    \"phoneNumber\": \"+79745125\",\n    \"dateOfRenewal\": \"2956-08-31\",\n    \"licenseNumber\": \"<string>\",\n    \"middleName\": \"<string>\",\n    \"licenseStatusName\": \"<string>\"\n  }\n]"
->>>>>>> 999c9010
                                                                         },
                                                                         "header": [
                                                                             {
@@ -560,11 +540,7 @@
                                                                 },
                                                                 {
                                                                     "_postman_previewlanguage": "json",
-<<<<<<< HEAD
-                                                                    "body": "{\n  \"message\": \"<string>\",\n  \"errors\": {\n    \"key_0\": {\n      \"key_0\": [\n        \"<string>\",\n        \"<string>\"\n      ],\n      \"key_1\": [\n        \"<string>\",\n        \"<string>\"\n      ],\n      \"key_2\": [\n        \"<string>\",\n        \"<string>\"\n      ],\n      \"key_3\": [\n        \"<string>\",\n        \"<string>\"\n      ]\n    },\n    \"key_1\": {\n      \"key_0\": [\n        \"<string>\",\n        \"<string>\"\n      ],\n      \"key_1\": [\n        \"<string>\",\n        \"<string>\"\n      ]\n    }\n  }\n}",
-=======
                                                                     "body": "{\n  \"message\": \"<string>\",\n  \"errors\": {\n    \"key_0\": {\n      \"key_0\": [\n        \"<string>\",\n        \"<string>\"\n      ]\n    },\n    \"key_1\": {\n      \"key_0\": [\n        \"<string>\",\n        \"<string>\"\n      ],\n      \"key_1\": [\n        \"<string>\",\n        \"<string>\"\n      ]\n    },\n    \"key_2\": {\n      \"key_0\": [\n        \"<string>\",\n        \"<string>\"\n      ]\n    },\n    \"key_3\": {\n      \"key_0\": [\n        \"<string>\",\n        \"<string>\"\n      ]\n    }\n  }\n}",
->>>>>>> 999c9010
                                                                     "code": 400,
                                                                     "cookie": [],
                                                                     "header": [
@@ -573,11 +549,7 @@
                                                                             "value": "application/json"
                                                                         }
                                                                     ],
-<<<<<<< HEAD
-                                                                    "id": "1fd9acb3-0a3e-4977-8c62-85bfd177c3f9",
-=======
                                                                     "id": "a69fcb9f-37f9-4c6d-a195-9ae23053d841",
->>>>>>> 999c9010
                                                                     "name": "400 response",
                                                                     "originalRequest": {
                                                                         "body": {
@@ -588,11 +560,7 @@
                                                                                     "language": "json"
                                                                                 }
                                                                             },
-<<<<<<< HEAD
-                                                                            "raw": "[\n  {\n    \"compactEligibility\": \"eligible\",\n    \"dateOfBirth\": \"1471-01-01\",\n    \"dateOfExpiration\": \"1392-08-13\",\n    \"dateOfIssuance\": \"1027-02-31\",\n    \"familyName\": \"<string>\",\n    \"givenName\": \"<string>\",\n    \"homeAddressCity\": \"<string>\",\n    \"homeAddressPostalCode\": \"<string>\",\n    \"homeAddressState\": \"<string>\",\n    \"homeAddressStreet1\": \"<string>\",\n    \"licenseStatus\": \"active\",\n    \"licenseType\": \"audiologist\",\n    \"ssn\": \"119-56-8222\",\n    \"homeAddressStreet2\": \"<string>\",\n    \"npi\": \"5091449311\",\n    \"suffix\": \"<string>\",\n    \"emailAddress\": \"<email>\",\n    \"phoneNumber\": \"+60086742\",\n    \"dateOfRenewal\": \"2540-12-25\",\n    \"licenseNumber\": \"<string>\",\n    \"middleName\": \"<string>\",\n    \"licenseStatusName\": \"<string>\"\n  },\n  {\n    \"compactEligibility\": \"eligible\",\n    \"dateOfBirth\": \"2061-11-30\",\n    \"dateOfExpiration\": \"2794-11-17\",\n    \"dateOfIssuance\": \"1459-12-18\",\n    \"familyName\": \"<string>\",\n    \"givenName\": \"<string>\",\n    \"homeAddressCity\": \"<string>\",\n    \"homeAddressPostalCode\": \"<string>\",\n    \"homeAddressState\": \"<string>\",\n    \"homeAddressStreet1\": \"<string>\",\n    \"licenseStatus\": \"inactive\",\n    \"licenseType\": \"speech-language pathologist\",\n    \"ssn\": \"849-10-8754\",\n    \"homeAddressStreet2\": \"<string>\",\n    \"npi\": \"8898455095\",\n    \"suffix\": \"<string>\",\n    \"emailAddress\": \"<email>\",\n    \"phoneNumber\": \"+5306946916733\",\n    \"dateOfRenewal\": \"1108-08-24\",\n    \"licenseNumber\": \"<string>\",\n    \"middleName\": \"<string>\",\n    \"licenseStatusName\": \"<string>\"\n  }\n]"
-=======
                                                                             "raw": "[\n  {\n    \"compactEligibility\": \"eligible\",\n    \"dateOfBirth\": \"2645-07-26\",\n    \"dateOfExpiration\": \"2828-03-03\",\n    \"dateOfIssuance\": \"2731-01-13\",\n    \"familyName\": \"<string>\",\n    \"givenName\": \"<string>\",\n    \"homeAddressCity\": \"<string>\",\n    \"homeAddressPostalCode\": \"<string>\",\n    \"homeAddressState\": \"<string>\",\n    \"homeAddressStreet1\": \"<string>\",\n    \"licenseStatus\": \"inactive\",\n    \"licenseType\": \"speech-language pathologist\",\n    \"ssn\": \"136-74-9894\",\n    \"homeAddressStreet2\": \"<string>\",\n    \"npi\": \"4963053110\",\n    \"suffix\": \"<string>\",\n    \"emailAddress\": \"<email>\",\n    \"phoneNumber\": \"+30127955274\",\n    \"dateOfRenewal\": \"1892-11-26\",\n    \"licenseNumber\": \"<string>\",\n    \"middleName\": \"<string>\",\n    \"licenseStatusName\": \"<string>\"\n  },\n  {\n    \"compactEligibility\": \"eligible\",\n    \"dateOfBirth\": \"2074-12-30\",\n    \"dateOfExpiration\": \"2405-01-30\",\n    \"dateOfIssuance\": \"2351-10-03\",\n    \"familyName\": \"<string>\",\n    \"givenName\": \"<string>\",\n    \"homeAddressCity\": \"<string>\",\n    \"homeAddressPostalCode\": \"<string>\",\n    \"homeAddressState\": \"<string>\",\n    \"homeAddressStreet1\": \"<string>\",\n    \"licenseStatus\": \"active\",\n    \"licenseType\": \"occupational therapy assistant\",\n    \"ssn\": \"003-96-8237\",\n    \"homeAddressStreet2\": \"<string>\",\n    \"npi\": \"7623604602\",\n    \"suffix\": \"<string>\",\n    \"emailAddress\": \"<email>\",\n    \"phoneNumber\": \"+79745125\",\n    \"dateOfRenewal\": \"2956-08-31\",\n    \"licenseNumber\": \"<string>\",\n    \"middleName\": \"<string>\",\n    \"licenseStatusName\": \"<string>\"\n  }\n]"
->>>>>>> 999c9010
                                                                         },
                                                                         "header": [
                                                                             {
@@ -663,11 +631,7 @@
                                                                             }
                                                                         }
                                                                     ],
-<<<<<<< HEAD
-                                                                    "id": "7f605394-5dbb-43aa-b039-7b2963d6ec36",
-=======
                                                                     "id": "7be4d7f8-5b9a-40af-b7eb-19ace4dbd635",
->>>>>>> 999c9010
                                                                     "name": "/v1/compacts/:compact/jurisdictions/:jurisdiction/licenses/bulk-upload",
                                                                     "protocolProfileBehavior": {
                                                                         "disableBodyPruning": true
@@ -733,11 +697,7 @@
                                                                                     "value": "application/json"
                                                                                 }
                                                                             ],
-<<<<<<< HEAD
-                                                                            "id": "cba22a4f-d2f8-49e6-8d73-91ac7f6bbd7b",
-=======
                                                                             "id": "86562271-fd3e-4b33-920a-67cb03e72f84",
->>>>>>> 999c9010
                                                                             "name": "200 response",
                                                                             "originalRequest": {
                                                                                 "body": {},
@@ -791,11 +751,7 @@
                                                             "item": [
                                                                 {
                                                                     "event": [],
-<<<<<<< HEAD
-                                                                    "id": "a6e41a6d-574a-458e-9dc6-f1dae7ee950b",
-=======
                                                                     "id": "96eeb21f-485f-4bae-a755-1c83d559b766",
->>>>>>> 999c9010
                                                                     "name": "/v1/compacts/:compact/jurisdictions/:jurisdiction/providers/query",
                                                                     "protocolProfileBehavior": {
                                                                         "disableBodyPruning": true
@@ -809,11 +765,7 @@
                                                                                     "language": "json"
                                                                                 }
                                                                             },
-<<<<<<< HEAD
-                                                                            "raw": "{\n  \"query\": {\n    \"endDateTime\": \"1843-10-05T05:04:00Z\",\n    \"startDateTime\": \"2503-09-30T22:17:53Z\"\n  },\n  \"pagination\": {\n    \"lastKey\": \"<string>\",\n    \"pageSize\": \"<integer>\"\n  },\n  \"sorting\": {\n    \"direction\": \"descending\"\n  }\n}"
-=======
                                                                             "raw": "{\n  \"query\": {\n    \"endDateTime\": \"1263-06-30T11:18:46Z\",\n    \"startDateTime\": \"2179-10-19T23:39:33.39Z\"\n  },\n  \"pagination\": {\n    \"lastKey\": \"<string>\",\n    \"pageSize\": \"<integer>\"\n  },\n  \"sorting\": {\n    \"direction\": \"ascending\"\n  }\n}"
->>>>>>> 999c9010
                                                                         },
                                                                         "description": {},
                                                                         "header": [
@@ -869,11 +821,7 @@
                                                                     "response": [
                                                                         {
                                                                             "_postman_previewlanguage": "json",
-<<<<<<< HEAD
-                                                                            "body": "{\n  \"pagination\": {\n    \"prevLastKey\": {},\n    \"lastKey\": {},\n    \"pageSize\": \"<integer>\"\n  },\n  \"providers\": [\n    {\n      \"birthMonthDay\": \"14-33\",\n      \"compact\": \"coun\",\n      \"compactEligibility\": \"ineligible\",\n      \"dateOfExpiration\": \"1793-04-08\",\n      \"dateOfUpdate\": \"1210-06-18\",\n      \"familyName\": \"<string>\",\n      \"givenName\": \"<string>\",\n      \"jurisdictionUploadedCompactEligibility\": \"ineligible\",\n      \"jurisdictionUploadedLicenseStatus\": \"active\",\n      \"licenseJurisdiction\": \"mi\",\n      \"licenseStatus\": \"active\",\n      \"privilegeJurisdictions\": [\n        \"wv\",\n        \"nd\"\n      ],\n      \"providerId\": \"338647e3-1d6e-4ad7-807b-bf494fd371d3\",\n      \"type\": \"provider\",\n      \"npi\": \"8106966452\",\n      \"dateOfBirth\": \"1644-04-11\",\n      \"suffix\": \"<string>\",\n      \"ssnLastFour\": \"3120\",\n      \"middleName\": \"<string>\",\n      \"compactConnectRegisteredEmailAddress\": \"<email>\"\n    },\n    {\n      \"birthMonthDay\": \"11-01\",\n      \"compact\": \"octp\",\n      \"compactEligibility\": \"ineligible\",\n      \"dateOfExpiration\": \"1163-12-14\",\n      \"dateOfUpdate\": \"1957-11-06\",\n      \"familyName\": \"<string>\",\n      \"givenName\": \"<string>\",\n      \"jurisdictionUploadedCompactEligibility\": \"eligible\",\n      \"jurisdictionUploadedLicenseStatus\": \"inactive\",\n      \"licenseJurisdiction\": \"ks\",\n      \"licenseStatus\": \"active\",\n      \"privilegeJurisdictions\": [\n        \"ak\",\n        \"in\"\n      ],\n      \"providerId\": \"e8348181-f0f3-4303-8bd7-5e56ebd38d2f\",\n      \"type\": \"provider\",\n      \"npi\": \"8616482702\",\n      \"dateOfBirth\": \"2804-09-05\",\n      \"suffix\": \"<string>\",\n      \"ssnLastFour\": \"8557\",\n      \"middleName\": \"<string>\",\n      \"compactConnectRegisteredEmailAddress\": \"<email>\"\n    }\n  ],\n  \"sorting\": {\n    \"direction\": \"ascending\"\n  }\n}",
-=======
                                                                             "body": "{\n  \"pagination\": {\n    \"prevLastKey\": {},\n    \"lastKey\": {},\n    \"pageSize\": \"<integer>\"\n  },\n  \"providers\": [\n    {\n      \"birthMonthDay\": \"17-32\",\n      \"compact\": \"octp\",\n      \"compactEligibility\": \"ineligible\",\n      \"dateOfExpiration\": \"2120-08-30\",\n      \"dateOfUpdate\": \"1173-06-05\",\n      \"familyName\": \"<string>\",\n      \"givenName\": \"<string>\",\n      \"jurisdictionUploadedCompactEligibility\": \"eligible\",\n      \"jurisdictionUploadedLicenseStatus\": \"inactive\",\n      \"licenseJurisdiction\": \"wy\",\n      \"licenseStatus\": \"active\",\n      \"privilegeJurisdictions\": [\n        \"md\",\n        \"co\"\n      ],\n      \"providerId\": \"5d8ebac9-4e07-4542-8cd1-fe5e880c3faf\",\n      \"type\": \"provider\",\n      \"npi\": \"5345682984\",\n      \"dateOfBirth\": \"2663-11-06\",\n      \"suffix\": \"<string>\",\n      \"ssnLastFour\": \"9299\",\n      \"middleName\": \"<string>\",\n      \"compactConnectRegisteredEmailAddress\": \"<email>\"\n    },\n    {\n      \"birthMonthDay\": \"09-21\",\n      \"compact\": \"octp\",\n      \"compactEligibility\": \"ineligible\",\n      \"dateOfExpiration\": \"1289-11-30\",\n      \"dateOfUpdate\": \"2080-03-30\",\n      \"familyName\": \"<string>\",\n      \"givenName\": \"<string>\",\n      \"jurisdictionUploadedCompactEligibility\": \"eligible\",\n      \"jurisdictionUploadedLicenseStatus\": \"inactive\",\n      \"licenseJurisdiction\": \"il\",\n      \"licenseStatus\": \"active\",\n      \"privilegeJurisdictions\": [\n        \"or\",\n        \"ga\"\n      ],\n      \"providerId\": \"61431134-8e7c-4ef4-b17f-f5f553606b24\",\n      \"type\": \"provider\",\n      \"npi\": \"1773499258\",\n      \"dateOfBirth\": \"1334-10-01\",\n      \"suffix\": \"<string>\",\n      \"ssnLastFour\": \"8312\",\n      \"middleName\": \"<string>\",\n      \"compactConnectRegisteredEmailAddress\": \"<email>\"\n    }\n  ],\n  \"sorting\": {\n    \"direction\": \"descending\"\n  }\n}",
->>>>>>> 999c9010
                                                                             "code": 200,
                                                                             "cookie": [],
                                                                             "header": [
@@ -882,11 +830,7 @@
                                                                                     "value": "application/json"
                                                                                 }
                                                                             ],
-<<<<<<< HEAD
-                                                                            "id": "c347c388-4386-4fac-a919-434c820c723a",
-=======
                                                                             "id": "fd157d64-b01d-4f79-ab23-69a99602f647",
->>>>>>> 999c9010
                                                                             "name": "200 response",
                                                                             "originalRequest": {
                                                                                 "body": {
@@ -897,11 +841,7 @@
                                                                                             "language": "json"
                                                                                         }
                                                                                     },
-<<<<<<< HEAD
-                                                                                    "raw": "{\n  \"query\": {\n    \"endDateTime\": \"1843-10-05T05:04:00Z\",\n    \"startDateTime\": \"2503-09-30T22:17:53Z\"\n  },\n  \"pagination\": {\n    \"lastKey\": \"<string>\",\n    \"pageSize\": \"<integer>\"\n  },\n  \"sorting\": {\n    \"direction\": \"descending\"\n  }\n}"
-=======
                                                                                     "raw": "{\n  \"query\": {\n    \"endDateTime\": \"1263-06-30T11:18:46Z\",\n    \"startDateTime\": \"2179-10-19T23:39:33.39Z\"\n  },\n  \"pagination\": {\n    \"lastKey\": \"<string>\",\n    \"pageSize\": \"<integer>\"\n  },\n  \"sorting\": {\n    \"direction\": \"ascending\"\n  }\n}"
->>>>>>> 999c9010
                                                                                 },
                                                                                 "header": [
                                                                                     {
@@ -951,11 +891,7 @@
                                                             "item": [
                                                                 {
                                                                     "event": [],
-<<<<<<< HEAD
-                                                                    "id": "49eec829-570b-4297-bcb3-b3d9a6d31fa3",
-=======
                                                                     "id": "bde6bd63-70ba-4a55-bfdf-a49075d23e64",
->>>>>>> 999c9010
                                                                     "name": "/v1/compacts/:compact/jurisdictions/:jurisdiction/providers/:providerId",
                                                                     "protocolProfileBehavior": {
                                                                         "disableBodyPruning": true
@@ -1022,11 +958,7 @@
                                                                     "response": [
                                                                         {
                                                                             "_postman_previewlanguage": "json",
-<<<<<<< HEAD
-                                                                            "body": "{\n  \"privileges\": [\n    {\n      \"compact\": \"octp\",\n      \"compactEligibility\": \"eligible\",\n      \"dateOfExpiration\": \"2196-01-31\",\n      \"dateOfIssuance\": \"2139-03-08\",\n      \"dateOfRenewal\": \"2899-07-30\",\n      \"dateOfUpdate\": \"1507-03-31\",\n      \"familyName\": \"<string>\",\n      \"givenName\": \"<string>\",\n      \"jurisdiction\": \"ia\",\n      \"licenseJurisdiction\": \"ct\",\n      \"licenseStatus\": \"active\",\n      \"licenseType\": \"licensed professional counselor\",\n      \"privilegeId\": \"<string>\",\n      \"providerId\": \"6a86af83-3362-4cb8-8a48-c9c49f9047bf\",\n      \"status\": \"active\",\n      \"type\": \"statePrivilege\",\n      \"homeAddressStreet2\": \"<string>\",\n      \"homeAddressStreet1\": \"<string>\",\n      \"suffix\": \"<string>\",\n      \"emailAddress\": \"<email>\",\n      \"homeAddressState\": \"<string>\",\n      \"homeAddressCity\": \"<string>\",\n      \"licenseNumber\": \"<string>\",\n      \"compactConnectRegisteredEmailAddress\": \"<email>\",\n      \"npi\": \"2114487738\",\n      \"homeAddressPostalCode\": \"<string>\",\n      \"dateOfBirth\": \"2921-03-07\",\n      \"ssnLastFour\": \"6548\",\n      \"phoneNumber\": \"+9843824042\",\n      \"middleName\": \"<string>\",\n      \"licenseStatusName\": \"<string>\"\n    },\n    {\n      \"compact\": \"aslp\",\n      \"compactEligibility\": \"eligible\",\n      \"dateOfExpiration\": \"1617-12-02\",\n      \"dateOfIssuance\": \"1310-11-22\",\n      \"dateOfRenewal\": \"2523-10-04\",\n      \"dateOfUpdate\": \"2473-06-30\",\n      \"familyName\": \"<string>\",\n      \"givenName\": \"<string>\",\n      \"jurisdiction\": \"tx\",\n      \"licenseJurisdiction\": \"de\",\n      \"licenseStatus\": \"inactive\",\n      \"licenseType\": \"occupational therapist\",\n      \"privilegeId\": \"<string>\",\n      \"providerId\": \"14cfc8d2-36b5-4434-8a28-0981b7b06ecb\",\n      \"status\": \"inactive\",\n      \"type\": \"statePrivilege\",\n      \"homeAddressStreet2\": \"<string>\",\n      \"homeAddressStreet1\": \"<string>\",\n      \"suffix\": \"<string>\",\n      \"emailAddress\": \"<email>\",\n      \"homeAddressState\": \"<string>\",\n      \"homeAddressCity\": \"<string>\",\n      \"licenseNumber\": \"<string>\",\n      \"compactConnectRegisteredEmailAddress\": \"<email>\",\n      \"npi\": \"3324142675\",\n      \"homeAddressPostalCode\": \"<string>\",\n      \"dateOfBirth\": \"2114-02-14\",\n      \"ssnLastFour\": \"1143\",\n      \"phoneNumber\": \"+66276574\",\n      \"middleName\": \"<string>\",\n      \"licenseStatusName\": \"<string>\"\n    }\n  ],\n  \"providerUIUrl\": \"<uri>\"\n}",
-=======
                                                                             "body": "{\n  \"privileges\": [\n    {\n      \"compact\": \"coun\",\n      \"compactEligibility\": \"ineligible\",\n      \"dateOfExpiration\": \"1532-10-09\",\n      \"dateOfIssuance\": \"2232-05-26\",\n      \"dateOfRenewal\": \"2135-05-19\",\n      \"dateOfUpdate\": \"2760-10-30\",\n      \"familyName\": \"<string>\",\n      \"givenName\": \"<string>\",\n      \"jurisdiction\": \"ct\",\n      \"licenseJurisdiction\": \"ri\",\n      \"licenseStatus\": \"active\",\n      \"licenseType\": \"occupational therapist\",\n      \"privilegeId\": \"<string>\",\n      \"providerId\": \"01bba77b-79c3-4692-bcac-55721dc440e7\",\n      \"status\": \"inactive\",\n      \"type\": \"statePrivilege\",\n      \"homeAddressStreet2\": \"<string>\",\n      \"homeAddressStreet1\": \"<string>\",\n      \"suffix\": \"<string>\",\n      \"emailAddress\": \"<email>\",\n      \"homeAddressState\": \"<string>\",\n      \"homeAddressCity\": \"<string>\",\n      \"licenseNumber\": \"<string>\",\n      \"compactConnectRegisteredEmailAddress\": \"<email>\",\n      \"npi\": \"1296707478\",\n      \"homeAddressPostalCode\": \"<string>\",\n      \"dateOfBirth\": \"2962-06-30\",\n      \"ssnLastFour\": \"8929\",\n      \"phoneNumber\": \"+97589140949\",\n      \"middleName\": \"<string>\",\n      \"licenseStatusName\": \"<string>\"\n    },\n    {\n      \"compact\": \"coun\",\n      \"compactEligibility\": \"ineligible\",\n      \"dateOfExpiration\": \"2474-12-13\",\n      \"dateOfIssuance\": \"1648-03-07\",\n      \"dateOfRenewal\": \"2527-12-03\",\n      \"dateOfUpdate\": \"2575-12-24\",\n      \"familyName\": \"<string>\",\n      \"givenName\": \"<string>\",\n      \"jurisdiction\": \"wa\",\n      \"licenseJurisdiction\": \"wa\",\n      \"licenseStatus\": \"inactive\",\n      \"licenseType\": \"audiologist\",\n      \"privilegeId\": \"<string>\",\n      \"providerId\": \"77d601ee-f28e-42ee-99a0-c086c6453645\",\n      \"status\": \"inactive\",\n      \"type\": \"statePrivilege\",\n      \"homeAddressStreet2\": \"<string>\",\n      \"homeAddressStreet1\": \"<string>\",\n      \"suffix\": \"<string>\",\n      \"emailAddress\": \"<email>\",\n      \"homeAddressState\": \"<string>\",\n      \"homeAddressCity\": \"<string>\",\n      \"licenseNumber\": \"<string>\",\n      \"compactConnectRegisteredEmailAddress\": \"<email>\",\n      \"npi\": \"0576030936\",\n      \"homeAddressPostalCode\": \"<string>\",\n      \"dateOfBirth\": \"2668-05-06\",\n      \"ssnLastFour\": \"8289\",\n      \"phoneNumber\": \"+2343846641\",\n      \"middleName\": \"<string>\",\n      \"licenseStatusName\": \"<string>\"\n    }\n  ],\n  \"providerUIUrl\": \"<uri>\"\n}",
->>>>>>> 999c9010
                                                                             "code": 200,
                                                                             "cookie": [],
                                                                             "header": [
@@ -1035,11 +967,7 @@
                                                                                     "value": "application/json"
                                                                                 }
                                                                             ],
-<<<<<<< HEAD
-                                                                            "id": "4c4f973b-1b3d-4bc0-abed-4011416dbb8c",
-=======
                                                                             "id": "c1a4cf7d-4e4e-44f7-a748-6205c0858200",
->>>>>>> 999c9010
                                                                             "name": "200 response",
                                                                             "originalRequest": {
                                                                                 "body": {},
