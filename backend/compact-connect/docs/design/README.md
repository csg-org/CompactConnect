--- conflicted
+++ resolved
@@ -6,12 +6,9 @@
 - **[Compacts and Jurisdictions](#compacts-and-jurisdictions)**
 - **[License Ingest](#license-ingest)**
 - **[User Architecture](#user-architecture)**
-<<<<<<< HEAD
 - **[Data Model](#data-model)**
-
-=======
 - **[Attestations](#attestations)**
->>>>>>> b6edd271
+
 ## Compacts and Jurisdictions
 
 The CompactConnect system supports multiple licensure compacts and, within each compact, multiple jurisdictions. The
@@ -169,7 +166,6 @@
 permission to view system data that is specific to them. They will be able to apply for and renew privileges to practice
 across jurisdictions, subject to their eligibility.
 
-<<<<<<< HEAD
 ## Data Model
 [Back to top](#backend-design)
 
@@ -220,7 +216,6 @@
 A query for a provider's partition and a sort key starting with `aslp#PROVIDER` would retrieve enough records to
 represent all of the provider's licenses, privileges and their complete history from when they were created in
 the system.
-=======
 
 ## Attestations
 [Back to top](#backend-design)
@@ -264,5 +259,4 @@
 3. Stores the accepted attestations with the privilege record
 4. Returns a 400 error if any attestation is invalid or outdated
 
-This ensures that providers always see and accept the most current version of required attestations, and we maintain an audit trail of which attestation versions were accepted for each privilege purchase.
->>>>>>> b6edd271
+This ensures that providers always see and accept the most current version of required attestations, and we maintain an audit trail of which attestation versions were accepted for each privilege purchase.