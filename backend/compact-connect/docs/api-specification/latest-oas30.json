{
  "openapi": "3.0.1",
  "info": {
    "title": "LicenseApi",
<<<<<<< HEAD
    "version": "2025-02-07T23:29:44Z"
=======
    "version": "2025-02-06T16:08:27Z"
>>>>>>> 661e84fe
  },
  "servers": [
    {
      "url": "https://api.test.compactconnect.org"
    }
  ],
  "paths": {
    "/v1/compacts/{compact}/attestations/{attestationId}": {
      "get": {
        "parameters": [
          {
            "name": "Authorization",
            "in": "header",
            "required": true,
            "schema": {
              "type": "string"
            }
          },
          {
            "name": "compact",
            "in": "path",
            "required": true,
            "schema": {
              "type": "string"
            }
          },
          {
            "name": "attestationId",
            "in": "path",
            "required": true,
            "schema": {
              "type": "string"
            }
          }
        ],
        "responses": {
          "200": {
            "description": "200 response",
            "content": {
              "application/json": {
                "schema": {
                  "$ref": "#/components/schemas/SandboLicenxwmHa2Q438IJ"
                }
              }
            }
          }
        },
        "security": [
          {
            "SandboxAPIStackLicenseApiProviderUsersPoolAuthorizerEB7523BA": []
          }
        ]
      }
    },
    "/v1/compacts/{compact}/credentials/payment-processor": {
      "post": {
        "parameters": [
          {
            "name": "Authorization",
            "in": "header",
            "required": true,
            "schema": {
              "type": "string"
            }
          },
          {
            "name": "compact",
            "in": "path",
            "required": true,
            "schema": {
              "type": "string"
            }
          }
        ],
        "requestBody": {
          "content": {
            "application/json": {
              "schema": {
                "$ref": "#/components/schemas/SandboLicenM3v1DQsiYo0I"
              }
            }
          },
          "required": true
        },
        "responses": {
          "200": {
            "description": "200 response",
            "content": {
              "application/json": {
                "schema": {
                  "$ref": "#/components/schemas/SandboLicennsxzW9stMafI"
                }
              }
            }
          }
        },
        "security": [
          {
            "SandboxAPIStackLicenseApiStaffPoolsAuthorizerD744D6FB": [
              "aslp/admin",
              "octp/admin",
              "coun/admin"
            ]
          }
        ]
      }
    },
    "/v1/compacts/{compact}/jurisdictions/{jurisdiction}/licenses": {
      "post": {
        "parameters": [
          {
            "name": "Authorization",
            "in": "header",
            "required": true,
            "schema": {
              "type": "string"
            }
          },
          {
            "name": "compact",
            "in": "path",
            "required": true,
            "schema": {
              "type": "string"
            }
          },
          {
            "name": "jurisdiction",
            "in": "path",
            "required": true,
            "schema": {
              "type": "string"
            }
          }
        ],
        "requestBody": {
          "content": {
            "application/json": {
              "schema": {
                "$ref": "#/components/schemas/SandboLicenOBKe66xJrnUY"
              }
            }
          },
          "required": true
        },
        "responses": {
          "200": {
            "description": "200 response",
            "content": {
              "application/json": {
                "schema": {
                  "$ref": "#/components/schemas/SandboLicenZpJMDau4cDdN"
                }
              }
            }
          }
        },
        "security": [
          {
            "SandboxAPIStackLicenseApiStaffPoolsAuthorizerD744D6FB": [
              "aslp/write",
              "octp/write",
              "coun/write"
            ]
          }
        ]
      }
    },
    "/v1/compacts/{compact}/jurisdictions/{jurisdiction}/licenses/bulk-upload": {
      "get": {
        "parameters": [
          {
            "name": "Authorization",
            "in": "header",
            "required": true,
            "schema": {
              "type": "string"
            }
          },
          {
            "name": "compact",
            "in": "path",
            "required": true,
            "schema": {
              "type": "string"
            }
          },
          {
            "name": "jurisdiction",
            "in": "path",
            "required": true,
            "schema": {
              "type": "string"
            }
          }
        ],
        "responses": {
          "200": {
            "description": "200 response",
            "content": {
              "application/json": {
                "schema": {
                  "$ref": "#/components/schemas/SandboLicenC0IHjjHMelH4"
                }
              }
            }
          }
        },
        "security": [
          {
            "SandboxAPIStackLicenseApiStaffPoolsAuthorizerD744D6FB": [
              "aslp/write",
              "octp/write",
              "coun/write"
            ]
          }
        ]
      }
    },
    "/v1/compacts/{compact}/providers/query": {
      "post": {
        "parameters": [
          {
            "name": "Authorization",
            "in": "header",
            "required": true,
            "schema": {
              "type": "string"
            }
          },
          {
            "name": "compact",
            "in": "path",
            "required": true,
            "schema": {
              "type": "string"
            }
          }
        ],
        "requestBody": {
          "content": {
            "application/json": {
              "schema": {
                "$ref": "#/components/schemas/SandboLicenZtKJxTXXg5UL"
              }
            }
          },
          "required": true
        },
        "responses": {
          "200": {
            "description": "200 response",
            "content": {
              "application/json": {
                "schema": {
                  "$ref": "#/components/schemas/SandboLicenWHrz3Lh8eYZP"
                }
              }
            }
          }
        },
        "security": [
          {
            "SandboxAPIStackLicenseApiStaffPoolsAuthorizerD744D6FB": [
              "aslp/readGeneral",
              "octp/readGeneral",
              "coun/readGeneral"
            ]
          }
        ]
      }
    },
    "/v1/compacts/{compact}/providers/{providerId}": {
      "get": {
        "parameters": [
          {
            "name": "Authorization",
            "in": "header",
            "required": true,
            "schema": {
              "type": "string"
            }
          },
          {
            "name": "compact",
            "in": "path",
            "required": true,
            "schema": {
              "type": "string"
            }
          },
          {
            "name": "providerId",
            "in": "path",
            "required": true,
            "schema": {
              "type": "string"
            }
          }
        ],
        "responses": {
          "200": {
            "description": "200 response",
            "content": {
              "application/json": {
                "schema": {
                  "$ref": "#/components/schemas/SandboLicenDdBuFYJj4W5C"
                }
              }
            }
          }
        },
        "security": [
          {
            "SandboxAPIStackLicenseApiStaffPoolsAuthorizerD744D6FB": [
              "aslp/readGeneral",
              "octp/readGeneral",
              "coun/readGeneral"
            ]
          }
        ]
      }
    },
    "/v1/compacts/{compact}/providers/{providerId}/ssn": {
      "get": {
        "parameters": [
          {
            "name": "Authorization",
            "in": "header",
            "required": true,
            "schema": {
              "type": "string"
            }
          },
          {
            "name": "compact",
            "in": "path",
            "required": true,
            "schema": {
              "type": "string"
            }
          },
          {
            "name": "providerId",
            "in": "path",
            "required": true,
            "schema": {
              "type": "string"
            }
          }
        ],
        "responses": {
          "200": {
            "description": "200 response",
            "content": {
              "application/json": {
                "schema": {
                  "$ref": "#/components/schemas/SandboLicentBYZ5UjIrl7l"
                }
              }
            }
          }
        },
        "security": [
          {
            "SandboxAPIStackLicenseApiStaffPoolsAuthorizerD744D6FB": [
              "aslp/readSSN",
              "octp/readSSN",
              "coun/readSSN"
            ]
          }
        ]
      }
    },
    "/v1/compacts/{compact}/staff-users": {
      "get": {
        "parameters": [
          {
            "name": "compact",
            "in": "path",
            "required": true,
            "schema": {
              "type": "string"
            }
          }
        ],
        "responses": {
          "200": {
            "description": "200 response",
            "headers": {
              "Access-Control-Allow-Origin": {
                "schema": {
                  "type": "string"
                }
              }
            },
            "content": {
              "application/json": {
                "schema": {
                  "$ref": "#/components/schemas/SandboLicenAYFFIt5ce2HI"
                }
              }
            }
          }
        },
        "security": [
          {
            "SandboxAPIStackLicenseApiStaffPoolsAuthorizerD744D6FB": [
              "aslp/admin",
              "octp/admin",
              "coun/admin"
            ]
          }
        ]
      },
      "post": {
        "parameters": [
          {
            "name": "compact",
            "in": "path",
            "required": true,
            "schema": {
              "type": "string"
            }
          }
        ],
        "requestBody": {
          "content": {
            "application/json": {
              "schema": {
                "$ref": "#/components/schemas/SandboLicenzMeGyfqdYCbr"
              }
            }
          },
          "required": true
        },
        "responses": {
          "200": {
            "description": "200 response",
            "headers": {
              "Access-Control-Allow-Origin": {
                "schema": {
                  "type": "string"
                }
              }
            },
            "content": {
              "application/json": {
                "schema": {
                  "$ref": "#/components/schemas/SandboLicenUL01PEWATEUT"
                }
              }
            }
          }
        },
        "security": [
          {
            "SandboxAPIStackLicenseApiStaffPoolsAuthorizerD744D6FB": [
              "aslp/admin",
              "octp/admin",
              "coun/admin"
            ]
          }
        ]
      }
    },
    "/v1/compacts/{compact}/staff-users/{userId}": {
      "get": {
        "parameters": [
          {
            "name": "compact",
            "in": "path",
            "required": true,
            "schema": {
              "type": "string"
            }
          },
          {
            "name": "userId",
            "in": "path",
            "required": true,
            "schema": {
              "type": "string"
            }
          }
        ],
        "responses": {
          "404": {
            "description": "404 response",
            "content": {
              "application/json": {
                "schema": {
                  "$ref": "#/components/schemas/SandboLicenYgKyaZjnxxpR"
                }
              }
            }
          },
          "200": {
            "description": "200 response",
            "headers": {
              "Access-Control-Allow-Origin": {
                "schema": {
                  "type": "string"
                }
              }
            },
            "content": {
              "application/json": {
                "schema": {
                  "$ref": "#/components/schemas/SandboLicenUL01PEWATEUT"
                }
              }
            }
          }
        },
        "security": [
          {
            "SandboxAPIStackLicenseApiStaffPoolsAuthorizerD744D6FB": [
              "aslp/admin",
              "octp/admin",
              "coun/admin"
            ]
          }
        ]
      },
      "delete": {
        "parameters": [
          {
            "name": "compact",
            "in": "path",
            "required": true,
            "schema": {
              "type": "string"
            }
          },
          {
            "name": "userId",
            "in": "path",
            "required": true,
            "schema": {
              "type": "string"
            }
          }
        ],
        "responses": {
          "404": {
            "description": "404 response",
            "content": {
              "application/json": {
                "schema": {
                  "$ref": "#/components/schemas/SandboLicenYgKyaZjnxxpR"
                }
              }
            }
          },
          "200": {
            "description": "200 response",
            "content": {
              "application/json": {
                "schema": {
                  "$ref": "#/components/schemas/SandboLicenYgKyaZjnxxpR"
                }
              }
            }
          }
        },
        "security": [
          {
            "SandboxAPIStackLicenseApiStaffPoolsAuthorizerD744D6FB": [
              "aslp/admin",
              "octp/admin",
              "coun/admin"
            ]
          }
        ]
      },
      "patch": {
        "parameters": [
          {
            "name": "compact",
            "in": "path",
            "required": true,
            "schema": {
              "type": "string"
            }
          },
          {
            "name": "userId",
            "in": "path",
            "required": true,
            "schema": {
              "type": "string"
            }
          }
        ],
        "requestBody": {
          "content": {
            "application/json": {
              "schema": {
                "$ref": "#/components/schemas/SandboLiceneEbMkNNP0wku"
              }
            }
          },
          "required": true
        },
        "responses": {
          "404": {
            "description": "404 response",
            "content": {
              "application/json": {
                "schema": {
                  "$ref": "#/components/schemas/SandboLicenYgKyaZjnxxpR"
                }
              }
            }
          },
          "200": {
            "description": "200 response",
            "headers": {
              "Access-Control-Allow-Origin": {
                "schema": {
                  "type": "string"
                }
              }
            },
            "content": {
              "application/json": {
                "schema": {
                  "$ref": "#/components/schemas/SandboLicenUL01PEWATEUT"
                }
              }
            }
          }
        },
        "security": [
          {
            "SandboxAPIStackLicenseApiStaffPoolsAuthorizerD744D6FB": [
              "aslp/admin",
              "octp/admin",
              "coun/admin"
            ]
          }
        ]
      }
    },
    "/v1/compacts/{compact}/staff-users/{userId}/reinvite": {
      "post": {
        "parameters": [
          {
            "name": "compact",
            "in": "path",
            "required": true,
            "schema": {
              "type": "string"
            }
          },
          {
            "name": "userId",
            "in": "path",
            "required": true,
            "schema": {
              "type": "string"
            }
          }
        ],
        "responses": {
          "404": {
            "description": "404 response",
            "content": {
              "application/json": {
                "schema": {
                  "$ref": "#/components/schemas/SandboLicenYgKyaZjnxxpR"
                }
              }
            }
          },
          "200": {
            "description": "200 response",
            "content": {
              "application/json": {
                "schema": {
                  "$ref": "#/components/schemas/SandboLicenYgKyaZjnxxpR"
                }
              }
            }
          }
        },
        "security": [
          {
            "SandboxAPIStackLicenseApiStaffPoolsAuthorizerD744D6FB": [
              "aslp/admin",
              "octp/admin",
              "coun/admin"
            ]
          }
        ]
      }
    },
    "/v1/provider-users/me": {
      "get": {
        "parameters": [
          {
            "name": "Authorization",
            "in": "header",
            "required": true,
            "schema": {
              "type": "string"
            }
          }
        ],
        "responses": {
          "200": {
            "description": "200 response",
            "content": {
              "application/json": {
                "schema": {
                  "$ref": "#/components/schemas/SandboLicenDdBuFYJj4W5C"
                }
              }
            }
          }
        },
        "security": [
          {
            "SandboxAPIStackLicenseApiProviderUsersPoolAuthorizerEB7523BA": []
          }
        ]
      }
    },
    "/v1/provider-users/me/military-affiliation": {
      "post": {
        "parameters": [
          {
            "name": "Authorization",
            "in": "header",
            "required": true,
            "schema": {
              "type": "string"
            }
          }
        ],
        "requestBody": {
          "content": {
            "application/json": {
              "schema": {
                "$ref": "#/components/schemas/SandboLicencgqVAvZnWkMG"
              }
            }
          },
          "required": true
        },
        "responses": {
          "200": {
            "description": "200 response",
            "content": {
              "application/json": {
                "schema": {
                  "$ref": "#/components/schemas/SandboLicenKugXONwl77RZ"
                }
              }
            }
          }
        },
        "security": [
          {
            "SandboxAPIStackLicenseApiProviderUsersPoolAuthorizerEB7523BA": []
          }
        ]
      },
      "patch": {
        "parameters": [
          {
            "name": "Authorization",
            "in": "header",
            "required": true,
            "schema": {
              "type": "string"
            }
          }
        ],
        "requestBody": {
          "content": {
            "application/json": {
              "schema": {
                "$ref": "#/components/schemas/SandboLicenvclXpdeW3Y28"
              }
            }
          },
          "required": true
        },
        "responses": {
          "200": {
            "description": "200 response",
            "content": {
              "application/json": {
                "schema": {
                  "$ref": "#/components/schemas/SandboLicenYgKyaZjnxxpR"
                }
              }
            }
          }
        },
        "security": [
          {
            "SandboxAPIStackLicenseApiProviderUsersPoolAuthorizerEB7523BA": []
          }
        ]
      }
    },
    "/v1/provider-users/registration": {
      "post": {
        "requestBody": {
          "content": {
            "application/json": {
              "schema": {
                "$ref": "#/components/schemas/SandboLicennCBAWSBaWj85"
              }
            }
          },
          "required": true
        },
        "responses": {
          "200": {
            "description": "200 response",
            "content": {
              "application/json": {
                "schema": {
                  "$ref": "#/components/schemas/SandboLicenYgKyaZjnxxpR"
                }
              }
            }
          }
        }
      }
    },
    "/v1/purchases/privileges": {
      "post": {
        "parameters": [
          {
            "name": "Authorization",
            "in": "header",
            "required": true,
            "schema": {
              "type": "string"
            }
          }
        ],
        "requestBody": {
          "content": {
            "application/json": {
              "schema": {
                "$ref": "#/components/schemas/SandboLicenGA3a6Jf5sr6W"
              }
            }
          },
          "required": true
        },
        "responses": {
          "200": {
            "description": "200 response",
            "content": {
              "application/json": {
                "schema": {
                  "$ref": "#/components/schemas/SandboLicen2gYLvhizuSaW"
                }
              }
            }
          }
        },
        "security": [
          {
            "SandboxAPIStackLicenseApiProviderUsersPoolAuthorizerEB7523BA": []
          }
        ]
      }
    },
    "/v1/purchases/privileges/options": {
      "get": {
        "parameters": [
          {
            "name": "Authorization",
            "in": "header",
            "required": true,
            "schema": {
              "type": "string"
            }
          }
        ],
        "responses": {
          "200": {
            "description": "200 response",
            "content": {
              "application/json": {
                "schema": {
                  "$ref": "#/components/schemas/SandboLicenIlcgezTgAmMg"
                }
              }
            }
          }
        },
        "security": [
          {
            "SandboxAPIStackLicenseApiProviderUsersPoolAuthorizerEB7523BA": []
          }
        ]
      }
    },
    "/v1/staff-users/me": {
      "get": {
        "responses": {
          "404": {
            "description": "404 response",
            "content": {
              "application/json": {
                "schema": {
                  "$ref": "#/components/schemas/SandboLicenYgKyaZjnxxpR"
                }
              }
            }
          },
          "200": {
            "description": "200 response",
            "headers": {
              "Access-Control-Allow-Origin": {
                "schema": {
                  "type": "string"
                }
              }
            },
            "content": {
              "application/json": {
                "schema": {
                  "$ref": "#/components/schemas/SandboLicenUL01PEWATEUT"
                }
              }
            }
          }
        },
        "security": [
          {
            "SandboxAPIStackLicenseApiStaffPoolsAuthorizerD744D6FB": [
              "profile"
            ]
          }
        ]
      },
      "patch": {
        "requestBody": {
          "content": {
            "application/json": {
              "schema": {
                "$ref": "#/components/schemas/SandboLicenj65itQcZP12q"
              }
            }
          },
          "required": true
        },
        "responses": {
          "404": {
            "description": "404 response",
            "content": {
              "application/json": {
                "schema": {
                  "$ref": "#/components/schemas/SandboLicenYgKyaZjnxxpR"
                }
              }
            }
          },
          "200": {
            "description": "200 response",
            "headers": {
              "Access-Control-Allow-Origin": {
                "schema": {
                  "type": "string"
                }
              }
            },
            "content": {
              "application/json": {
                "schema": {
                  "$ref": "#/components/schemas/SandboLicenUL01PEWATEUT"
                }
              }
            }
          }
        },
        "security": [
          {
            "SandboxAPIStackLicenseApiStaffPoolsAuthorizerD744D6FB": [
              "profile"
            ]
          }
        ]
      }
    }
  },
  "components": {
    "schemas": {
      "SandboLicenWHrz3Lh8eYZP": {
        "required": [
          "pagination"
        ],
        "type": "object",
        "properties": {
          "pagination": {
            "type": "object",
            "properties": {
              "prevLastKey": {
                "maxLength": 1024,
                "minLength": 1,
                "type": "object"
              },
              "lastKey": {
                "maxLength": 1024,
                "minLength": 1,
                "type": "object"
              },
              "pageSize": {
                "maximum": 100,
                "minimum": 5,
                "type": "integer"
              }
            }
          },
          "sorting": {
            "required": [
              "key"
            ],
            "type": "object",
            "properties": {
              "key": {
                "type": "string",
                "description": "The key to sort results by",
                "enum": [
                  "dateOfUpdate",
                  "familyName"
                ]
              },
              "direction": {
                "type": "string",
                "description": "Direction to sort results by",
                "enum": [
                  "ascending",
                  "descending"
                ]
              }
            },
            "description": "How to sort results"
          },
          "providers": {
            "maxLength": 100,
            "type": "array",
            "items": {
              "required": [
                "birthMonthDay",
                "compact",
                "dateOfBirth",
                "dateOfExpiration",
                "dateOfUpdate",
                "familyName",
                "givenName",
                "homeAddressCity",
                "homeAddressPostalCode",
                "homeAddressState",
                "homeAddressStreet1",
                "licenseJurisdiction",
                "licenseType",
                "privilegeJurisdictions",
                "providerId",
                "ssn",
                "status",
                "type"
              ],
              "type": "object",
              "properties": {
                "licenseJurisdiction": {
                  "type": "string",
                  "enum": [
                    "al",
                    "ak",
                    "az",
                    "ar",
                    "ca",
                    "co",
                    "ct",
                    "de",
                    "dc",
                    "fl",
                    "ga",
                    "hi",
                    "id",
                    "il",
                    "in",
                    "ia",
                    "ks",
                    "ky",
                    "la",
                    "me",
                    "md",
                    "ma",
                    "mi",
                    "mn",
                    "ms",
                    "mo",
                    "mt",
                    "ne",
                    "nv",
                    "nh",
                    "nj",
                    "nm",
                    "ny",
                    "nc",
                    "nd",
                    "oh",
                    "ok",
                    "or",
                    "pa",
                    "pr",
                    "ri",
                    "sc",
                    "sd",
                    "tn",
                    "tx",
                    "ut",
                    "vt",
                    "va",
                    "vi",
                    "wa",
                    "wv",
                    "wi",
                    "wy"
                  ]
                },
                "compact": {
                  "type": "string",
                  "enum": [
                    "aslp",
                    "octp",
                    "coun"
                  ]
                },
                "homeAddressStreet2": {
                  "maxLength": 100,
                  "minLength": 1,
                  "type": "string"
                },
                "homeAddressStreet1": {
                  "maxLength": 100,
                  "minLength": 2,
                  "type": "string"
                },
                "type": {
                  "type": "string",
                  "enum": [
                    "provider"
                  ]
                },
                "ssn": {
                  "pattern": "^[0-9]{3}-[0-9]{2}-[0-9]{4}$",
                  "type": "string"
                },
                "licenseType": {
                  "type": "string",
                  "enum": [
                    "audiologist",
                    "speech-language pathologist",
                    "occupational therapist",
                    "occupational therapy assistant",
                    "licensed professional counselor"
                  ]
                },
                "cognitoSub": {
                  "type": "string"
                },
                "dateOfExpiration": {
                  "pattern": "^[12]{1}[0-9]{3}-[01]{1}[0-9]{1}-[0-3]{1}[0-9]{1}$",
                  "type": "string",
                  "format": "date"
                },
                "homeAddressState": {
                  "maxLength": 100,
                  "minLength": 2,
                  "type": "string"
                },
                "providerId": {
                  "pattern": "[0-9a-f]{8}-[0-9a-f]{4}-4[0-9a-f]{3}-[89ab]{1}[0-9a-f]{3}-[0-9a-f]{12}",
                  "type": "string"
                },
                "familyName": {
                  "maxLength": 100,
                  "minLength": 1,
                  "type": "string"
                },
                "homeAddressCity": {
                  "maxLength": 100,
                  "minLength": 2,
                  "type": "string"
                },
                "licenseNumber": {
                  "maxLength": 100,
                  "minLength": 1,
                  "type": "string"
                },
                "birthMonthDay": {
                  "pattern": "^[01]{1}[0-9]{1}-[0-3]{1}[0-9]{1}$",
                  "type": "string",
                  "format": "date"
                },
                "compactConnectRegisteredEmailAddress": {
                  "type": "string",
                  "format": "email"
                },
                "npi": {
                  "pattern": "^[0-9]{10}$",
                  "type": "string"
                },
                "homeAddressPostalCode": {
                  "maxLength": 7,
                  "minLength": 5,
                  "type": "string"
                },
                "givenName": {
                  "maxLength": 100,
                  "minLength": 1,
                  "type": "string"
                },
                "militaryWaiver": {
                  "type": "boolean"
                },
                "dateOfBirth": {
                  "pattern": "^[12]{1}[0-9]{3}-[01]{1}[0-9]{1}-[0-3]{1}[0-9]{1}$",
                  "type": "string",
                  "format": "date"
                },
                "privilegeJurisdictions": {
                  "type": "array",
                  "items": {
                    "type": "string",
                    "enum": [
                      "al",
                      "ak",
                      "az",
                      "ar",
                      "ca",
                      "co",
                      "ct",
                      "de",
                      "dc",
                      "fl",
                      "ga",
                      "hi",
                      "id",
                      "il",
                      "in",
                      "ia",
                      "ks",
                      "ky",
                      "la",
                      "me",
                      "md",
                      "ma",
                      "mi",
                      "mn",
                      "ms",
                      "mo",
                      "mt",
                      "ne",
                      "nv",
                      "nh",
                      "nj",
                      "nm",
                      "ny",
                      "nc",
                      "nd",
                      "oh",
                      "ok",
                      "or",
                      "pa",
                      "pr",
                      "ri",
                      "sc",
                      "sd",
                      "tn",
                      "tx",
                      "ut",
                      "vt",
                      "va",
                      "vi",
                      "wa",
                      "wv",
                      "wi",
                      "wy"
                    ]
                  }
                },
                "middleName": {
                  "maxLength": 100,
                  "minLength": 1,
                  "type": "string"
                },
                "dateOfUpdate": {
                  "pattern": "^[12]{1}[0-9]{3}-[01]{1}[0-9]{1}-[0-3]{1}[0-9]{1}$",
                  "type": "string",
                  "format": "date"
                },
                "status": {
                  "type": "string",
                  "enum": [
                    "active",
                    "inactive"
                  ]
                }
              }
            }
          }
        }
      },
      "SandboLiceneEbMkNNP0wku": {
        "type": "object",
        "properties": {
          "permissions": {
            "type": "object",
            "additionalProperties": {
              "type": "object",
              "properties": {
                "actions": {
                  "type": "object",
                  "properties": {
                    "readPrivate": {
                      "type": "boolean"
                    },
                    "read": {
                      "type": "boolean"
                    },
                    "admin": {
                      "type": "boolean"
                    }
                  }
                },
                "jurisdictions": {
                  "type": "object",
                  "additionalProperties": {
                    "type": "object",
                    "properties": {
                      "actions": {
                        "type": "object",
                        "properties": {
                          "readPrivate": {
                            "type": "boolean"
                          },
                          "admin": {
                            "type": "boolean"
                          },
                          "write": {
                            "type": "boolean"
                          }
                        },
                        "additionalProperties": false
                      }
                    }
                  }
                }
              },
              "additionalProperties": false
            }
          }
        },
        "additionalProperties": false
      },
      "SandboLicennsxzW9stMafI": {
        "required": [
          "message"
        ],
        "type": "object",
        "properties": {
          "message": {
            "type": "string",
            "description": "A message about the request"
          }
        }
      },
      "SandboLicenC0IHjjHMelH4": {
        "required": [
          "fields"
        ],
        "type": "object",
        "properties": {
          "fields": {
            "type": "object",
            "additionalProperties": {
              "type": "string"
            }
          },
          "url": {
            "type": "string"
          }
        }
      },
      "SandboLicenOBKe66xJrnUY": {
        "maxLength": 100,
        "type": "array",
        "items": {
          "required": [
            "dateOfBirth",
            "dateOfExpiration",
            "dateOfIssuance",
            "dateOfRenewal",
            "familyName",
            "givenName",
            "homeAddressCity",
            "homeAddressPostalCode",
            "homeAddressState",
            "homeAddressStreet1",
            "licenseType",
            "ssn",
            "status"
          ],
          "type": "object",
          "properties": {
            "homeAddressStreet2": {
              "maxLength": 100,
              "minLength": 1,
              "type": "string"
            },
            "npi": {
              "pattern": "^[0-9]{10}$",
              "type": "string"
            },
            "homeAddressPostalCode": {
              "maxLength": 7,
              "minLength": 5,
              "type": "string"
            },
            "givenName": {
              "maxLength": 100,
              "minLength": 1,
              "type": "string"
            },
            "homeAddressStreet1": {
              "maxLength": 100,
              "minLength": 2,
              "type": "string"
            },
            "militaryWaiver": {
              "type": "boolean"
            },
            "dateOfBirth": {
              "pattern": "^[12]{1}[0-9]{3}-[01]{1}[0-9]{1}-[0-3]{1}[0-9]{1}$",
              "type": "string",
              "format": "date"
            },
            "dateOfIssuance": {
              "pattern": "^[12]{1}[0-9]{3}-[01]{1}[0-9]{1}-[0-3]{1}[0-9]{1}$",
              "type": "string",
              "format": "date"
            },
            "ssn": {
              "pattern": "^[0-9]{3}-[0-9]{2}-[0-9]{4}$",
              "type": "string"
            },
            "licenseType": {
              "type": "string",
              "enum": [
                "audiologist",
                "speech-language pathologist",
                "occupational therapist",
                "occupational therapy assistant",
                "licensed professional counselor"
              ]
            },
            "dateOfExpiration": {
              "pattern": "^[12]{1}[0-9]{3}-[01]{1}[0-9]{1}-[0-3]{1}[0-9]{1}$",
              "type": "string",
              "format": "date"
            },
            "homeAddressState": {
              "maxLength": 100,
              "minLength": 2,
              "type": "string"
            },
            "dateOfRenewal": {
              "pattern": "^[12]{1}[0-9]{3}-[01]{1}[0-9]{1}-[0-3]{1}[0-9]{1}$",
              "type": "string",
              "format": "date"
            },
            "familyName": {
              "maxLength": 100,
              "minLength": 1,
              "type": "string"
            },
            "homeAddressCity": {
              "maxLength": 100,
              "minLength": 2,
              "type": "string"
            },
            "licenseNumber": {
              "maxLength": 100,
              "minLength": 1,
              "type": "string"
            },
            "middleName": {
              "maxLength": 100,
              "minLength": 1,
              "type": "string"
            },
            "status": {
              "type": "string",
              "enum": [
                "active",
                "inactive"
              ]
            }
          },
          "additionalProperties": false
        }
      },
      "SandboLicennCBAWSBaWj85": {
        "required": [
          "compact",
          "dob",
          "email",
          "familyName",
          "givenName",
          "jurisdiction",
          "licenseType",
          "partialSocial",
          "token"
        ],
        "type": "object",
        "properties": {
          "licenseType": {
            "maxLength": 500,
            "type": "string",
            "description": "Type of license"
          },
          "compact": {
            "maxLength": 100,
            "type": "string",
            "description": "Compact name"
          },
          "dob": {
            "pattern": "^\\d{4}-\\d{2}-\\d{2}$",
            "type": "string",
            "description": "Date of birth in YYYY-MM-DD format"
          },
          "givenName": {
            "maxLength": 200,
            "type": "string",
            "description": "Provider's given name"
          },
          "familyName": {
            "maxLength": 200,
            "type": "string",
            "description": "Provider's family name"
          },
          "jurisdiction": {
            "maxLength": 2,
            "minLength": 2,
            "type": "string",
            "description": "Two-letter jurisdiction code",
            "enum": [
              "al",
              "ak",
              "az",
              "ar",
              "ca",
              "co",
              "ct",
              "de",
              "dc",
              "fl",
              "ga",
              "hi",
              "id",
              "il",
              "in",
              "ia",
              "ks",
              "ky",
              "la",
              "me",
              "md",
              "ma",
              "mi",
              "mn",
              "ms",
              "mo",
              "mt",
              "ne",
              "nv",
              "nh",
              "nj",
              "nm",
              "ny",
              "nc",
              "nd",
              "oh",
              "ok",
              "or",
              "pa",
              "pr",
              "ri",
              "sc",
              "sd",
              "tn",
              "tx",
              "ut",
              "vt",
              "va",
              "vi",
              "wa",
              "wv",
              "wi",
              "wy"
            ]
          },
          "partialSocial": {
            "maxLength": 4,
            "minLength": 4,
            "type": "string",
            "description": "Last 4 digits of SSN"
          },
          "email": {
            "maxLength": 100,
            "type": "string",
            "description": "Provider's email address"
          },
          "token": {
            "type": "string",
            "description": "ReCAPTCHA token"
          }
        }
      },
      "SandboLicenj65itQcZP12q": {
        "type": "object",
        "properties": {
          "attributes": {
            "type": "object",
            "properties": {
              "givenName": {
                "maxLength": 100,
                "minLength": 1,
                "type": "string"
              },
              "familyName": {
                "maxLength": 100,
                "minLength": 1,
                "type": "string"
              }
            },
            "additionalProperties": false
          }
        },
        "additionalProperties": false
      },
      "SandboLicenAYFFIt5ce2HI": {
        "type": "object",
        "properties": {
          "pagination": {
            "type": "object",
            "properties": {
              "prevLastKey": {
                "maxLength": 1024,
                "minLength": 1,
                "type": "object"
              },
              "lastKey": {
                "maxLength": 1024,
                "minLength": 1,
                "type": "object"
              },
              "pageSize": {
                "maximum": 100,
                "minimum": 5,
                "type": "integer"
              }
            }
          },
          "users": {
            "type": "array",
            "items": {
              "required": [
                "attributes",
                "permissions",
                "status",
                "userId"
              ],
              "type": "object",
              "properties": {
                "permissions": {
                  "type": "object",
                  "additionalProperties": {
                    "type": "object",
                    "properties": {
                      "actions": {
                        "type": "object",
                        "properties": {
                          "readPrivate": {
                            "type": "boolean"
                          },
                          "read": {
                            "type": "boolean"
                          },
                          "admin": {
                            "type": "boolean"
                          }
                        }
                      },
                      "jurisdictions": {
                        "type": "object",
                        "additionalProperties": {
                          "type": "object",
                          "properties": {
                            "actions": {
                              "type": "object",
                              "properties": {
                                "readPrivate": {
                                  "type": "boolean"
                                },
                                "admin": {
                                  "type": "boolean"
                                },
                                "write": {
                                  "type": "boolean"
                                }
                              },
                              "additionalProperties": false
                            }
                          }
                        }
                      }
                    },
                    "additionalProperties": false
                  }
                },
                "attributes": {
                  "required": [
                    "email",
                    "familyName",
                    "givenName"
                  ],
                  "type": "object",
                  "properties": {
                    "givenName": {
                      "maxLength": 100,
                      "minLength": 1,
                      "type": "string"
                    },
                    "familyName": {
                      "maxLength": 100,
                      "minLength": 1,
                      "type": "string"
                    },
                    "email": {
                      "maxLength": 100,
                      "minLength": 5,
                      "type": "string"
                    }
                  },
                  "additionalProperties": false
                },
                "userId": {
                  "type": "string"
                },
                "status": {
                  "type": "string",
                  "enum": [
                    "active",
                    "inactive"
                  ]
                }
              },
              "additionalProperties": false
            }
          }
        },
        "additionalProperties": false
      },
      "SandboLicenzMeGyfqdYCbr": {
        "required": [
          "attributes",
          "permissions"
        ],
        "type": "object",
        "properties": {
          "permissions": {
            "type": "object",
            "additionalProperties": {
              "type": "object",
              "properties": {
                "actions": {
                  "type": "object",
                  "properties": {
                    "readPrivate": {
                      "type": "boolean"
                    },
                    "read": {
                      "type": "boolean"
                    },
                    "admin": {
                      "type": "boolean"
                    }
                  }
                },
                "jurisdictions": {
                  "type": "object",
                  "additionalProperties": {
                    "type": "object",
                    "properties": {
                      "actions": {
                        "type": "object",
                        "properties": {
                          "readPrivate": {
                            "type": "boolean"
                          },
                          "admin": {
                            "type": "boolean"
                          },
                          "write": {
                            "type": "boolean"
                          }
                        },
                        "additionalProperties": false
                      }
                    }
                  }
                }
              },
              "additionalProperties": false
            }
          },
          "attributes": {
            "required": [
              "email",
              "familyName",
              "givenName"
            ],
            "type": "object",
            "properties": {
              "givenName": {
                "maxLength": 100,
                "minLength": 1,
                "type": "string"
              },
              "familyName": {
                "maxLength": 100,
                "minLength": 1,
                "type": "string"
              },
              "email": {
                "maxLength": 100,
                "minLength": 5,
                "type": "string"
              }
            },
            "additionalProperties": false
          }
        },
        "additionalProperties": false
      },
      "SandboLicenIlcgezTgAmMg": {
        "required": [
          "items",
          "pagination"
        ],
        "type": "object",
        "properties": {
          "pagination": {
            "type": "object",
            "properties": {
              "prevLastKey": {
                "maxLength": 1024,
                "minLength": 1,
                "type": "object"
              },
              "lastKey": {
                "maxLength": 1024,
                "minLength": 1,
                "type": "object"
              },
              "pageSize": {
                "maximum": 100,
                "minimum": 5,
                "type": "integer"
              }
            }
          },
          "items": {
            "maxLength": 100,
            "type": "array",
            "items": {
              "type": "object",
              "oneOf": [
                {
                  "required": [
                    "compactCommissionFee",
                    "compactName",
                    "transactionFeeConfiguration",
                    "type"
                  ],
                  "type": "object",
                  "properties": {
                    "compactCommissionFee": {
                      "required": [
                        "feeAmount",
                        "feeType"
                      ],
                      "type": "object",
                      "properties": {
                        "feeAmount": {
                          "type": "number"
                        },
                        "feeType": {
                          "type": "string",
                          "enum": [
                            "FLAT_RATE"
                          ]
                        }
                      }
                    },
                    "type": {
                      "type": "string",
                      "enum": [
                        "compact"
                      ]
                    },
                    "transactionFeeConfiguration": {
                      "required": [
                        "licenseeCharges"
                      ],
                      "type": "object",
                      "properties": {
                        "licenseeCharges": {
                          "required": [
                            "active",
                            "chargeAmount",
                            "chargeType"
                          ],
                          "type": "object",
                          "properties": {
                            "chargeType": {
                              "type": "string",
                              "description": "The type of transaction fee charge",
                              "enum": [
                                "FLAT_FEE_PER_PRIVILEGE"
                              ]
                            },
                            "active": {
                              "type": "boolean",
                              "description": "Whether the compact is charging licensees transaction fees"
                            },
                            "chargeAmount": {
                              "type": "number",
                              "description": "The amount to charge per privilege purchased"
                            }
                          }
                        }
                      }
                    },
                    "compactName": {
                      "type": "string",
                      "description": "The name of the compact"
                    }
                  }
                },
                {
                  "required": [
                    "jurisdictionFee",
                    "jurisdictionName",
                    "jurisprudenceRequirements",
                    "postalAbbreviation",
                    "type"
                  ],
                  "type": "object",
                  "properties": {
                    "militaryDiscount": {
                      "required": [
                        "active",
                        "discountAmount",
                        "discountType"
                      ],
                      "type": "object",
                      "properties": {
                        "active": {
                          "type": "boolean",
                          "description": "Whether the military discount is active"
                        },
                        "discountAmount": {
                          "type": "number",
                          "description": "The amount of the discount"
                        },
                        "discountType": {
                          "type": "string",
                          "description": "The type of discount",
                          "enum": [
                            "FLAT_RATE"
                          ]
                        }
                      }
                    },
                    "postalAbbreviation": {
                      "type": "string",
                      "description": "The postal abbreviation of the jurisdiction"
                    },
                    "jurisprudenceRequirements": {
                      "required": [
                        "required"
                      ],
                      "type": "object",
                      "properties": {
                        "required": {
                          "type": "boolean",
                          "description": "Whether jurisprudence requirements exist"
                        }
                      }
                    },
                    "jurisdictionName": {
                      "type": "string",
                      "description": "The name of the jurisdiction"
                    },
                    "jurisdictionFee": {
                      "type": "number",
                      "description": "The fee for the jurisdiction"
                    },
                    "type": {
                      "type": "string",
                      "enum": [
                        "jurisdiction"
                      ]
                    }
                  }
                }
              ]
            }
          }
        }
      },
      "SandboLicenKugXONwl77RZ": {
        "required": [
          "affiliationType",
          "dateOfUpdate",
          "dateOfUpload",
          "documentUploadFields",
          "status"
        ],
        "type": "object",
        "properties": {
          "dateOfUpload": {
            "pattern": "^[12]{1}[0-9]{3}-[01]{1}[0-9]{1}-[0-3]{1}[0-9]{1}$",
            "type": "string",
            "description": "The date the document was uploaded",
            "format": "date"
          },
          "affiliationType": {
            "type": "string",
            "description": "The type of military affiliation",
            "enum": [
              "militaryMember",
              "militaryMemberSpouse"
            ]
          },
          "fileNames": {
            "type": "array",
            "description": "List of military affiliation file names",
            "items": {
              "type": "string",
              "description": "The name of the file being uploaded"
            }
          },
          "dateOfUpdate": {
            "pattern": "^[12]{1}[0-9]{3}-[01]{1}[0-9]{1}-[0-3]{1}[0-9]{1}$",
            "type": "string",
            "description": "The date the document was last updated",
            "format": "date"
          },
          "status": {
            "type": "string",
            "description": "The status of the military affiliation"
          },
          "documentUploadFields": {
            "type": "array",
            "description": "The fields used to upload documents",
            "items": {
              "type": "object",
              "properties": {
                "fields": {
                  "type": "object",
                  "additionalProperties": {
                    "type": "string"
                  },
                  "description": "The form fields used to upload the document"
                },
                "url": {
                  "type": "string",
                  "description": "The url to upload the document to"
                }
              },
              "description": "The fields used to upload a specific document"
            }
          }
        }
      },
      "SandboLicen2gYLvhizuSaW": {
        "required": [
          "transactionId"
        ],
        "type": "object",
        "properties": {
          "message": {
            "type": "string",
            "description": "A message about the transaction"
          },
          "transactionId": {
            "type": "string",
            "description": "The transaction id for the purchase"
          }
        }
      },
      "SandboLicenM3v1DQsiYo0I": {
        "required": [
          "apiLoginId",
          "processor",
          "transactionKey"
        ],
        "type": "object",
        "properties": {
          "apiLoginId": {
            "maxLength": 100,
            "minLength": 1,
            "type": "string",
            "description": "The api login id for the payment processor"
          },
          "transactionKey": {
            "maxLength": 100,
            "minLength": 1,
            "type": "string",
            "description": "The transaction key for the payment processor"
          },
          "processor": {
            "type": "string",
            "description": "The type of payment processor",
            "enum": [
              "authorize.net"
            ]
          }
        },
        "additionalProperties": false
      },
<<<<<<< HEAD
      "SandboLicentBYZ5UjIrl7l": {
        "required": [
          "ssn"
        ],
        "type": "object",
        "properties": {
          "ssn": {
            "pattern": "^[0-9]{3}-[0-9]{2}-[0-9]{4}$",
            "type": "string",
            "description": "The provider's social security number"
          }
        }
      },
      "SandboLicen3bd9q60ck5Mk": {
=======
      "SandboLicenvclXpdeW3Y28": {
>>>>>>> 661e84fe
        "required": [
          "status"
        ],
        "type": "object",
        "properties": {
          "status": {
            "type": "string",
            "description": "The status to set the military affiliation to.",
            "enum": [
              "inactive"
            ]
          }
        },
        "additionalProperties": false
      },
      "SandboLicenUL01PEWATEUT": {
        "required": [
          "attributes",
          "permissions",
          "status",
          "userId"
        ],
        "type": "object",
        "properties": {
          "permissions": {
            "type": "object",
            "additionalProperties": {
              "type": "object",
              "properties": {
                "actions": {
                  "type": "object",
                  "properties": {
                    "readPrivate": {
                      "type": "boolean"
                    },
                    "read": {
                      "type": "boolean"
                    },
                    "admin": {
                      "type": "boolean"
                    }
                  }
                },
                "jurisdictions": {
                  "type": "object",
                  "additionalProperties": {
                    "type": "object",
                    "properties": {
                      "actions": {
                        "type": "object",
                        "properties": {
                          "readPrivate": {
                            "type": "boolean"
                          },
                          "admin": {
                            "type": "boolean"
                          },
                          "write": {
                            "type": "boolean"
                          }
                        },
                        "additionalProperties": false
                      }
                    }
                  }
                }
              },
              "additionalProperties": false
            }
          },
          "attributes": {
            "required": [
              "email",
              "familyName",
              "givenName"
            ],
            "type": "object",
            "properties": {
              "givenName": {
                "maxLength": 100,
                "minLength": 1,
                "type": "string"
              },
              "familyName": {
                "maxLength": 100,
                "minLength": 1,
                "type": "string"
              },
              "email": {
                "maxLength": 100,
                "minLength": 5,
                "type": "string"
              }
            },
            "additionalProperties": false
          },
          "userId": {
            "type": "string"
          },
          "status": {
            "type": "string",
            "enum": [
              "active",
              "inactive"
            ]
          }
        },
        "additionalProperties": false
      },
      "SandboLicencgqVAvZnWkMG": {
        "required": [
          "affiliationType",
          "fileNames"
        ],
        "type": "object",
        "properties": {
          "affiliationType": {
            "type": "string",
            "description": "The type of military affiliation",
            "enum": [
              "militaryMember",
              "militaryMemberSpouse"
            ]
          },
          "fileNames": {
            "type": "array",
            "description": "List of military affiliation file names",
            "items": {
              "maxLength": 150,
              "type": "string",
              "description": "The name of the file being uploaded"
            }
          }
        },
        "additionalProperties": false
      },
      "SandboLicenDdBuFYJj4W5C": {
        "required": [
          "birthMonthDay",
          "compact",
          "dateOfBirth",
          "dateOfExpiration",
          "dateOfUpdate",
          "familyName",
          "givenName",
          "homeAddressCity",
          "homeAddressPostalCode",
          "homeAddressState",
          "homeAddressStreet1",
          "homeJurisdictionSelection",
          "licenseJurisdiction",
          "licenseType",
          "licenses",
          "militaryAffiliations",
          "privilegeJurisdictions",
          "privileges",
          "providerId",
          "ssn",
          "status",
          "type"
        ],
        "type": "object",
        "properties": {
          "privileges": {
            "type": "array",
            "items": {
              "type": "object",
              "properties": {
                "compact": {
                  "type": "string",
                  "enum": [
                    "aslp",
                    "octp",
                    "coun"
                  ]
                },
                "jurisdiction": {
                  "type": "string",
                  "enum": [
                    "al",
                    "ak",
                    "az",
                    "ar",
                    "ca",
                    "co",
                    "ct",
                    "de",
                    "dc",
                    "fl",
                    "ga",
                    "hi",
                    "id",
                    "il",
                    "in",
                    "ia",
                    "ks",
                    "ky",
                    "la",
                    "me",
                    "md",
                    "ma",
                    "mi",
                    "mn",
                    "ms",
                    "mo",
                    "mt",
                    "ne",
                    "nv",
                    "nh",
                    "nj",
                    "nm",
                    "ny",
                    "nc",
                    "nd",
                    "oh",
                    "ok",
                    "or",
                    "pa",
                    "pr",
                    "ri",
                    "sc",
                    "sd",
                    "tn",
                    "tx",
                    "ut",
                    "vt",
                    "va",
                    "vi",
                    "wa",
                    "wv",
                    "wi",
                    "wy"
                  ]
                },
                "attestations": {
                  "type": "array",
                  "items": {
                    "required": [
                      "attestationId",
                      "version"
                    ],
                    "type": "object",
                    "properties": {
                      "attestationId": {
                        "maxLength": 100,
                        "type": "string"
                      },
                      "version": {
                        "maxLength": 100,
                        "type": "string"
                      }
                    }
                  }
                },
                "history": {
                  "type": "array",
                  "items": {
                    "type": "object",
                    "properties": {
                      "removedValues": {
                        "type": "array",
                        "description": "List of field names that were present in the previous record but removed in the update",
                        "items": {
                          "type": "string"
                        }
                      },
                      "compact": {
                        "type": "string",
                        "enum": [
                          "aslp",
                          "octp",
                          "coun"
                        ]
                      },
                      "previous": {
                        "type": "object",
                        "properties": {
                          "dateOfExpiration": {
                            "pattern": "^[12]{1}[0-9]{3}-[01]{1}[0-9]{1}-[0-3]{1}[0-9]{1}$",
                            "type": "string",
                            "format": "date"
                          },
                          "compact": {
                            "type": "string",
                            "enum": [
                              "aslp",
                              "octp",
                              "coun"
                            ]
                          },
                          "privilegeId": {
                            "type": "string"
                          },
                          "providerId": {
                            "pattern": "[0-9a-f]{8}-[0-9a-f]{4}-4[0-9a-f]{3}-[89ab]{1}[0-9a-f]{3}-[0-9a-f]{12}",
                            "type": "string"
                          },
                          "dateOfRenewal": {
                            "pattern": "^[12]{1}[0-9]{3}-[01]{1}[0-9]{1}-[0-3]{1}[0-9]{1}$",
                            "type": "string",
                            "format": "date"
                          },
                          "jurisdiction": {
                            "type": "string",
                            "enum": [
                              "al",
                              "ak",
                              "az",
                              "ar",
                              "ca",
                              "co",
                              "ct",
                              "de",
                              "dc",
                              "fl",
                              "ga",
                              "hi",
                              "id",
                              "il",
                              "in",
                              "ia",
                              "ks",
                              "ky",
                              "la",
                              "me",
                              "md",
                              "ma",
                              "mi",
                              "mn",
                              "ms",
                              "mo",
                              "mt",
                              "ne",
                              "nv",
                              "nh",
                              "nj",
                              "nm",
                              "ny",
                              "nc",
                              "nd",
                              "oh",
                              "ok",
                              "or",
                              "pa",
                              "pr",
                              "ri",
                              "sc",
                              "sd",
                              "tn",
                              "tx",
                              "ut",
                              "vt",
                              "va",
                              "vi",
                              "wa",
                              "wv",
                              "wi",
                              "wy"
                            ]
                          },
                          "attestations": {
                            "type": "array",
                            "items": {
                              "required": [
                                "attestationId",
                                "version"
                              ],
                              "type": "object",
                              "properties": {
                                "attestationId": {
                                  "maxLength": 100,
                                  "type": "string"
                                },
                                "version": {
                                  "maxLength": 100,
                                  "type": "string"
                                }
                              }
                            }
                          },
                          "type": {
                            "type": "string",
                            "enum": [
                              "privilege"
                            ]
                          },
                          "compactTransactionId": {
                            "type": "string"
                          },
                          "dateOfIssuance": {
                            "pattern": "^[12]{1}[0-9]{3}-[01]{1}[0-9]{1}-[0-3]{1}[0-9]{1}$",
                            "type": "string",
                            "format": "date"
                          },
                          "dateOfUpdate": {
                            "pattern": "^[12]{1}[0-9]{3}-[01]{1}[0-9]{1}-[0-3]{1}[0-9]{1}$",
                            "type": "string",
                            "format": "date"
                          },
                          "status": {
                            "type": "string",
                            "enum": [
                              "active",
                              "inactive"
                            ]
                          }
                        }
                      },
                      "jurisdiction": {
                        "type": "string",
                        "enum": [
                          "al",
                          "ak",
                          "az",
                          "ar",
                          "ca",
                          "co",
                          "ct",
                          "de",
                          "dc",
                          "fl",
                          "ga",
                          "hi",
                          "id",
                          "il",
                          "in",
                          "ia",
                          "ks",
                          "ky",
                          "la",
                          "me",
                          "md",
                          "ma",
                          "mi",
                          "mn",
                          "ms",
                          "mo",
                          "mt",
                          "ne",
                          "nv",
                          "nh",
                          "nj",
                          "nm",
                          "ny",
                          "nc",
                          "nd",
                          "oh",
                          "ok",
                          "or",
                          "pa",
                          "pr",
                          "ri",
                          "sc",
                          "sd",
                          "tn",
                          "tx",
                          "ut",
                          "vt",
                          "va",
                          "vi",
                          "wa",
                          "wv",
                          "wi",
                          "wy"
                        ]
                      },
                      "updatedValues": {
                        "type": "object",
                        "properties": {
                          "dateOfExpiration": {
                            "pattern": "^[12]{1}[0-9]{3}-[01]{1}[0-9]{1}-[0-3]{1}[0-9]{1}$",
                            "type": "string",
                            "format": "date"
                          },
                          "compact": {
                            "type": "string",
                            "enum": [
                              "aslp",
                              "octp",
                              "coun"
                            ]
                          },
                          "privilegeId": {
                            "type": "string"
                          },
                          "providerId": {
                            "pattern": "[0-9a-f]{8}-[0-9a-f]{4}-4[0-9a-f]{3}-[89ab]{1}[0-9a-f]{3}-[0-9a-f]{12}",
                            "type": "string"
                          },
                          "dateOfRenewal": {
                            "pattern": "^[12]{1}[0-9]{3}-[01]{1}[0-9]{1}-[0-3]{1}[0-9]{1}$",
                            "type": "string",
                            "format": "date"
                          },
                          "jurisdiction": {
                            "type": "string",
                            "enum": [
                              "al",
                              "ak",
                              "az",
                              "ar",
                              "ca",
                              "co",
                              "ct",
                              "de",
                              "dc",
                              "fl",
                              "ga",
                              "hi",
                              "id",
                              "il",
                              "in",
                              "ia",
                              "ks",
                              "ky",
                              "la",
                              "me",
                              "md",
                              "ma",
                              "mi",
                              "mn",
                              "ms",
                              "mo",
                              "mt",
                              "ne",
                              "nv",
                              "nh",
                              "nj",
                              "nm",
                              "ny",
                              "nc",
                              "nd",
                              "oh",
                              "ok",
                              "or",
                              "pa",
                              "pr",
                              "ri",
                              "sc",
                              "sd",
                              "tn",
                              "tx",
                              "ut",
                              "vt",
                              "va",
                              "vi",
                              "wa",
                              "wv",
                              "wi",
                              "wy"
                            ]
                          },
                          "attestations": {
                            "type": "array",
                            "items": {
                              "required": [
                                "attestationId",
                                "version"
                              ],
                              "type": "object",
                              "properties": {
                                "attestationId": {
                                  "maxLength": 100,
                                  "type": "string"
                                },
                                "version": {
                                  "maxLength": 100,
                                  "type": "string"
                                }
                              }
                            }
                          },
                          "type": {
                            "type": "string",
                            "enum": [
                              "privilege"
                            ]
                          },
                          "compactTransactionId": {
                            "type": "string"
                          },
                          "dateOfIssuance": {
                            "pattern": "^[12]{1}[0-9]{3}-[01]{1}[0-9]{1}-[0-3]{1}[0-9]{1}$",
                            "type": "string",
                            "format": "date"
                          },
                          "dateOfUpdate": {
                            "pattern": "^[12]{1}[0-9]{3}-[01]{1}[0-9]{1}-[0-3]{1}[0-9]{1}$",
                            "type": "string",
                            "format": "date"
                          },
                          "status": {
                            "type": "string",
                            "enum": [
                              "active",
                              "inactive"
                            ]
                          }
                        }
                      },
                      "type": {
                        "type": "string",
                        "enum": [
                          "privilegeUpdate"
                        ]
                      },
                      "dateOfUpdate": {
                        "pattern": "^[12]{1}[0-9]{3}-[01]{1}[0-9]{1}-[0-3]{1}[0-9]{1}$",
                        "type": "string",
                        "format": "date"
                      },
                      "updateType": {
                        "type": "string",
                        "enum": [
                          "renewal",
                          "deactivation",
                          "other"
                        ]
                      }
                    }
                  }
                },
                "type": {
                  "type": "string",
                  "enum": [
                    "privilege"
                  ]
                },
                "compactTransactionId": {
                  "type": "string"
                },
                "dateOfIssuance": {
                  "pattern": "^[12]{1}[0-9]{3}-[01]{1}[0-9]{1}-[0-3]{1}[0-9]{1}$",
                  "type": "string",
                  "format": "date"
                },
                "dateOfExpiration": {
                  "pattern": "^[12]{1}[0-9]{3}-[01]{1}[0-9]{1}-[0-3]{1}[0-9]{1}$",
                  "type": "string",
                  "format": "date"
                },
                "privilegeId": {
                  "type": "string"
                },
                "providerId": {
                  "pattern": "[0-9a-f]{8}-[0-9a-f]{4}-4[0-9a-f]{3}-[89ab]{1}[0-9a-f]{3}-[0-9a-f]{12}",
                  "type": "string"
                },
                "dateOfRenewal": {
                  "pattern": "^[12]{1}[0-9]{3}-[01]{1}[0-9]{1}-[0-3]{1}[0-9]{1}$",
                  "type": "string",
                  "format": "date"
                },
                "dateOfUpdate": {
                  "pattern": "^[12]{1}[0-9]{3}-[01]{1}[0-9]{1}-[0-3]{1}[0-9]{1}$",
                  "type": "string",
                  "format": "date"
                },
                "status": {
                  "type": "string",
                  "enum": [
                    "active",
                    "inactive"
                  ]
                }
              }
            }
          },
          "licenseJurisdiction": {
            "type": "string",
            "enum": [
              "al",
              "ak",
              "az",
              "ar",
              "ca",
              "co",
              "ct",
              "de",
              "dc",
              "fl",
              "ga",
              "hi",
              "id",
              "il",
              "in",
              "ia",
              "ks",
              "ky",
              "la",
              "me",
              "md",
              "ma",
              "mi",
              "mn",
              "ms",
              "mo",
              "mt",
              "ne",
              "nv",
              "nh",
              "nj",
              "nm",
              "ny",
              "nc",
              "nd",
              "oh",
              "ok",
              "or",
              "pa",
              "pr",
              "ri",
              "sc",
              "sd",
              "tn",
              "tx",
              "ut",
              "vt",
              "va",
              "vi",
              "wa",
              "wv",
              "wi",
              "wy"
            ]
          },
          "compact": {
            "type": "string",
            "enum": [
              "aslp",
              "octp",
              "coun"
            ]
          },
          "homeAddressStreet2": {
            "maxLength": 100,
            "minLength": 1,
            "type": "string"
          },
          "homeAddressStreet1": {
            "maxLength": 100,
            "minLength": 2,
            "type": "string"
          },
          "type": {
            "type": "string",
            "enum": [
              "provider"
            ]
          },
          "ssn": {
            "pattern": "^[0-9]{3}-[0-9]{2}-[0-9]{4}$",
            "type": "string"
          },
          "licenseType": {
            "type": "string",
            "enum": [
              "audiologist",
              "speech-language pathologist",
              "occupational therapist",
              "occupational therapy assistant",
              "licensed professional counselor"
            ]
          },
          "cognitoSub": {
            "type": "string"
          },
          "dateOfExpiration": {
            "pattern": "^[12]{1}[0-9]{3}-[01]{1}[0-9]{1}-[0-3]{1}[0-9]{1}$",
            "type": "string",
            "format": "date"
          },
          "homeAddressState": {
            "maxLength": 100,
            "minLength": 2,
            "type": "string"
          },
          "providerId": {
            "pattern": "[0-9a-f]{8}-[0-9a-f]{4}-4[0-9a-f]{3}-[89ab]{1}[0-9a-f]{3}-[0-9a-f]{12}",
            "type": "string"
          },
          "homeJurisdictionSelection": {
            "type": "object",
            "properties": {
              "dateOfSelection": {
                "pattern": "^[12]{1}[0-9]{3}-[01]{1}[0-9]{1}-[0-3]{1}[0-9]{1}$",
                "type": "string",
                "format": "date"
              },
              "compact": {
                "type": "string",
                "enum": [
                  "aslp",
                  "octp",
                  "coun"
                ]
              },
              "providerId": {
                "pattern": "[0-9a-f]{8}-[0-9a-f]{4}-4[0-9a-f]{3}-[89ab]{1}[0-9a-f]{3}-[0-9a-f]{12}",
                "type": "string"
              },
              "jurisdiction": {
                "type": "string",
                "enum": [
                  "al",
                  "ak",
                  "az",
                  "ar",
                  "ca",
                  "co",
                  "ct",
                  "de",
                  "dc",
                  "fl",
                  "ga",
                  "hi",
                  "id",
                  "il",
                  "in",
                  "ia",
                  "ks",
                  "ky",
                  "la",
                  "me",
                  "md",
                  "ma",
                  "mi",
                  "mn",
                  "ms",
                  "mo",
                  "mt",
                  "ne",
                  "nv",
                  "nh",
                  "nj",
                  "nm",
                  "ny",
                  "nc",
                  "nd",
                  "oh",
                  "ok",
                  "or",
                  "pa",
                  "pr",
                  "ri",
                  "sc",
                  "sd",
                  "tn",
                  "tx",
                  "ut",
                  "vt",
                  "va",
                  "vi",
                  "wa",
                  "wv",
                  "wi",
                  "wy"
                ]
              },
              "type": {
                "type": "string",
                "enum": [
                  "homeJurisdictionSelection"
                ]
              },
              "dateOfUpdate": {
                "pattern": "^[12]{1}[0-9]{3}-[01]{1}[0-9]{1}-[0-3]{1}[0-9]{1}$",
                "type": "string",
                "format": "date"
              }
            }
          },
          "familyName": {
            "maxLength": 100,
            "minLength": 1,
            "type": "string"
          },
          "homeAddressCity": {
            "maxLength": 100,
            "minLength": 2,
            "type": "string"
          },
          "licenseNumber": {
            "maxLength": 100,
            "minLength": 1,
            "type": "string"
          },
          "birthMonthDay": {
            "pattern": "^[01]{1}[0-9]{1}-[0-3]{1}[0-9]{1}$",
            "type": "string",
            "format": "date"
          },
          "compactConnectRegisteredEmailAddress": {
            "type": "string",
            "format": "email"
          },
          "npi": {
            "pattern": "^[0-9]{10}$",
            "type": "string"
          },
          "homeAddressPostalCode": {
            "maxLength": 7,
            "minLength": 5,
            "type": "string"
          },
          "givenName": {
            "maxLength": 100,
            "minLength": 1,
            "type": "string"
          },
          "militaryWaiver": {
            "type": "boolean"
          },
          "dateOfBirth": {
            "pattern": "^[12]{1}[0-9]{3}-[01]{1}[0-9]{1}-[0-3]{1}[0-9]{1}$",
            "type": "string",
            "format": "date"
          },
          "privilegeJurisdictions": {
            "type": "array",
            "items": {
              "type": "string",
              "enum": [
                "al",
                "ak",
                "az",
                "ar",
                "ca",
                "co",
                "ct",
                "de",
                "dc",
                "fl",
                "ga",
                "hi",
                "id",
                "il",
                "in",
                "ia",
                "ks",
                "ky",
                "la",
                "me",
                "md",
                "ma",
                "mi",
                "mn",
                "ms",
                "mo",
                "mt",
                "ne",
                "nv",
                "nh",
                "nj",
                "nm",
                "ny",
                "nc",
                "nd",
                "oh",
                "ok",
                "or",
                "pa",
                "pr",
                "ri",
                "sc",
                "sd",
                "tn",
                "tx",
                "ut",
                "vt",
                "va",
                "vi",
                "wa",
                "wv",
                "wi",
                "wy"
              ]
            }
          },
          "licenses": {
            "type": "array",
            "items": {
              "type": "object",
              "properties": {
                "compact": {
                  "type": "string",
                  "enum": [
                    "aslp",
                    "octp",
                    "coun"
                  ]
                },
                "homeAddressStreet2": {
                  "maxLength": 100,
                  "minLength": 1,
                  "type": "string"
                },
                "npi": {
                  "pattern": "^[0-9]{10}$",
                  "type": "string"
                },
                "homeAddressPostalCode": {
                  "maxLength": 7,
                  "minLength": 5,
                  "type": "string"
                },
                "jurisdiction": {
                  "type": "string",
                  "enum": [
                    "al",
                    "ak",
                    "az",
                    "ar",
                    "ca",
                    "co",
                    "ct",
                    "de",
                    "dc",
                    "fl",
                    "ga",
                    "hi",
                    "id",
                    "il",
                    "in",
                    "ia",
                    "ks",
                    "ky",
                    "la",
                    "me",
                    "md",
                    "ma",
                    "mi",
                    "mn",
                    "ms",
                    "mo",
                    "mt",
                    "ne",
                    "nv",
                    "nh",
                    "nj",
                    "nm",
                    "ny",
                    "nc",
                    "nd",
                    "oh",
                    "ok",
                    "or",
                    "pa",
                    "pr",
                    "ri",
                    "sc",
                    "sd",
                    "tn",
                    "tx",
                    "ut",
                    "vt",
                    "va",
                    "vi",
                    "wa",
                    "wv",
                    "wi",
                    "wy"
                  ]
                },
                "givenName": {
                  "maxLength": 100,
                  "minLength": 1,
                  "type": "string"
                },
                "homeAddressStreet1": {
                  "maxLength": 100,
                  "minLength": 2,
                  "type": "string"
                },
                "militaryWaiver": {
                  "type": "boolean"
                },
                "dateOfBirth": {
                  "pattern": "^[12]{1}[0-9]{3}-[01]{1}[0-9]{1}-[0-3]{1}[0-9]{1}$",
                  "type": "string",
                  "format": "date"
                },
                "history": {
                  "type": "array",
                  "items": {
                    "type": "object",
                    "properties": {
                      "removedValues": {
                        "type": "array",
                        "description": "List of field names that were present in the previous record but removed in the update",
                        "items": {
                          "type": "string"
                        }
                      },
                      "compact": {
                        "type": "string",
                        "enum": [
                          "aslp",
                          "octp",
                          "coun"
                        ]
                      },
                      "previous": {
                        "type": "object",
                        "properties": {
                          "homeAddressStreet2": {
                            "maxLength": 100,
                            "minLength": 1,
                            "type": "string"
                          },
                          "npi": {
                            "pattern": "^[0-9]{10}$",
                            "type": "string"
                          },
                          "homeAddressPostalCode": {
                            "maxLength": 7,
                            "minLength": 5,
                            "type": "string"
                          },
                          "givenName": {
                            "maxLength": 100,
                            "minLength": 1,
                            "type": "string"
                          },
                          "homeAddressStreet1": {
                            "maxLength": 100,
                            "minLength": 2,
                            "type": "string"
                          },
                          "militaryWaiver": {
                            "type": "boolean"
                          },
                          "dateOfBirth": {
                            "pattern": "^[12]{1}[0-9]{3}-[01]{1}[0-9]{1}-[0-3]{1}[0-9]{1}$",
                            "type": "string",
                            "format": "date"
                          },
                          "dateOfIssuance": {
                            "pattern": "^[12]{1}[0-9]{3}-[01]{1}[0-9]{1}-[0-3]{1}[0-9]{1}$",
                            "type": "string",
                            "format": "date"
                          },
                          "ssn": {
                            "pattern": "^[0-9]{3}-[0-9]{2}-[0-9]{4}$",
                            "type": "string"
                          },
                          "licenseType": {
                            "type": "string",
                            "enum": [
                              "audiologist",
                              "speech-language pathologist",
                              "occupational therapist",
                              "occupational therapy assistant",
                              "licensed professional counselor"
                            ]
                          },
                          "dateOfExpiration": {
                            "pattern": "^[12]{1}[0-9]{3}-[01]{1}[0-9]{1}-[0-3]{1}[0-9]{1}$",
                            "type": "string",
                            "format": "date"
                          },
                          "homeAddressState": {
                            "maxLength": 100,
                            "minLength": 2,
                            "type": "string"
                          },
                          "dateOfRenewal": {
                            "pattern": "^[12]{1}[0-9]{3}-[01]{1}[0-9]{1}-[0-3]{1}[0-9]{1}$",
                            "type": "string",
                            "format": "date"
                          },
                          "familyName": {
                            "maxLength": 100,
                            "minLength": 1,
                            "type": "string"
                          },
                          "homeAddressCity": {
                            "maxLength": 100,
                            "minLength": 2,
                            "type": "string"
                          },
                          "licenseNumber": {
                            "maxLength": 100,
                            "minLength": 1,
                            "type": "string"
                          },
                          "middleName": {
                            "maxLength": 100,
                            "minLength": 1,
                            "type": "string"
                          },
                          "status": {
                            "type": "string",
                            "enum": [
                              "active",
                              "inactive"
                            ]
                          }
                        }
                      },
                      "jurisdiction": {
                        "type": "string",
                        "enum": [
                          "al",
                          "ak",
                          "az",
                          "ar",
                          "ca",
                          "co",
                          "ct",
                          "de",
                          "dc",
                          "fl",
                          "ga",
                          "hi",
                          "id",
                          "il",
                          "in",
                          "ia",
                          "ks",
                          "ky",
                          "la",
                          "me",
                          "md",
                          "ma",
                          "mi",
                          "mn",
                          "ms",
                          "mo",
                          "mt",
                          "ne",
                          "nv",
                          "nh",
                          "nj",
                          "nm",
                          "ny",
                          "nc",
                          "nd",
                          "oh",
                          "ok",
                          "or",
                          "pa",
                          "pr",
                          "ri",
                          "sc",
                          "sd",
                          "tn",
                          "tx",
                          "ut",
                          "vt",
                          "va",
                          "vi",
                          "wa",
                          "wv",
                          "wi",
                          "wy"
                        ]
                      },
                      "updatedValues": {
                        "type": "object",
                        "properties": {
                          "homeAddressStreet2": {
                            "maxLength": 100,
                            "minLength": 1,
                            "type": "string"
                          },
                          "npi": {
                            "pattern": "^[0-9]{10}$",
                            "type": "string"
                          },
                          "homeAddressPostalCode": {
                            "maxLength": 7,
                            "minLength": 5,
                            "type": "string"
                          },
                          "givenName": {
                            "maxLength": 100,
                            "minLength": 1,
                            "type": "string"
                          },
                          "homeAddressStreet1": {
                            "maxLength": 100,
                            "minLength": 2,
                            "type": "string"
                          },
                          "militaryWaiver": {
                            "type": "boolean"
                          },
                          "dateOfBirth": {
                            "pattern": "^[12]{1}[0-9]{3}-[01]{1}[0-9]{1}-[0-3]{1}[0-9]{1}$",
                            "type": "string",
                            "format": "date"
                          },
                          "dateOfIssuance": {
                            "pattern": "^[12]{1}[0-9]{3}-[01]{1}[0-9]{1}-[0-3]{1}[0-9]{1}$",
                            "type": "string",
                            "format": "date"
                          },
                          "ssn": {
                            "pattern": "^[0-9]{3}-[0-9]{2}-[0-9]{4}$",
                            "type": "string"
                          },
                          "licenseType": {
                            "type": "string",
                            "enum": [
                              "audiologist",
                              "speech-language pathologist",
                              "occupational therapist",
                              "occupational therapy assistant",
                              "licensed professional counselor"
                            ]
                          },
                          "dateOfExpiration": {
                            "pattern": "^[12]{1}[0-9]{3}-[01]{1}[0-9]{1}-[0-3]{1}[0-9]{1}$",
                            "type": "string",
                            "format": "date"
                          },
                          "homeAddressState": {
                            "maxLength": 100,
                            "minLength": 2,
                            "type": "string"
                          },
                          "dateOfRenewal": {
                            "pattern": "^[12]{1}[0-9]{3}-[01]{1}[0-9]{1}-[0-3]{1}[0-9]{1}$",
                            "type": "string",
                            "format": "date"
                          },
                          "familyName": {
                            "maxLength": 100,
                            "minLength": 1,
                            "type": "string"
                          },
                          "homeAddressCity": {
                            "maxLength": 100,
                            "minLength": 2,
                            "type": "string"
                          },
                          "licenseNumber": {
                            "maxLength": 100,
                            "minLength": 1,
                            "type": "string"
                          },
                          "middleName": {
                            "maxLength": 100,
                            "minLength": 1,
                            "type": "string"
                          },
                          "status": {
                            "type": "string",
                            "enum": [
                              "active",
                              "inactive"
                            ]
                          }
                        }
                      },
                      "type": {
                        "type": "string",
                        "enum": [
                          "licenseUpdate"
                        ]
                      },
                      "dateOfUpdate": {
                        "pattern": "^[12]{1}[0-9]{3}-[01]{1}[0-9]{1}-[0-3]{1}[0-9]{1}$",
                        "type": "string",
                        "format": "date"
                      },
                      "updateType": {
                        "type": "string",
                        "enum": [
                          "renewal",
                          "deactivation",
                          "other"
                        ]
                      }
                    }
                  }
                },
                "type": {
                  "type": "string",
                  "enum": [
                    "license-home"
                  ]
                },
                "dateOfIssuance": {
                  "pattern": "^[12]{1}[0-9]{3}-[01]{1}[0-9]{1}-[0-3]{1}[0-9]{1}$",
                  "type": "string",
                  "format": "date"
                },
                "ssn": {
                  "pattern": "^[0-9]{3}-[0-9]{2}-[0-9]{4}$",
                  "type": "string"
                },
                "licenseType": {
                  "type": "string",
                  "enum": [
                    "audiologist",
                    "speech-language pathologist",
                    "occupational therapist",
                    "occupational therapy assistant",
                    "licensed professional counselor"
                  ]
                },
                "dateOfExpiration": {
                  "pattern": "^[12]{1}[0-9]{3}-[01]{1}[0-9]{1}-[0-3]{1}[0-9]{1}$",
                  "type": "string",
                  "format": "date"
                },
                "homeAddressState": {
                  "maxLength": 100,
                  "minLength": 2,
                  "type": "string"
                },
                "providerId": {
                  "pattern": "[0-9a-f]{8}-[0-9a-f]{4}-4[0-9a-f]{3}-[89ab]{1}[0-9a-f]{3}-[0-9a-f]{12}",
                  "type": "string"
                },
                "dateOfRenewal": {
                  "pattern": "^[12]{1}[0-9]{3}-[01]{1}[0-9]{1}-[0-3]{1}[0-9]{1}$",
                  "type": "string",
                  "format": "date"
                },
                "familyName": {
                  "maxLength": 100,
                  "minLength": 1,
                  "type": "string"
                },
                "homeAddressCity": {
                  "maxLength": 100,
                  "minLength": 2,
                  "type": "string"
                },
                "licenseNumber": {
                  "maxLength": 100,
                  "minLength": 1,
                  "type": "string"
                },
                "middleName": {
                  "maxLength": 100,
                  "minLength": 1,
                  "type": "string"
                },
                "dateOfUpdate": {
                  "pattern": "^[12]{1}[0-9]{3}-[01]{1}[0-9]{1}-[0-3]{1}[0-9]{1}$",
                  "type": "string",
                  "format": "date"
                },
                "status": {
                  "type": "string",
                  "enum": [
                    "active",
                    "inactive"
                  ]
                }
              }
            }
          },
          "militaryAffiliations": {
            "type": "array",
            "items": {
              "required": [
                "affiliationType",
                "compact",
                "dateOfUpdate",
                "dateOfUpload",
                "fileNames",
                "providerId",
                "status",
                "type"
              ],
              "type": "object",
              "properties": {
                "dateOfUpload": {
                  "pattern": "^[12]{1}[0-9]{3}-[01]{1}[0-9]{1}-[0-3]{1}[0-9]{1}$",
                  "type": "string",
                  "format": "date"
                },
                "compact": {
                  "type": "string",
                  "enum": [
                    "aslp",
                    "octp",
                    "coun"
                  ]
                },
                "providerId": {
                  "pattern": "[0-9a-f]{8}-[0-9a-f]{4}-4[0-9a-f]{3}-[89ab]{1}[0-9a-f]{3}-[0-9a-f]{12}",
                  "type": "string"
                },
                "affiliationType": {
                  "type": "string",
                  "enum": [
                    "militaryMember",
                    "militaryMemberSpouse"
                  ]
                },
                "type": {
                  "type": "string",
                  "enum": [
                    "militaryAffiliation"
                  ]
                },
                "dateOfUpdate": {
                  "pattern": "^[12]{1}[0-9]{3}-[01]{1}[0-9]{1}-[0-3]{1}[0-9]{1}$",
                  "type": "string",
                  "format": "date"
                },
                "fileNames": {
                  "type": "array",
                  "items": {
                    "type": "string"
                  }
                },
                "status": {
                  "type": "string",
                  "enum": [
                    "active",
                    "inactive"
                  ]
                }
              }
            }
          },
          "middleName": {
            "maxLength": 100,
            "minLength": 1,
            "type": "string"
          },
          "dateOfUpdate": {
            "pattern": "^[12]{1}[0-9]{3}-[01]{1}[0-9]{1}-[0-3]{1}[0-9]{1}$",
            "type": "string",
            "format": "date"
          },
          "status": {
            "type": "string",
            "enum": [
              "active",
              "inactive"
            ]
          }
        }
      },
      "SandboLicenxwmHa2Q438IJ": {
        "type": "object",
        "properties": {
          "dateCreated": {
            "type": "string",
            "format": "date-time"
          },
          "compact": {
            "type": "string",
            "enum": [
              "aslp",
              "octp",
              "coun"
            ]
          },
          "attestationType": {
            "type": "string"
          },
          "text": {
            "type": "string"
          },
          "type": {
            "type": "string",
            "enum": [
              "attestation"
            ]
          },
          "locale": {
            "type": "string"
          },
          "version": {
            "type": "string"
          },
          "required": {
            "type": "boolean"
          }
        }
      },
      "SandboLicenZpJMDau4cDdN": {
        "required": [
          "message"
        ],
        "type": "object",
        "properties": {
          "message": {
            "type": "string"
          }
        },
        "additionalProperties": false
      },
      "SandboLicenZtKJxTXXg5UL": {
        "required": [
          "query"
        ],
        "type": "object",
        "properties": {
          "pagination": {
            "type": "object",
            "properties": {
              "lastKey": {
                "maxLength": 1024,
                "minLength": 1,
                "type": "string"
              },
              "pageSize": {
                "maximum": 100,
                "minimum": 5,
                "type": "integer"
              }
            },
            "additionalProperties": false
          },
          "query": {
            "type": "object",
            "properties": {
              "providerId": {
                "pattern": "[0-9a-f]{8}-[0-9a-f]{4}-4[0-9a-f]{3}-[89ab]{1}[0-9a-f]{3}-[0-9a-f]{12}",
                "type": "string",
                "description": "Internal UUID for the provider"
              },
              "jurisdiction": {
                "type": "string",
                "description": "Filter for providers with privilege/license in a jurisdiction",
                "enum": [
                  "al",
                  "ak",
                  "az",
                  "ar",
                  "ca",
                  "co",
                  "ct",
                  "de",
                  "dc",
                  "fl",
                  "ga",
                  "hi",
                  "id",
                  "il",
                  "in",
                  "ia",
                  "ks",
                  "ky",
                  "la",
                  "me",
                  "md",
                  "ma",
                  "mi",
                  "mn",
                  "ms",
                  "mo",
                  "mt",
                  "ne",
                  "nv",
                  "nh",
                  "nj",
                  "nm",
                  "ny",
                  "nc",
                  "nd",
                  "oh",
                  "ok",
                  "or",
                  "pa",
                  "pr",
                  "ri",
                  "sc",
                  "sd",
                  "tn",
                  "tx",
                  "ut",
                  "vt",
                  "va",
                  "vi",
                  "wa",
                  "wv",
                  "wi",
                  "wy"
                ]
              },
              "ssn": {
                "pattern": "^[0-9]{3}-[0-9]{2}-[0-9]{4}$",
                "type": "string",
                "description": "Social security number to look up"
              }
            },
            "description": "The query parameters"
          },
          "sorting": {
            "required": [
              "key"
            ],
            "type": "object",
            "properties": {
              "key": {
                "type": "string",
                "description": "The key to sort results by",
                "enum": [
                  "dateOfUpdate",
                  "familyName"
                ]
              },
              "direction": {
                "type": "string",
                "description": "Direction to sort results by",
                "enum": [
                  "ascending",
                  "descending"
                ]
              }
            },
            "description": "How to sort results"
          }
        },
        "additionalProperties": false
      },
      "SandboLicenYgKyaZjnxxpR": {
        "required": [
          "message"
        ],
        "type": "object",
        "properties": {
          "message": {
            "type": "string",
            "description": "A message about the request"
          }
        }
      },
      "SandboLicenGA3a6Jf5sr6W": {
        "required": [
          "orderInformation",
          "selectedJurisdictions"
        ],
        "type": "object",
        "properties": {
          "attestations": {
            "type": "array",
            "description": "List of attestations that the user has agreed to",
            "items": {
              "required": [
                "attestationId",
                "version"
              ],
              "type": "object",
              "properties": {
                "attestationId": {
                  "maxLength": 100,
                  "type": "string",
                  "description": "The ID of the attestation"
                },
                "version": {
                  "maxLength": 10,
                  "pattern": "^\\d+$",
                  "type": "string",
                  "description": "The version of the attestation"
                }
              }
            }
          },
          "orderInformation": {
            "required": [
              "billing",
              "card"
            ],
            "type": "object",
            "properties": {
              "card": {
                "required": [
                  "cvv",
                  "expiration",
                  "number"
                ],
                "type": "object",
                "properties": {
                  "number": {
                    "maxLength": 19,
                    "minLength": 13,
                    "type": "string",
                    "description": "The card number"
                  },
                  "cvv": {
                    "maxLength": 4,
                    "minLength": 3,
                    "type": "string",
                    "description": "The card cvv"
                  },
                  "expiration": {
                    "maxLength": 7,
                    "minLength": 7,
                    "type": "string",
                    "description": "The card expiration date"
                  }
                }
              },
              "billing": {
                "required": [
                  "firstName",
                  "lastName",
                  "state",
                  "streetAddress",
                  "zip"
                ],
                "type": "object",
                "properties": {
                  "zip": {
                    "maxLength": 10,
                    "minLength": 5,
                    "type": "string",
                    "description": "The zip code for the card"
                  },
                  "firstName": {
                    "maxLength": 100,
                    "minLength": 1,
                    "type": "string",
                    "description": "The first name on the card"
                  },
                  "lastName": {
                    "maxLength": 100,
                    "minLength": 1,
                    "type": "string",
                    "description": "The last name on the card"
                  },
                  "streetAddress": {
                    "maxLength": 150,
                    "minLength": 2,
                    "type": "string",
                    "description": "The street address for the card"
                  },
                  "streetAddress2": {
                    "maxLength": 150,
                    "type": "string",
                    "description": "The second street address for the card"
                  },
                  "state": {
                    "maxLength": 2,
                    "minLength": 2,
                    "type": "string",
                    "description": "The state postal abbreviation for the card"
                  }
                }
              }
            }
          },
          "selectedJurisdictions": {
            "maxLength": 100,
            "type": "array",
            "items": {
              "type": "string",
              "description": "Jurisdictions a provider has selected to purchase privileges in.",
              "enum": [
                "al",
                "ak",
                "az",
                "ar",
                "ca",
                "co",
                "ct",
                "de",
                "dc",
                "fl",
                "ga",
                "hi",
                "id",
                "il",
                "in",
                "ia",
                "ks",
                "ky",
                "la",
                "me",
                "md",
                "ma",
                "mi",
                "mn",
                "ms",
                "mo",
                "mt",
                "ne",
                "nv",
                "nh",
                "nj",
                "nm",
                "ny",
                "nc",
                "nd",
                "oh",
                "ok",
                "or",
                "pa",
                "pr",
                "ri",
                "sc",
                "sd",
                "tn",
                "tx",
                "ut",
                "vt",
                "va",
                "vi",
                "wa",
                "wv",
                "wi",
                "wy"
              ]
            }
          }
        }
      }
    },
    "securitySchemes": {
      "SandboxAPIStackLicenseApiStaffPoolsAuthorizerD744D6FB": {
        "type": "apiKey",
        "name": "Authorization",
        "in": "header",
        "x-amazon-apigateway-authtype": "cognito_user_pools"
      },
      "SandboxAPIStackLicenseApiProviderUsersPoolAuthorizerEB7523BA": {
        "type": "apiKey",
        "name": "Authorization",
        "in": "header",
        "x-amazon-apigateway-authtype": "cognito_user_pools"
      }
    }
  }
}<|MERGE_RESOLUTION|>--- conflicted
+++ resolved
@@ -2,15 +2,11 @@
   "openapi": "3.0.1",
   "info": {
     "title": "LicenseApi",
-<<<<<<< HEAD
-    "version": "2025-02-07T23:29:44Z"
-=======
-    "version": "2025-02-06T16:08:27Z"
->>>>>>> 661e84fe
+    "version": "2025-02-13T17:45:36Z"
   },
   "servers": [
     {
-      "url": "https://api.test.compactconnect.org"
+      "url": "https://api.justin.jcc.iaapi.io"
     }
   ],
   "paths": {
@@ -48,7 +44,7 @@
             "content": {
               "application/json": {
                 "schema": {
-                  "$ref": "#/components/schemas/SandboLicenxwmHa2Q438IJ"
+                  "$ref": "#/components/schemas/SandboLicenJwkX1M19iehD"
                 }
               }
             }
@@ -85,7 +81,7 @@
           "content": {
             "application/json": {
               "schema": {
-                "$ref": "#/components/schemas/SandboLicenM3v1DQsiYo0I"
+                "$ref": "#/components/schemas/SandboLicenQmuWrxvHrNne"
               }
             }
           },
@@ -97,7 +93,7 @@
             "content": {
               "application/json": {
                 "schema": {
-                  "$ref": "#/components/schemas/SandboLicennsxzW9stMafI"
+                  "$ref": "#/components/schemas/SandboLicenCKI8MYY04rNP"
                 }
               }
             }
@@ -146,7 +142,7 @@
           "content": {
             "application/json": {
               "schema": {
-                "$ref": "#/components/schemas/SandboLicenOBKe66xJrnUY"
+                "$ref": "#/components/schemas/SandboLicensqVdeqIDiTUV"
               }
             }
           },
@@ -158,7 +154,7 @@
             "content": {
               "application/json": {
                 "schema": {
-                  "$ref": "#/components/schemas/SandboLicenZpJMDau4cDdN"
+                  "$ref": "#/components/schemas/SandboLicenBHELNobWpOAZ"
                 }
               }
             }
@@ -209,7 +205,7 @@
             "content": {
               "application/json": {
                 "schema": {
-                  "$ref": "#/components/schemas/SandboLicenC0IHjjHMelH4"
+                  "$ref": "#/components/schemas/SandboLicenkelmvshNMdxq"
                 }
               }
             }
@@ -250,7 +246,7 @@
           "content": {
             "application/json": {
               "schema": {
-                "$ref": "#/components/schemas/SandboLicenZtKJxTXXg5UL"
+                "$ref": "#/components/schemas/SandboLicenkzXEuzbeBMcD"
               }
             }
           },
@@ -262,7 +258,7 @@
             "content": {
               "application/json": {
                 "schema": {
-                  "$ref": "#/components/schemas/SandboLicenWHrz3Lh8eYZP"
+                  "$ref": "#/components/schemas/SandboLicenk4wMidJp4tSI"
                 }
               }
             }
@@ -313,7 +309,7 @@
             "content": {
               "application/json": {
                 "schema": {
-                  "$ref": "#/components/schemas/SandboLicenDdBuFYJj4W5C"
+                  "$ref": "#/components/schemas/SandboLicenPWICF4WAig5B"
                 }
               }
             }
@@ -406,7 +402,7 @@
             "content": {
               "application/json": {
                 "schema": {
-                  "$ref": "#/components/schemas/SandboLicenAYFFIt5ce2HI"
+                  "$ref": "#/components/schemas/SandboLicennisEwvBxWQhC"
                 }
               }
             }
@@ -437,7 +433,7 @@
           "content": {
             "application/json": {
               "schema": {
-                "$ref": "#/components/schemas/SandboLicenzMeGyfqdYCbr"
+                "$ref": "#/components/schemas/SandboLicenDIQiicBLz4mm"
               }
             }
           },
@@ -456,7 +452,7 @@
             "content": {
               "application/json": {
                 "schema": {
-                  "$ref": "#/components/schemas/SandboLicenUL01PEWATEUT"
+                  "$ref": "#/components/schemas/SandboLicenq0WHjwuOL0r5"
                 }
               }
             }
@@ -499,7 +495,7 @@
             "content": {
               "application/json": {
                 "schema": {
-                  "$ref": "#/components/schemas/SandboLicenYgKyaZjnxxpR"
+                  "$ref": "#/components/schemas/SandboLicenyYKFQAIjlFCn"
                 }
               }
             }
@@ -516,7 +512,7 @@
             "content": {
               "application/json": {
                 "schema": {
-                  "$ref": "#/components/schemas/SandboLicenUL01PEWATEUT"
+                  "$ref": "#/components/schemas/SandboLicenq0WHjwuOL0r5"
                 }
               }
             }
@@ -557,7 +553,7 @@
             "content": {
               "application/json": {
                 "schema": {
-                  "$ref": "#/components/schemas/SandboLicenYgKyaZjnxxpR"
+                  "$ref": "#/components/schemas/SandboLicenyYKFQAIjlFCn"
                 }
               }
             }
@@ -567,7 +563,7 @@
             "content": {
               "application/json": {
                 "schema": {
-                  "$ref": "#/components/schemas/SandboLicenYgKyaZjnxxpR"
+                  "$ref": "#/components/schemas/SandboLicenyYKFQAIjlFCn"
                 }
               }
             }
@@ -606,7 +602,7 @@
           "content": {
             "application/json": {
               "schema": {
-                "$ref": "#/components/schemas/SandboLiceneEbMkNNP0wku"
+                "$ref": "#/components/schemas/SandboLicenNYOXdr8q1V6F"
               }
             }
           },
@@ -618,7 +614,7 @@
             "content": {
               "application/json": {
                 "schema": {
-                  "$ref": "#/components/schemas/SandboLicenYgKyaZjnxxpR"
+                  "$ref": "#/components/schemas/SandboLicenyYKFQAIjlFCn"
                 }
               }
             }
@@ -635,7 +631,7 @@
             "content": {
               "application/json": {
                 "schema": {
-                  "$ref": "#/components/schemas/SandboLicenUL01PEWATEUT"
+                  "$ref": "#/components/schemas/SandboLicenq0WHjwuOL0r5"
                 }
               }
             }
@@ -678,7 +674,7 @@
             "content": {
               "application/json": {
                 "schema": {
-                  "$ref": "#/components/schemas/SandboLicenYgKyaZjnxxpR"
+                  "$ref": "#/components/schemas/SandboLicenyYKFQAIjlFCn"
                 }
               }
             }
@@ -688,7 +684,7 @@
             "content": {
               "application/json": {
                 "schema": {
-                  "$ref": "#/components/schemas/SandboLicenYgKyaZjnxxpR"
+                  "$ref": "#/components/schemas/SandboLicenyYKFQAIjlFCn"
                 }
               }
             }
@@ -723,7 +719,7 @@
             "content": {
               "application/json": {
                 "schema": {
-                  "$ref": "#/components/schemas/SandboLicenDdBuFYJj4W5C"
+                  "$ref": "#/components/schemas/SandboLicenPWICF4WAig5B"
                 }
               }
             }
@@ -752,7 +748,7 @@
           "content": {
             "application/json": {
               "schema": {
-                "$ref": "#/components/schemas/SandboLicencgqVAvZnWkMG"
+                "$ref": "#/components/schemas/SandboLicenVl4LxvKwNI3S"
               }
             }
           },
@@ -764,7 +760,7 @@
             "content": {
               "application/json": {
                 "schema": {
-                  "$ref": "#/components/schemas/SandboLicenKugXONwl77RZ"
+                  "$ref": "#/components/schemas/SandboLicenXS5uvP2iI0Bd"
                 }
               }
             }
@@ -791,7 +787,7 @@
           "content": {
             "application/json": {
               "schema": {
-                "$ref": "#/components/schemas/SandboLicenvclXpdeW3Y28"
+                "$ref": "#/components/schemas/SandboLicen3bd9q60ck5Mk"
               }
             }
           },
@@ -803,7 +799,7 @@
             "content": {
               "application/json": {
                 "schema": {
-                  "$ref": "#/components/schemas/SandboLicenYgKyaZjnxxpR"
+                  "$ref": "#/components/schemas/SandboLicenyYKFQAIjlFCn"
                 }
               }
             }
@@ -822,7 +818,7 @@
           "content": {
             "application/json": {
               "schema": {
-                "$ref": "#/components/schemas/SandboLicennCBAWSBaWj85"
+                "$ref": "#/components/schemas/SandboLicenUEBOJMrsNHnm"
               }
             }
           },
@@ -834,7 +830,7 @@
             "content": {
               "application/json": {
                 "schema": {
-                  "$ref": "#/components/schemas/SandboLicenYgKyaZjnxxpR"
+                  "$ref": "#/components/schemas/SandboLicenyYKFQAIjlFCn"
                 }
               }
             }
@@ -858,7 +854,7 @@
           "content": {
             "application/json": {
               "schema": {
-                "$ref": "#/components/schemas/SandboLicenGA3a6Jf5sr6W"
+                "$ref": "#/components/schemas/SandboLicendmj7qfw2x1tR"
               }
             }
           },
@@ -870,7 +866,7 @@
             "content": {
               "application/json": {
                 "schema": {
-                  "$ref": "#/components/schemas/SandboLicen2gYLvhizuSaW"
+                  "$ref": "#/components/schemas/SandboLicenTrpoUes4Xu35"
                 }
               }
             }
@@ -901,7 +897,7 @@
             "content": {
               "application/json": {
                 "schema": {
-                  "$ref": "#/components/schemas/SandboLicenIlcgezTgAmMg"
+                  "$ref": "#/components/schemas/SandboLicenicEElMwlVowu"
                 }
               }
             }
@@ -922,7 +918,7 @@
             "content": {
               "application/json": {
                 "schema": {
-                  "$ref": "#/components/schemas/SandboLicenYgKyaZjnxxpR"
+                  "$ref": "#/components/schemas/SandboLicenyYKFQAIjlFCn"
                 }
               }
             }
@@ -939,7 +935,7 @@
             "content": {
               "application/json": {
                 "schema": {
-                  "$ref": "#/components/schemas/SandboLicenUL01PEWATEUT"
+                  "$ref": "#/components/schemas/SandboLicenq0WHjwuOL0r5"
                 }
               }
             }
@@ -958,7 +954,7 @@
           "content": {
             "application/json": {
               "schema": {
-                "$ref": "#/components/schemas/SandboLicenj65itQcZP12q"
+                "$ref": "#/components/schemas/SandboLicencwCJNumn5Our"
               }
             }
           },
@@ -970,7 +966,7 @@
             "content": {
               "application/json": {
                 "schema": {
-                  "$ref": "#/components/schemas/SandboLicenYgKyaZjnxxpR"
+                  "$ref": "#/components/schemas/SandboLicenyYKFQAIjlFCn"
                 }
               }
             }
@@ -987,7 +983,7 @@
             "content": {
               "application/json": {
                 "schema": {
-                  "$ref": "#/components/schemas/SandboLicenUL01PEWATEUT"
+                  "$ref": "#/components/schemas/SandboLicenq0WHjwuOL0r5"
                 }
               }
             }
@@ -1005,7 +1001,305 @@
   },
   "components": {
     "schemas": {
-      "SandboLicenWHrz3Lh8eYZP": {
+      "SandboLicenBHELNobWpOAZ": {
+        "required": [
+          "message"
+        ],
+        "type": "object",
+        "properties": {
+          "message": {
+            "type": "string"
+          }
+        },
+        "additionalProperties": false
+      },
+      "SandboLicenkzXEuzbeBMcD": {
+        "required": [
+          "query"
+        ],
+        "type": "object",
+        "properties": {
+          "pagination": {
+            "type": "object",
+            "properties": {
+              "lastKey": {
+                "maxLength": 1024,
+                "minLength": 1,
+                "type": "string"
+              },
+              "pageSize": {
+                "maximum": 100,
+                "minimum": 5,
+                "type": "integer"
+              }
+            },
+            "additionalProperties": false
+          },
+          "query": {
+            "type": "object",
+            "properties": {
+              "providerId": {
+                "pattern": "[0-9a-f]{8}-[0-9a-f]{4}-4[0-9a-f]{3}-[89ab]{1}[0-9a-f]{3}-[0-9a-f]{12}",
+                "type": "string",
+                "description": "Internal UUID for the provider"
+              },
+              "jurisdiction": {
+                "type": "string",
+                "description": "Filter for providers with privilege/license in a jurisdiction",
+                "enum": [
+                  "al",
+                  "ak",
+                  "az",
+                  "ar",
+                  "ca",
+                  "co",
+                  "ct",
+                  "de",
+                  "dc",
+                  "fl",
+                  "ga",
+                  "hi",
+                  "id",
+                  "il",
+                  "in",
+                  "ia",
+                  "ks",
+                  "ky",
+                  "la",
+                  "me",
+                  "md",
+                  "ma",
+                  "mi",
+                  "mn",
+                  "ms",
+                  "mo",
+                  "mt",
+                  "ne",
+                  "nv",
+                  "nh",
+                  "nj",
+                  "nm",
+                  "ny",
+                  "nc",
+                  "nd",
+                  "oh",
+                  "ok",
+                  "or",
+                  "pa",
+                  "pr",
+                  "ri",
+                  "sc",
+                  "sd",
+                  "tn",
+                  "tx",
+                  "ut",
+                  "vt",
+                  "va",
+                  "vi",
+                  "wa",
+                  "wv",
+                  "wi",
+                  "wy"
+                ]
+              },
+              "ssn": {
+                "pattern": "^[0-9]{3}-[0-9]{2}-[0-9]{4}$",
+                "type": "string",
+                "description": "Social security number to look up"
+              }
+            },
+            "description": "The query parameters"
+          },
+          "sorting": {
+            "required": [
+              "key"
+            ],
+            "type": "object",
+            "properties": {
+              "key": {
+                "type": "string",
+                "description": "The key to sort results by",
+                "enum": [
+                  "dateOfUpdate",
+                  "familyName"
+                ]
+              },
+              "direction": {
+                "type": "string",
+                "description": "Direction to sort results by",
+                "enum": [
+                  "ascending",
+                  "descending"
+                ]
+              }
+            },
+            "description": "How to sort results"
+          }
+        },
+        "additionalProperties": false
+      },
+      "SandboLicenVl4LxvKwNI3S": {
+        "required": [
+          "affiliationType",
+          "fileNames"
+        ],
+        "type": "object",
+        "properties": {
+          "affiliationType": {
+            "type": "string",
+            "description": "The type of military affiliation",
+            "enum": [
+              "militaryMember",
+              "militaryMemberSpouse"
+            ]
+          },
+          "fileNames": {
+            "type": "array",
+            "description": "List of military affiliation file names",
+            "items": {
+              "maxLength": 150,
+              "type": "string",
+              "description": "The name of the file being uploaded"
+            }
+          }
+        },
+        "additionalProperties": false
+      },
+      "SandboLicenkelmvshNMdxq": {
+        "required": [
+          "fields"
+        ],
+        "type": "object",
+        "properties": {
+          "fields": {
+            "type": "object",
+            "additionalProperties": {
+              "type": "string"
+            }
+          },
+          "url": {
+            "type": "string"
+          }
+        }
+      },
+      "SandboLicenUEBOJMrsNHnm": {
+        "required": [
+          "compact",
+          "dob",
+          "email",
+          "familyName",
+          "givenName",
+          "jurisdiction",
+          "licenseType",
+          "partialSocial",
+          "token"
+        ],
+        "type": "object",
+        "properties": {
+          "licenseType": {
+            "maxLength": 500,
+            "type": "string",
+            "description": "Type of license"
+          },
+          "compact": {
+            "maxLength": 100,
+            "type": "string",
+            "description": "Compact name"
+          },
+          "dob": {
+            "pattern": "^\\d{4}-\\d{2}-\\d{2}$",
+            "type": "string",
+            "description": "Date of birth in YYYY-MM-DD format"
+          },
+          "givenName": {
+            "maxLength": 200,
+            "type": "string",
+            "description": "Provider's given name"
+          },
+          "familyName": {
+            "maxLength": 200,
+            "type": "string",
+            "description": "Provider's family name"
+          },
+          "jurisdiction": {
+            "maxLength": 2,
+            "minLength": 2,
+            "type": "string",
+            "description": "Two-letter jurisdiction code",
+            "enum": [
+              "al",
+              "ak",
+              "az",
+              "ar",
+              "ca",
+              "co",
+              "ct",
+              "de",
+              "dc",
+              "fl",
+              "ga",
+              "hi",
+              "id",
+              "il",
+              "in",
+              "ia",
+              "ks",
+              "ky",
+              "la",
+              "me",
+              "md",
+              "ma",
+              "mi",
+              "mn",
+              "ms",
+              "mo",
+              "mt",
+              "ne",
+              "nv",
+              "nh",
+              "nj",
+              "nm",
+              "ny",
+              "nc",
+              "nd",
+              "oh",
+              "ok",
+              "or",
+              "pa",
+              "pr",
+              "ri",
+              "sc",
+              "sd",
+              "tn",
+              "tx",
+              "ut",
+              "vt",
+              "va",
+              "vi",
+              "wa",
+              "wv",
+              "wi",
+              "wy"
+            ]
+          },
+          "partialSocial": {
+            "maxLength": 4,
+            "minLength": 4,
+            "type": "string",
+            "description": "Last 4 digits of SSN"
+          },
+          "email": {
+            "maxLength": 100,
+            "type": "string",
+            "description": "Provider's email address"
+          },
+          "token": {
+            "type": "string",
+            "description": "ReCAPTCHA token"
+          }
+        }
+      },
+      "SandboLicenk4wMidJp4tSI": {
         "required": [
           "pagination"
         ],
@@ -1324,345 +1618,7 @@
           }
         }
       },
-      "SandboLiceneEbMkNNP0wku": {
-        "type": "object",
-        "properties": {
-          "permissions": {
-            "type": "object",
-            "additionalProperties": {
-              "type": "object",
-              "properties": {
-                "actions": {
-                  "type": "object",
-                  "properties": {
-                    "readPrivate": {
-                      "type": "boolean"
-                    },
-                    "read": {
-                      "type": "boolean"
-                    },
-                    "admin": {
-                      "type": "boolean"
-                    }
-                  }
-                },
-                "jurisdictions": {
-                  "type": "object",
-                  "additionalProperties": {
-                    "type": "object",
-                    "properties": {
-                      "actions": {
-                        "type": "object",
-                        "properties": {
-                          "readPrivate": {
-                            "type": "boolean"
-                          },
-                          "admin": {
-                            "type": "boolean"
-                          },
-                          "write": {
-                            "type": "boolean"
-                          }
-                        },
-                        "additionalProperties": false
-                      }
-                    }
-                  }
-                }
-              },
-              "additionalProperties": false
-            }
-          }
-        },
-        "additionalProperties": false
-      },
-      "SandboLicennsxzW9stMafI": {
-        "required": [
-          "message"
-        ],
-        "type": "object",
-        "properties": {
-          "message": {
-            "type": "string",
-            "description": "A message about the request"
-          }
-        }
-      },
-      "SandboLicenC0IHjjHMelH4": {
-        "required": [
-          "fields"
-        ],
-        "type": "object",
-        "properties": {
-          "fields": {
-            "type": "object",
-            "additionalProperties": {
-              "type": "string"
-            }
-          },
-          "url": {
-            "type": "string"
-          }
-        }
-      },
-      "SandboLicenOBKe66xJrnUY": {
-        "maxLength": 100,
-        "type": "array",
-        "items": {
-          "required": [
-            "dateOfBirth",
-            "dateOfExpiration",
-            "dateOfIssuance",
-            "dateOfRenewal",
-            "familyName",
-            "givenName",
-            "homeAddressCity",
-            "homeAddressPostalCode",
-            "homeAddressState",
-            "homeAddressStreet1",
-            "licenseType",
-            "ssn",
-            "status"
-          ],
-          "type": "object",
-          "properties": {
-            "homeAddressStreet2": {
-              "maxLength": 100,
-              "minLength": 1,
-              "type": "string"
-            },
-            "npi": {
-              "pattern": "^[0-9]{10}$",
-              "type": "string"
-            },
-            "homeAddressPostalCode": {
-              "maxLength": 7,
-              "minLength": 5,
-              "type": "string"
-            },
-            "givenName": {
-              "maxLength": 100,
-              "minLength": 1,
-              "type": "string"
-            },
-            "homeAddressStreet1": {
-              "maxLength": 100,
-              "minLength": 2,
-              "type": "string"
-            },
-            "militaryWaiver": {
-              "type": "boolean"
-            },
-            "dateOfBirth": {
-              "pattern": "^[12]{1}[0-9]{3}-[01]{1}[0-9]{1}-[0-3]{1}[0-9]{1}$",
-              "type": "string",
-              "format": "date"
-            },
-            "dateOfIssuance": {
-              "pattern": "^[12]{1}[0-9]{3}-[01]{1}[0-9]{1}-[0-3]{1}[0-9]{1}$",
-              "type": "string",
-              "format": "date"
-            },
-            "ssn": {
-              "pattern": "^[0-9]{3}-[0-9]{2}-[0-9]{4}$",
-              "type": "string"
-            },
-            "licenseType": {
-              "type": "string",
-              "enum": [
-                "audiologist",
-                "speech-language pathologist",
-                "occupational therapist",
-                "occupational therapy assistant",
-                "licensed professional counselor"
-              ]
-            },
-            "dateOfExpiration": {
-              "pattern": "^[12]{1}[0-9]{3}-[01]{1}[0-9]{1}-[0-3]{1}[0-9]{1}$",
-              "type": "string",
-              "format": "date"
-            },
-            "homeAddressState": {
-              "maxLength": 100,
-              "minLength": 2,
-              "type": "string"
-            },
-            "dateOfRenewal": {
-              "pattern": "^[12]{1}[0-9]{3}-[01]{1}[0-9]{1}-[0-3]{1}[0-9]{1}$",
-              "type": "string",
-              "format": "date"
-            },
-            "familyName": {
-              "maxLength": 100,
-              "minLength": 1,
-              "type": "string"
-            },
-            "homeAddressCity": {
-              "maxLength": 100,
-              "minLength": 2,
-              "type": "string"
-            },
-            "licenseNumber": {
-              "maxLength": 100,
-              "minLength": 1,
-              "type": "string"
-            },
-            "middleName": {
-              "maxLength": 100,
-              "minLength": 1,
-              "type": "string"
-            },
-            "status": {
-              "type": "string",
-              "enum": [
-                "active",
-                "inactive"
-              ]
-            }
-          },
-          "additionalProperties": false
-        }
-      },
-      "SandboLicennCBAWSBaWj85": {
-        "required": [
-          "compact",
-          "dob",
-          "email",
-          "familyName",
-          "givenName",
-          "jurisdiction",
-          "licenseType",
-          "partialSocial",
-          "token"
-        ],
-        "type": "object",
-        "properties": {
-          "licenseType": {
-            "maxLength": 500,
-            "type": "string",
-            "description": "Type of license"
-          },
-          "compact": {
-            "maxLength": 100,
-            "type": "string",
-            "description": "Compact name"
-          },
-          "dob": {
-            "pattern": "^\\d{4}-\\d{2}-\\d{2}$",
-            "type": "string",
-            "description": "Date of birth in YYYY-MM-DD format"
-          },
-          "givenName": {
-            "maxLength": 200,
-            "type": "string",
-            "description": "Provider's given name"
-          },
-          "familyName": {
-            "maxLength": 200,
-            "type": "string",
-            "description": "Provider's family name"
-          },
-          "jurisdiction": {
-            "maxLength": 2,
-            "minLength": 2,
-            "type": "string",
-            "description": "Two-letter jurisdiction code",
-            "enum": [
-              "al",
-              "ak",
-              "az",
-              "ar",
-              "ca",
-              "co",
-              "ct",
-              "de",
-              "dc",
-              "fl",
-              "ga",
-              "hi",
-              "id",
-              "il",
-              "in",
-              "ia",
-              "ks",
-              "ky",
-              "la",
-              "me",
-              "md",
-              "ma",
-              "mi",
-              "mn",
-              "ms",
-              "mo",
-              "mt",
-              "ne",
-              "nv",
-              "nh",
-              "nj",
-              "nm",
-              "ny",
-              "nc",
-              "nd",
-              "oh",
-              "ok",
-              "or",
-              "pa",
-              "pr",
-              "ri",
-              "sc",
-              "sd",
-              "tn",
-              "tx",
-              "ut",
-              "vt",
-              "va",
-              "vi",
-              "wa",
-              "wv",
-              "wi",
-              "wy"
-            ]
-          },
-          "partialSocial": {
-            "maxLength": 4,
-            "minLength": 4,
-            "type": "string",
-            "description": "Last 4 digits of SSN"
-          },
-          "email": {
-            "maxLength": 100,
-            "type": "string",
-            "description": "Provider's email address"
-          },
-          "token": {
-            "type": "string",
-            "description": "ReCAPTCHA token"
-          }
-        }
-      },
-      "SandboLicenj65itQcZP12q": {
-        "type": "object",
-        "properties": {
-          "attributes": {
-            "type": "object",
-            "properties": {
-              "givenName": {
-                "maxLength": 100,
-                "minLength": 1,
-                "type": "string"
-              },
-              "familyName": {
-                "maxLength": 100,
-                "minLength": 1,
-                "type": "string"
-              }
-            },
-            "additionalProperties": false
-          }
-        },
-        "additionalProperties": false
-      },
-      "SandboLicenAYFFIt5ce2HI": {
+      "SandboLicennisEwvBxWQhC": {
         "type": "object",
         "properties": {
           "pagination": {
@@ -1785,7 +1741,502 @@
         },
         "additionalProperties": false
       },
-      "SandboLicenzMeGyfqdYCbr": {
+      "SandboLicendmj7qfw2x1tR": {
+        "required": [
+          "attestations",
+          "orderInformation",
+          "selectedJurisdictions"
+        ],
+        "type": "object",
+        "properties": {
+          "attestations": {
+            "type": "array",
+            "description": "List of attestations that the user has agreed to",
+            "items": {
+              "required": [
+                "attestationId",
+                "version"
+              ],
+              "type": "object",
+              "properties": {
+                "attestationId": {
+                  "maxLength": 100,
+                  "type": "string",
+                  "description": "The ID of the attestation"
+                },
+                "version": {
+                  "maxLength": 10,
+                  "pattern": "^\\d+$",
+                  "type": "string",
+                  "description": "The version of the attestation"
+                }
+              }
+            }
+          },
+          "orderInformation": {
+            "required": [
+              "billing",
+              "card"
+            ],
+            "type": "object",
+            "properties": {
+              "card": {
+                "required": [
+                  "cvv",
+                  "expiration",
+                  "number"
+                ],
+                "type": "object",
+                "properties": {
+                  "number": {
+                    "maxLength": 19,
+                    "minLength": 13,
+                    "type": "string",
+                    "description": "The card number"
+                  },
+                  "cvv": {
+                    "maxLength": 4,
+                    "minLength": 3,
+                    "type": "string",
+                    "description": "The card cvv"
+                  },
+                  "expiration": {
+                    "maxLength": 7,
+                    "minLength": 7,
+                    "type": "string",
+                    "description": "The card expiration date"
+                  }
+                }
+              },
+              "billing": {
+                "required": [
+                  "firstName",
+                  "lastName",
+                  "state",
+                  "streetAddress",
+                  "zip"
+                ],
+                "type": "object",
+                "properties": {
+                  "zip": {
+                    "maxLength": 10,
+                    "minLength": 5,
+                    "type": "string",
+                    "description": "The zip code for the card"
+                  },
+                  "firstName": {
+                    "maxLength": 100,
+                    "minLength": 1,
+                    "type": "string",
+                    "description": "The first name on the card"
+                  },
+                  "lastName": {
+                    "maxLength": 100,
+                    "minLength": 1,
+                    "type": "string",
+                    "description": "The last name on the card"
+                  },
+                  "streetAddress": {
+                    "maxLength": 150,
+                    "minLength": 2,
+                    "type": "string",
+                    "description": "The street address for the card"
+                  },
+                  "streetAddress2": {
+                    "maxLength": 150,
+                    "type": "string",
+                    "description": "The second street address for the card"
+                  },
+                  "state": {
+                    "maxLength": 2,
+                    "minLength": 2,
+                    "type": "string",
+                    "description": "The state postal abbreviation for the card"
+                  }
+                }
+              }
+            }
+          },
+          "selectedJurisdictions": {
+            "maxLength": 100,
+            "type": "array",
+            "items": {
+              "type": "string",
+              "description": "Jurisdictions a provider has selected to purchase privileges in.",
+              "enum": [
+                "al",
+                "ak",
+                "az",
+                "ar",
+                "ca",
+                "co",
+                "ct",
+                "de",
+                "dc",
+                "fl",
+                "ga",
+                "hi",
+                "id",
+                "il",
+                "in",
+                "ia",
+                "ks",
+                "ky",
+                "la",
+                "me",
+                "md",
+                "ma",
+                "mi",
+                "mn",
+                "ms",
+                "mo",
+                "mt",
+                "ne",
+                "nv",
+                "nh",
+                "nj",
+                "nm",
+                "ny",
+                "nc",
+                "nd",
+                "oh",
+                "ok",
+                "or",
+                "pa",
+                "pr",
+                "ri",
+                "sc",
+                "sd",
+                "tn",
+                "tx",
+                "ut",
+                "vt",
+                "va",
+                "vi",
+                "wa",
+                "wv",
+                "wi",
+                "wy"
+              ]
+            }
+          }
+        }
+      },
+      "SandboLicenCKI8MYY04rNP": {
+        "required": [
+          "message"
+        ],
+        "type": "object",
+        "properties": {
+          "message": {
+            "type": "string",
+            "description": "A message about the request"
+          }
+        }
+      },
+      "SandboLicenq0WHjwuOL0r5": {
+        "required": [
+          "attributes",
+          "permissions",
+          "status",
+          "userId"
+        ],
+        "type": "object",
+        "properties": {
+          "permissions": {
+            "type": "object",
+            "additionalProperties": {
+              "type": "object",
+              "properties": {
+                "actions": {
+                  "type": "object",
+                  "properties": {
+                    "readPrivate": {
+                      "type": "boolean"
+                    },
+                    "read": {
+                      "type": "boolean"
+                    },
+                    "admin": {
+                      "type": "boolean"
+                    }
+                  }
+                },
+                "jurisdictions": {
+                  "type": "object",
+                  "additionalProperties": {
+                    "type": "object",
+                    "properties": {
+                      "actions": {
+                        "type": "object",
+                        "properties": {
+                          "readPrivate": {
+                            "type": "boolean"
+                          },
+                          "admin": {
+                            "type": "boolean"
+                          },
+                          "write": {
+                            "type": "boolean"
+                          }
+                        },
+                        "additionalProperties": false
+                      }
+                    }
+                  }
+                }
+              },
+              "additionalProperties": false
+            }
+          },
+          "attributes": {
+            "required": [
+              "email",
+              "familyName",
+              "givenName"
+            ],
+            "type": "object",
+            "properties": {
+              "givenName": {
+                "maxLength": 100,
+                "minLength": 1,
+                "type": "string"
+              },
+              "familyName": {
+                "maxLength": 100,
+                "minLength": 1,
+                "type": "string"
+              },
+              "email": {
+                "maxLength": 100,
+                "minLength": 5,
+                "type": "string"
+              }
+            },
+            "additionalProperties": false
+          },
+          "userId": {
+            "type": "string"
+          },
+          "status": {
+            "type": "string",
+            "enum": [
+              "active",
+              "inactive"
+            ]
+          }
+        },
+        "additionalProperties": false
+      },
+      "SandboLicenTrpoUes4Xu35": {
+        "required": [
+          "transactionId"
+        ],
+        "type": "object",
+        "properties": {
+          "message": {
+            "type": "string",
+            "description": "A message about the transaction"
+          },
+          "transactionId": {
+            "type": "string",
+            "description": "The transaction id for the purchase"
+          }
+        }
+      },
+      "SandboLicensqVdeqIDiTUV": {
+        "maxLength": 100,
+        "type": "array",
+        "items": {
+          "required": [
+            "dateOfBirth",
+            "dateOfExpiration",
+            "dateOfIssuance",
+            "dateOfRenewal",
+            "familyName",
+            "givenName",
+            "homeAddressCity",
+            "homeAddressPostalCode",
+            "homeAddressState",
+            "homeAddressStreet1",
+            "licenseType",
+            "ssn",
+            "status"
+          ],
+          "type": "object",
+          "properties": {
+            "homeAddressStreet2": {
+              "maxLength": 100,
+              "minLength": 1,
+              "type": "string"
+            },
+            "npi": {
+              "pattern": "^[0-9]{10}$",
+              "type": "string"
+            },
+            "homeAddressPostalCode": {
+              "maxLength": 7,
+              "minLength": 5,
+              "type": "string"
+            },
+            "givenName": {
+              "maxLength": 100,
+              "minLength": 1,
+              "type": "string"
+            },
+            "homeAddressStreet1": {
+              "maxLength": 100,
+              "minLength": 2,
+              "type": "string"
+            },
+            "militaryWaiver": {
+              "type": "boolean"
+            },
+            "dateOfBirth": {
+              "pattern": "^[12]{1}[0-9]{3}-[01]{1}[0-9]{1}-[0-3]{1}[0-9]{1}$",
+              "type": "string",
+              "format": "date"
+            },
+            "dateOfIssuance": {
+              "pattern": "^[12]{1}[0-9]{3}-[01]{1}[0-9]{1}-[0-3]{1}[0-9]{1}$",
+              "type": "string",
+              "format": "date"
+            },
+            "ssn": {
+              "pattern": "^[0-9]{3}-[0-9]{2}-[0-9]{4}$",
+              "type": "string"
+            },
+            "licenseType": {
+              "type": "string",
+              "enum": [
+                "audiologist",
+                "speech-language pathologist",
+                "occupational therapist",
+                "occupational therapy assistant",
+                "licensed professional counselor"
+              ]
+            },
+            "dateOfExpiration": {
+              "pattern": "^[12]{1}[0-9]{3}-[01]{1}[0-9]{1}-[0-3]{1}[0-9]{1}$",
+              "type": "string",
+              "format": "date"
+            },
+            "homeAddressState": {
+              "maxLength": 100,
+              "minLength": 2,
+              "type": "string"
+            },
+            "dateOfRenewal": {
+              "pattern": "^[12]{1}[0-9]{3}-[01]{1}[0-9]{1}-[0-3]{1}[0-9]{1}$",
+              "type": "string",
+              "format": "date"
+            },
+            "familyName": {
+              "maxLength": 100,
+              "minLength": 1,
+              "type": "string"
+            },
+            "homeAddressCity": {
+              "maxLength": 100,
+              "minLength": 2,
+              "type": "string"
+            },
+            "licenseNumber": {
+              "maxLength": 100,
+              "minLength": 1,
+              "type": "string"
+            },
+            "middleName": {
+              "maxLength": 100,
+              "minLength": 1,
+              "type": "string"
+            },
+            "status": {
+              "type": "string",
+              "enum": [
+                "active",
+                "inactive"
+              ]
+            }
+          },
+          "additionalProperties": false
+        }
+      },
+      "SandboLicencwCJNumn5Our": {
+        "type": "object",
+        "properties": {
+          "attributes": {
+            "type": "object",
+            "properties": {
+              "givenName": {
+                "maxLength": 100,
+                "minLength": 1,
+                "type": "string"
+              },
+              "familyName": {
+                "maxLength": 100,
+                "minLength": 1,
+                "type": "string"
+              }
+            },
+            "additionalProperties": false
+          }
+        },
+        "additionalProperties": false
+      },
+      "SandboLicenNYOXdr8q1V6F": {
+        "type": "object",
+        "properties": {
+          "permissions": {
+            "type": "object",
+            "additionalProperties": {
+              "type": "object",
+              "properties": {
+                "actions": {
+                  "type": "object",
+                  "properties": {
+                    "readPrivate": {
+                      "type": "boolean"
+                    },
+                    "read": {
+                      "type": "boolean"
+                    },
+                    "admin": {
+                      "type": "boolean"
+                    }
+                  }
+                },
+                "jurisdictions": {
+                  "type": "object",
+                  "additionalProperties": {
+                    "type": "object",
+                    "properties": {
+                      "actions": {
+                        "type": "object",
+                        "properties": {
+                          "readPrivate": {
+                            "type": "boolean"
+                          },
+                          "admin": {
+                            "type": "boolean"
+                          },
+                          "write": {
+                            "type": "boolean"
+                          }
+                        },
+                        "additionalProperties": false
+                      }
+                    }
+                  }
+                }
+              },
+              "additionalProperties": false
+            }
+          }
+        },
+        "additionalProperties": false
+      },
+      "SandboLicenDIQiicBLz4mm": {
         "required": [
           "attributes",
           "permissions"
@@ -1867,7 +2318,7 @@
         },
         "additionalProperties": false
       },
-      "SandboLicenIlcgezTgAmMg": {
+      "SandboLicenicEElMwlVowu": {
         "required": [
           "items",
           "pagination"
@@ -2044,7 +2495,37 @@
           }
         }
       },
-      "SandboLicenKugXONwl77RZ": {
+      "SandboLicenQmuWrxvHrNne": {
+        "required": [
+          "apiLoginId",
+          "processor",
+          "transactionKey"
+        ],
+        "type": "object",
+        "properties": {
+          "apiLoginId": {
+            "maxLength": 100,
+            "minLength": 1,
+            "type": "string",
+            "description": "The api login id for the payment processor"
+          },
+          "transactionKey": {
+            "maxLength": 100,
+            "minLength": 1,
+            "type": "string",
+            "description": "The transaction key for the payment processor"
+          },
+          "processor": {
+            "type": "string",
+            "description": "The type of payment processor",
+            "enum": [
+              "authorize.net"
+            ]
+          }
+        },
+        "additionalProperties": false
+      },
+      "SandboLicenXS5uvP2iI0Bd": {
         "required": [
           "affiliationType",
           "dateOfUpdate",
@@ -2109,53 +2590,44 @@
           }
         }
       },
-      "SandboLicen2gYLvhizuSaW": {
-        "required": [
-          "transactionId"
-        ],
+      "SandboLicenJwkX1M19iehD": {
         "type": "object",
         "properties": {
-          "message": {
+          "dateCreated": {
             "type": "string",
-            "description": "A message about the transaction"
-          },
-          "transactionId": {
+            "format": "date-time"
+          },
+          "compact": {
             "type": "string",
-            "description": "The transaction id for the purchase"
+            "enum": [
+              "aslp",
+              "octp",
+              "coun"
+            ]
+          },
+          "attestationType": {
+            "type": "string"
+          },
+          "text": {
+            "type": "string"
+          },
+          "type": {
+            "type": "string",
+            "enum": [
+              "attestation"
+            ]
+          },
+          "locale": {
+            "type": "string"
+          },
+          "version": {
+            "type": "string"
+          },
+          "required": {
+            "type": "boolean"
           }
         }
       },
-      "SandboLicenM3v1DQsiYo0I": {
-        "required": [
-          "apiLoginId",
-          "processor",
-          "transactionKey"
-        ],
-        "type": "object",
-        "properties": {
-          "apiLoginId": {
-            "maxLength": 100,
-            "minLength": 1,
-            "type": "string",
-            "description": "The api login id for the payment processor"
-          },
-          "transactionKey": {
-            "maxLength": 100,
-            "minLength": 1,
-            "type": "string",
-            "description": "The transaction key for the payment processor"
-          },
-          "processor": {
-            "type": "string",
-            "description": "The type of payment processor",
-            "enum": [
-              "authorize.net"
-            ]
-          }
-        },
-        "additionalProperties": false
-      },
-<<<<<<< HEAD
       "SandboLicentBYZ5UjIrl7l": {
         "required": [
           "ssn"
@@ -2170,9 +2642,6 @@
         }
       },
       "SandboLicen3bd9q60ck5Mk": {
-=======
-      "SandboLicenvclXpdeW3Y28": {
->>>>>>> 661e84fe
         "required": [
           "status"
         ],
@@ -2188,128 +2657,19 @@
         },
         "additionalProperties": false
       },
-      "SandboLicenUL01PEWATEUT": {
+      "SandboLicenyYKFQAIjlFCn": {
         "required": [
-          "attributes",
-          "permissions",
-          "status",
-          "userId"
+          "message"
         ],
         "type": "object",
         "properties": {
-          "permissions": {
-            "type": "object",
-            "additionalProperties": {
-              "type": "object",
-              "properties": {
-                "actions": {
-                  "type": "object",
-                  "properties": {
-                    "readPrivate": {
-                      "type": "boolean"
-                    },
-                    "read": {
-                      "type": "boolean"
-                    },
-                    "admin": {
-                      "type": "boolean"
-                    }
-                  }
-                },
-                "jurisdictions": {
-                  "type": "object",
-                  "additionalProperties": {
-                    "type": "object",
-                    "properties": {
-                      "actions": {
-                        "type": "object",
-                        "properties": {
-                          "readPrivate": {
-                            "type": "boolean"
-                          },
-                          "admin": {
-                            "type": "boolean"
-                          },
-                          "write": {
-                            "type": "boolean"
-                          }
-                        },
-                        "additionalProperties": false
-                      }
-                    }
-                  }
-                }
-              },
-              "additionalProperties": false
-            }
-          },
-          "attributes": {
-            "required": [
-              "email",
-              "familyName",
-              "givenName"
-            ],
-            "type": "object",
-            "properties": {
-              "givenName": {
-                "maxLength": 100,
-                "minLength": 1,
-                "type": "string"
-              },
-              "familyName": {
-                "maxLength": 100,
-                "minLength": 1,
-                "type": "string"
-              },
-              "email": {
-                "maxLength": 100,
-                "minLength": 5,
-                "type": "string"
-              }
-            },
-            "additionalProperties": false
-          },
-          "userId": {
-            "type": "string"
-          },
-          "status": {
+          "message": {
             "type": "string",
-            "enum": [
-              "active",
-              "inactive"
-            ]
-          }
-        },
-        "additionalProperties": false
+            "description": "A message about the request"
+          }
+        }
       },
-      "SandboLicencgqVAvZnWkMG": {
-        "required": [
-          "affiliationType",
-          "fileNames"
-        ],
-        "type": "object",
-        "properties": {
-          "affiliationType": {
-            "type": "string",
-            "description": "The type of military affiliation",
-            "enum": [
-              "militaryMember",
-              "militaryMemberSpouse"
-            ]
-          },
-          "fileNames": {
-            "type": "array",
-            "description": "List of military affiliation file names",
-            "items": {
-              "maxLength": 150,
-              "type": "string",
-              "description": "The name of the file being uploaded"
-            }
-          }
-        },
-        "additionalProperties": false
-      },
-      "SandboLicenDdBuFYJj4W5C": {
+      "SandboLicenPWICF4WAig5B": {
         "required": [
           "birthMonthDay",
           "compact",
@@ -3714,373 +4074,6 @@
             ]
           }
         }
-      },
-      "SandboLicenxwmHa2Q438IJ": {
-        "type": "object",
-        "properties": {
-          "dateCreated": {
-            "type": "string",
-            "format": "date-time"
-          },
-          "compact": {
-            "type": "string",
-            "enum": [
-              "aslp",
-              "octp",
-              "coun"
-            ]
-          },
-          "attestationType": {
-            "type": "string"
-          },
-          "text": {
-            "type": "string"
-          },
-          "type": {
-            "type": "string",
-            "enum": [
-              "attestation"
-            ]
-          },
-          "locale": {
-            "type": "string"
-          },
-          "version": {
-            "type": "string"
-          },
-          "required": {
-            "type": "boolean"
-          }
-        }
-      },
-      "SandboLicenZpJMDau4cDdN": {
-        "required": [
-          "message"
-        ],
-        "type": "object",
-        "properties": {
-          "message": {
-            "type": "string"
-          }
-        },
-        "additionalProperties": false
-      },
-      "SandboLicenZtKJxTXXg5UL": {
-        "required": [
-          "query"
-        ],
-        "type": "object",
-        "properties": {
-          "pagination": {
-            "type": "object",
-            "properties": {
-              "lastKey": {
-                "maxLength": 1024,
-                "minLength": 1,
-                "type": "string"
-              },
-              "pageSize": {
-                "maximum": 100,
-                "minimum": 5,
-                "type": "integer"
-              }
-            },
-            "additionalProperties": false
-          },
-          "query": {
-            "type": "object",
-            "properties": {
-              "providerId": {
-                "pattern": "[0-9a-f]{8}-[0-9a-f]{4}-4[0-9a-f]{3}-[89ab]{1}[0-9a-f]{3}-[0-9a-f]{12}",
-                "type": "string",
-                "description": "Internal UUID for the provider"
-              },
-              "jurisdiction": {
-                "type": "string",
-                "description": "Filter for providers with privilege/license in a jurisdiction",
-                "enum": [
-                  "al",
-                  "ak",
-                  "az",
-                  "ar",
-                  "ca",
-                  "co",
-                  "ct",
-                  "de",
-                  "dc",
-                  "fl",
-                  "ga",
-                  "hi",
-                  "id",
-                  "il",
-                  "in",
-                  "ia",
-                  "ks",
-                  "ky",
-                  "la",
-                  "me",
-                  "md",
-                  "ma",
-                  "mi",
-                  "mn",
-                  "ms",
-                  "mo",
-                  "mt",
-                  "ne",
-                  "nv",
-                  "nh",
-                  "nj",
-                  "nm",
-                  "ny",
-                  "nc",
-                  "nd",
-                  "oh",
-                  "ok",
-                  "or",
-                  "pa",
-                  "pr",
-                  "ri",
-                  "sc",
-                  "sd",
-                  "tn",
-                  "tx",
-                  "ut",
-                  "vt",
-                  "va",
-                  "vi",
-                  "wa",
-                  "wv",
-                  "wi",
-                  "wy"
-                ]
-              },
-              "ssn": {
-                "pattern": "^[0-9]{3}-[0-9]{2}-[0-9]{4}$",
-                "type": "string",
-                "description": "Social security number to look up"
-              }
-            },
-            "description": "The query parameters"
-          },
-          "sorting": {
-            "required": [
-              "key"
-            ],
-            "type": "object",
-            "properties": {
-              "key": {
-                "type": "string",
-                "description": "The key to sort results by",
-                "enum": [
-                  "dateOfUpdate",
-                  "familyName"
-                ]
-              },
-              "direction": {
-                "type": "string",
-                "description": "Direction to sort results by",
-                "enum": [
-                  "ascending",
-                  "descending"
-                ]
-              }
-            },
-            "description": "How to sort results"
-          }
-        },
-        "additionalProperties": false
-      },
-      "SandboLicenYgKyaZjnxxpR": {
-        "required": [
-          "message"
-        ],
-        "type": "object",
-        "properties": {
-          "message": {
-            "type": "string",
-            "description": "A message about the request"
-          }
-        }
-      },
-      "SandboLicenGA3a6Jf5sr6W": {
-        "required": [
-          "orderInformation",
-          "selectedJurisdictions"
-        ],
-        "type": "object",
-        "properties": {
-          "attestations": {
-            "type": "array",
-            "description": "List of attestations that the user has agreed to",
-            "items": {
-              "required": [
-                "attestationId",
-                "version"
-              ],
-              "type": "object",
-              "properties": {
-                "attestationId": {
-                  "maxLength": 100,
-                  "type": "string",
-                  "description": "The ID of the attestation"
-                },
-                "version": {
-                  "maxLength": 10,
-                  "pattern": "^\\d+$",
-                  "type": "string",
-                  "description": "The version of the attestation"
-                }
-              }
-            }
-          },
-          "orderInformation": {
-            "required": [
-              "billing",
-              "card"
-            ],
-            "type": "object",
-            "properties": {
-              "card": {
-                "required": [
-                  "cvv",
-                  "expiration",
-                  "number"
-                ],
-                "type": "object",
-                "properties": {
-                  "number": {
-                    "maxLength": 19,
-                    "minLength": 13,
-                    "type": "string",
-                    "description": "The card number"
-                  },
-                  "cvv": {
-                    "maxLength": 4,
-                    "minLength": 3,
-                    "type": "string",
-                    "description": "The card cvv"
-                  },
-                  "expiration": {
-                    "maxLength": 7,
-                    "minLength": 7,
-                    "type": "string",
-                    "description": "The card expiration date"
-                  }
-                }
-              },
-              "billing": {
-                "required": [
-                  "firstName",
-                  "lastName",
-                  "state",
-                  "streetAddress",
-                  "zip"
-                ],
-                "type": "object",
-                "properties": {
-                  "zip": {
-                    "maxLength": 10,
-                    "minLength": 5,
-                    "type": "string",
-                    "description": "The zip code for the card"
-                  },
-                  "firstName": {
-                    "maxLength": 100,
-                    "minLength": 1,
-                    "type": "string",
-                    "description": "The first name on the card"
-                  },
-                  "lastName": {
-                    "maxLength": 100,
-                    "minLength": 1,
-                    "type": "string",
-                    "description": "The last name on the card"
-                  },
-                  "streetAddress": {
-                    "maxLength": 150,
-                    "minLength": 2,
-                    "type": "string",
-                    "description": "The street address for the card"
-                  },
-                  "streetAddress2": {
-                    "maxLength": 150,
-                    "type": "string",
-                    "description": "The second street address for the card"
-                  },
-                  "state": {
-                    "maxLength": 2,
-                    "minLength": 2,
-                    "type": "string",
-                    "description": "The state postal abbreviation for the card"
-                  }
-                }
-              }
-            }
-          },
-          "selectedJurisdictions": {
-            "maxLength": 100,
-            "type": "array",
-            "items": {
-              "type": "string",
-              "description": "Jurisdictions a provider has selected to purchase privileges in.",
-              "enum": [
-                "al",
-                "ak",
-                "az",
-                "ar",
-                "ca",
-                "co",
-                "ct",
-                "de",
-                "dc",
-                "fl",
-                "ga",
-                "hi",
-                "id",
-                "il",
-                "in",
-                "ia",
-                "ks",
-                "ky",
-                "la",
-                "me",
-                "md",
-                "ma",
-                "mi",
-                "mn",
-                "ms",
-                "mo",
-                "mt",
-                "ne",
-                "nv",
-                "nh",
-                "nj",
-                "nm",
-                "ny",
-                "nc",
-                "nd",
-                "oh",
-                "ok",
-                "or",
-                "pa",
-                "pr",
-                "ri",
-                "sc",
-                "sd",
-                "tn",
-                "tx",
-                "ut",
-                "vt",
-                "va",
-                "vi",
-                "wa",
-                "wv",
-                "wi",
-                "wy"
-              ]
-            }
-          }
-        }
       }
     },
     "securitySchemes": {
