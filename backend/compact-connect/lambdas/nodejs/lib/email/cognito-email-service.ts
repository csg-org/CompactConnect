import { renderToStaticMarkup } from '@usewaypoint/email-builder';
import { BaseEmailService } from './base-email-service';
import { EnvironmentVariablesService } from '../environment-variables-service';

const environmentVariableService = new EnvironmentVariablesService();

/**
 * Email service for handling Cognito custom messages
 */
export class CognitoEmailService extends BaseEmailService {
    /**
     * Generates the appropriate email template based on Cognito trigger source
     * @param triggerSource - The Cognito trigger source
     * @param codeParameter - The code parameter to include in the message (if applicable)
     * @param usernameParameter - The username parameter to include in the message (if applicable)
     * @returns An object containing the subject and HTML content for the email
     */
    public generateCognitoMessage(
        triggerSource: string,
        codeParameter?: string,
        usernameParameter?: string
    ): { subject: string; htmlContent: string } {
        /*
         * We don't actually anticipate using all of these triggers, but we're including them just to avoid breaking
         * any Cognito flows.
         */
        switch (triggerSource) {
        // Sent as an invite, after a user is created by our API.
        // Based on the triggerSource value, we know which parameters are defined, so we will
        // assert that they are defined for each particular template.
        case 'CustomMessage_AdminCreateUser':
            return this.generateAdminCreateUserTemplate(codeParameter!, usernameParameter!);
        // Sent if a user requests to reset their password
        case 'CustomMessage_ForgotPassword':
            return this.generateForgotPasswordTemplate(codeParameter!);
        // Sent if a user changes their email attribute
        case 'CustomMessage_UpdateUserAttribute':
            return this.generateUpdateUserAttributeTemplate(codeParameter!);
        // These next ones, we don't anticipate actually using
        case 'CustomMessage_VerifyUserAttribute':
            return this.generateVerifyUserAttributeTemplate(codeParameter!);
        case 'CustomMessage_ResendCode':
            return this.generateResendCodeTemplate(codeParameter!);
        case 'CustomMessage_SignUp':
            return this.generateSignUpTemplate(codeParameter!);
        default:
            throw new Error(`Unsupported Cognito trigger source: ${triggerSource}`);
        }
    }

    /**
     * Generates a template for when an admin creates a new user
     */
    private generateAdminCreateUserTemplate(
        codeParameter: string,
        usernameParameter: string
    ): { subject: string; htmlContent: string } {
        const subject = 'Welcome to CompactConnect';
        // Make a deep copy of the template so we can modify it without affecting the original
        const template = this.getNewEmailTemplate();

        this.insertHeader(template, subject);
<<<<<<< HEAD
        this.insertBody(template,
            `Your temporary password is: ${codeParameter}\n\nYour username is: ${usernameParameter}`,
            'center',
            true
        );
        this.insertBody(template,
            `Please sign in at ${environmentVariableService.getUiBasePathUrl()}/Dashboard and change your password when prompted.`,
            'center',
            true
        );
=======


        const userPoolType = environmentVariableService.getUserPoolType();

        if (userPoolType === 'provider') {
            this.insertMarkdownBody(template,
                `Your temporary password is: \n\n${codeParameter}\n\nYour username is: \n\n${usernameParameter}\n\nThis temporary password is valid for 24 hours. Please sign in at ${environmentVariableService.getUiBasePathUrl()}/Dashboard within the next 24 hours and change your password when prompted.`

            );
        } else {
            this.insertMarkdownBody(template,
                `Your temporary password is: \n\n${codeParameter}\n\nYour username is: \n\n${usernameParameter}\n\nPlease sign in at ${environmentVariableService.getUiBasePathUrl()}/Dashboard and change your password when prompted.`
            );
        }

>>>>>>> 426f1d73
        this.insertFooter(template);

        return {
            subject,
            htmlContent: renderToStaticMarkup(template, { rootBlockId: 'root' })
        };
    }

    /**
     * Generates a template for password reset requests
     */
    private generateForgotPasswordTemplate(codeParameter: string): { subject: string; htmlContent: string } {
        const subject = 'Reset your password';
        // Make a deep copy of the template so we can modify it without affecting the original
        const template = this.getNewEmailTemplate();

        this.insertHeader(template, subject);
        this.insertBody(template,
            'You requested to reset your password. Enter the following code to proceed:',
            'center',
            true
        );
        this.insertSubHeading(template, codeParameter);
        this.insertFooter(template);

        return {
            subject,
            htmlContent: renderToStaticMarkup(template, { rootBlockId: 'root' })
        };
    }

    /**
     * Generates a template for email attribute updates
     */
    private generateUpdateUserAttributeTemplate(codeParameter: string): { subject: string; htmlContent: string } {
        const subject = 'Verify your email';
        // Make a deep copy of the template so we can modify it without affecting the original
        const template = this.getNewEmailTemplate();

        this.insertHeader(template, subject);
        this.insertBody(template,
            'Please verify your new email address by entering the following code:',
            'center',
            true
        );
        this.insertSubHeading(template, codeParameter);
        this.insertFooter(template);

        return {
            subject,
            htmlContent: renderToStaticMarkup(template, { rootBlockId: 'root' })
        };
    }

    /**
     * Generates a template for user attribute verification
     * Note: Not anticipated to be used in normal flows
     */
    private generateVerifyUserAttributeTemplate(codeParameter: string): { subject: string; htmlContent: string } {
        const subject = 'Verify your email';
        // Make a deep copy of the template so we can modify it without affecting the original
        const template = this.getNewEmailTemplate();

        this.insertHeader(template, subject);
        this.insertBody(template,
            'Please verify your email address by entering the following code:',
            'center',
            true
        );
        this.insertSubHeading(template, codeParameter);
        this.insertFooter(template);

        return {
            subject,
            htmlContent: renderToStaticMarkup(template, { rootBlockId: 'root' })
        };
    }

    /**
     * Generates a template for code resend requests
     * Note: Not anticipated to be used in normal flows
     */
    private generateResendCodeTemplate(codeParameter: string): { subject: string; htmlContent: string } {
        const subject = 'New verification code for CompactConnect';
        // Make a deep copy of the template so we can modify it without affecting the original
        const template = this.getNewEmailTemplate();

        this.insertHeader(template, subject);
        this.insertBody(template,
            'Your new verification code is:',
            'center',
            true
        );
        this.insertSubHeading(template, codeParameter);
        this.insertFooter(template);

        return {
            subject,
            htmlContent: renderToStaticMarkup(template, { rootBlockId: 'root' })
        };
    }

    /**
     * Generates a template for new user sign-ups
     * Note: Not anticipated to be used in normal flows
     */
    private generateSignUpTemplate(codeParameter: string): { subject: string; htmlContent: string } {
        const subject = 'Welcome to CompactConnect';
        // Make a deep copy of the template so we can modify it without affecting the original
        const template = this.getNewEmailTemplate();

        this.insertHeader(template, subject);
        this.insertBody(template,
            'Please verify your email address by entering the following code:',
            'center',
            true
        );
        this.insertSubHeading(template, codeParameter);
        this.insertFooter(template);

        return {
            subject,
            htmlContent: renderToStaticMarkup(template, { rootBlockId: 'root' })
        };
    }
}<|MERGE_RESOLUTION|>--- conflicted
+++ resolved
@@ -60,34 +60,22 @@
         const template = this.getNewEmailTemplate();
 
         this.insertHeader(template, subject);
-<<<<<<< HEAD
-        this.insertBody(template,
-            `Your temporary password is: ${codeParameter}\n\nYour username is: ${usernameParameter}`,
-            'center',
-            true
-        );
-        this.insertBody(template,
-            `Please sign in at ${environmentVariableService.getUiBasePathUrl()}/Dashboard and change your password when prompted.`,
-            'center',
-            true
-        );
-=======
-
-
         const userPoolType = environmentVariableService.getUserPoolType();
 
         if (userPoolType === 'provider') {
-            this.insertMarkdownBody(template,
-                `Your temporary password is: \n\n${codeParameter}\n\nYour username is: \n\n${usernameParameter}\n\nThis temporary password is valid for 24 hours. Please sign in at ${environmentVariableService.getUiBasePathUrl()}/Dashboard within the next 24 hours and change your password when prompted.`
-
+            this.insertBody(template,
+                `Your temporary password is: \n\n${codeParameter}\n\nYour username is: \n\n${usernameParameter}\n\nThis temporary password is valid for 24 hours. Please sign in at ${environmentVariableService.getUiBasePathUrl()}/Dashboard within the next 24 hours and change your password when prompted.`,
+                'center',
+                true
             );
         } else {
-            this.insertMarkdownBody(template,
-                `Your temporary password is: \n\n${codeParameter}\n\nYour username is: \n\n${usernameParameter}\n\nPlease sign in at ${environmentVariableService.getUiBasePathUrl()}/Dashboard and change your password when prompted.`
+            this.insertBody(template,
+                `Your temporary password is: \n\n${codeParameter}\n\nYour username is: \n\n${usernameParameter}\n\nPlease sign in at ${environmentVariableService.getUiBasePathUrl()}/Dashboard and change your password when prompted.`,
+                'center',
+                true
             );
         }
 
->>>>>>> 426f1d73
         this.insertFooter(template);
 
         return {
