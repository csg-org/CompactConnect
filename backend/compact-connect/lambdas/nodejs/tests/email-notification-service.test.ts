import { mockClient } from 'aws-sdk-client-mock';
import 'aws-sdk-client-mock-jest';
import { DynamoDBClient, GetItemCommand } from '@aws-sdk/client-dynamodb';
import { SESv2Client, SendEmailCommand } from '@aws-sdk/client-sesv2';
import { S3Client, GetObjectCommand } from '@aws-sdk/client-s3';
import { Readable } from 'stream';
import { sdkStreamMixin } from '@smithy/util-stream';
import { Lambda } from '../email-notification-service/lambda';
import { EmailNotificationEvent } from '../lib/models/email-notification-service-event';
import { describe, it, expect, beforeAll, beforeEach, jest } from '@jest/globals';

const SAMPLE_EVENT: EmailNotificationEvent = {
    template: 'transactionBatchSettlementFailure',
    recipientType: 'COMPACT_OPERATIONS_TEAM',
    compact: 'aslp',
    templateVariables: {}
};

const SAMPLE_COMPACT_CONFIGURATION = {
    'pk': { S: 'aslp#CONFIGURATION' },
    'sk': { S: 'aslp#CONFIGURATION' },
    'compactAdverseActionsNotificationEmails': { L: [{ S: 'adverse@example.com' }]},
    'compactCommissionFee': {
        M: {
            'feeAmount': { N: '3.5' },
            'feeType': { S: 'FLAT_RATE' }
        }
    },
    'compactAbbr': { S: 'aslp' },
    'compactName': { S: 'Audiology and Speech Language Pathology' },
    'compactOperationsTeamEmails': { L: [{ S: 'operations@example.com' }]},
    'compactSummaryReportNotificationEmails': { L: [{ S: 'summary@example.com' }]},
    'dateOfUpdate': { S: '2024-12-10T19:27:28+00:00' },
    'type': { S: 'compact' }
};

const SAMPLE_JURISDICTION_CONFIGURATION = {
    'pk': { S: 'aslp#CONFIGURATION' },
    'sk': { S: 'aslp#JURISDICTION#oh' },
    'jurisdictionName': { S: 'Ohio' },
    'jurisdictionSummaryReportNotificationEmails': { L: [{ S: 'ohio@example.com' }]},
    'type': { S: 'jurisdiction' }
};

/*
 * Double casting to allow us to pass a mock in for the real thing
 */
const asDynamoDBClient = (mock: ReturnType<typeof mockClient>) =>
    mock as unknown as DynamoDBClient;

const asSESClient = (mock: ReturnType<typeof mockClient>) =>
    mock as unknown as SESv2Client;

const asS3Client = (mock: ReturnType<typeof mockClient>) =>
    mock as unknown as S3Client;

describe('EmailNotificationServiceLambda', () => {
    let lambda: Lambda;
    let mockDynamoDBClient: ReturnType<typeof mockClient>;
    let mockSESClient: ReturnType<typeof mockClient>;
    let mockS3Client: ReturnType<typeof mockClient>;

    beforeAll(async () => {
        process.env.DEBUG = 'true';
        process.env.COMPACT_CONFIGURATION_TABLE_NAME = 'compact-table';
        process.env.AWS_REGION = 'us-east-1';
    });

    beforeEach(() => {
        jest.clearAllMocks();
        mockDynamoDBClient = mockClient(DynamoDBClient);
        mockSESClient = mockClient(SESv2Client);
        mockS3Client = mockClient(S3Client);

        // Reset environment variables
        process.env.FROM_ADDRESS = 'noreply@example.org';
        process.env.UI_BASE_PATH_URL = 'https://app.test.compactconnect.org';
        process.env.TRANSACTION_REPORTS_BUCKET_NAME = 'test-transaction-reports-bucket';

        // Set up default successful responses
        mockDynamoDBClient.on(GetItemCommand).callsFake((input) => {
            const key = input.Key;

            if (key.sk.S === 'aslp#CONFIGURATION') {
                return Promise.resolve({
                    Item: SAMPLE_COMPACT_CONFIGURATION
                });
            } else if (key.sk.S === 'aslp#JURISDICTION#oh') {
                return Promise.resolve({
                    Item: SAMPLE_JURISDICTION_CONFIGURATION
                });
            }
            return Promise.resolve({});
        });

        mockSESClient.on(SendEmailCommand).resolves({
            MessageId: 'message-id-123'
        });

        // Note: SESv2 with nodemailer 7.0.7 uses SendEmailCommand for all email sending

        // Create a mock stream that implements the required AWS SDK interfaces
        const mockStream = sdkStreamMixin(
            new Readable({
                read() {
                    this.push(Buffer.from('test data'));
                    this.push(null);
                }
            })
        );

        // Mock S3 response
        mockS3Client.on(GetObjectCommand).resolves({
            Body: mockStream
        });

        lambda = new Lambda({
            dynamoDBClient: asDynamoDBClient(mockDynamoDBClient),
            sesClient: asSESClient(mockSESClient),
            s3Client: asS3Client(mockS3Client)
        });
    });

    it('should return early when FROM_ADDRESS is NONE', async () => {
        process.env.FROM_ADDRESS = 'NONE';

        const response = await lambda.handler(SAMPLE_EVENT, {} as any);

        expect(response).toEqual({
            message: 'No from address configured for environment, unable to send email'
        });

        // Verify no calls were made to DynamoDB or SES
        expect(mockDynamoDBClient).not.toHaveReceivedAnyCommand();
        expect(mockSESClient).not.toHaveReceivedAnyCommand();
    });

    it('should successfully send transaction batch settlement failure email', async () => {
        const response = await lambda.handler(SAMPLE_EVENT, {} as any);

        expect(response).toEqual({
            message: 'Email message sent'
        });

        // Verify DynamoDB was queried for compact configuration
        expect(mockDynamoDBClient).toHaveReceivedCommandWith(GetItemCommand, {
            TableName: 'compact-table',
            Key: {
                'pk': { S: 'aslp#CONFIGURATION' },
                'sk': { S: 'aslp#CONFIGURATION' }
            }
        });

        // Verify email was sent with correct parameters
        expect(mockSESClient).toHaveReceivedCommandWith(SendEmailCommand, {
            Destination: {
                ToAddresses: ['operations@example.com']
            },
            Content: {
                Simple: {
                    Body: {
                        Html: {
                            Charset: 'UTF-8',
                            Data: expect.stringContaining('A transaction settlement error was detected')
                        }
                    },
                    Subject: {
                        Charset: 'UTF-8',
                        Data: 'Transactions Failed to Settle for Audiology and Speech Language Pathology Payment Processor'
                    }
                }
            },
            FromEmailAddress: 'Compact Connect <noreply@example.org>'
<<<<<<< HEAD
=======
        });
    });

    it('should include detailed error information for failed transactions', async () => {
        const eventWithFailedTransactions: EmailNotificationEvent = {
            ...SAMPLE_EVENT,
            templateVariables: {
                batchFailureErrorMessage: JSON.stringify({
                    message: 'Settlement errors detected in one or more transactions.',
                    failedTransactionIds: ['tx-123', 'tx-456', 'tx-789']
                })
            }
        };

        const response = await lambda.handler(eventWithFailedTransactions, {} as any);

        expect(response).toEqual({
            message: 'Email message sent'
        });

        // Get the actual HTML content for detailed validation
        const emailCall = mockSESClient.commandCalls(SendEmailCommand)[0];
        const htmlContent = emailCall.args[0].input.Content?.Simple?.Body?.Html?.Data;

        expect(htmlContent).toBeDefined();
        expect(htmlContent).toContain('A transaction settlement error was detected within the payment processing account for the compact.');
        expect(htmlContent).toContain('Please reach out to your payment processing representative if needed to determine the cause.');
        expect(htmlContent).toContain('Detailed Error Information:');
        expect(htmlContent).toContain('Error Message: Settlement errors detected in one or more transactions.');
        expect(htmlContent).toContain('Failed Transaction IDs: tx-123, tx-456, tx-789');
    });

    it('should include detailed error information for unsettled transactions', async () => {
        const eventWithUnsettledTransactions: EmailNotificationEvent = {
            ...SAMPLE_EVENT,
            templateVariables: {
                batchFailureErrorMessage: JSON.stringify({
                    message: 'One or more transactions have not settled in over 48 hours.',
                    unsettledTransactionIds: ['unsettled-tx-001', 'unsettled-tx-002']
                })
            }
        };

        const response = await lambda.handler(eventWithUnsettledTransactions, {} as any);

        expect(response).toEqual({
            message: 'Email message sent'
>>>>>>> 999c9010
        });

        // Get the actual HTML content for detailed validation
        const emailCall = mockSESClient.commandCalls(SendEmailCommand)[0];
        const htmlContent = emailCall.args[0].input.Content?.Simple?.Body?.Html?.Data;

        expect(htmlContent).toBeDefined();
        expect(htmlContent).toContain('A transaction settlement error was detected within the payment processing account for the compact.');
        expect(htmlContent).toContain('Please reach out to your payment processing representative if needed to determine the cause.');
        expect(htmlContent).toContain('Detailed Error Information:');
        expect(htmlContent).toContain('Error Message: One or more transactions have not settled in over 48 hours.');
        expect(htmlContent).toContain('Unsettled Transaction IDs (older than 48 hours): unsettled-tx-001, unsettled-tx-002');
    });

    it('should throw error for unsupported template', async () => {
        const event: EmailNotificationEvent = {
            ...SAMPLE_EVENT,
            template: 'unsupportedTemplate'
        };

        await expect(lambda.handler(event, {} as any))
            .rejects
            .toThrow('Unsupported email template: unsupportedTemplate');

        // Verify no AWS calls were made
        expect(mockDynamoDBClient).not.toHaveReceivedAnyCommand();
        expect(mockSESClient).not.toHaveReceivedAnyCommand();
    });

    describe('Compact Transaction Report', () => {
        const SAMPLE_COMPACT_TRANSACTION_REPORT_EVENT: EmailNotificationEvent = {
            template: 'CompactTransactionReporting',
            recipientType: 'COMPACT_SUMMARY_REPORT',
            compact: 'aslp',
            templateVariables: {
                reportS3Path: 'compact/aslp/reports/test-report.zip',
                reportingCycle: 'weekly',
                startDate: '2024-03-01',
                endDate: '2024-03-07'
            }
        };

        it('should successfully send compact transaction report email', async () => {
            const response = await lambda.handler(SAMPLE_COMPACT_TRANSACTION_REPORT_EVENT, {} as any);

            expect(response).toEqual({
                message: 'Email message sent'
            });

            // Verify DynamoDB was queried for compact configuration
            expect(mockDynamoDBClient).toHaveReceivedCommandWith(GetItemCommand, {
                TableName: 'compact-table',
                Key: {
                    'pk': { S: 'aslp#CONFIGURATION' },
                    'sk': { S: 'aslp#CONFIGURATION' }
                }
            });

            // Verify S3 was queried for the report
            expect(mockS3Client).toHaveReceivedCommandWith(GetObjectCommand, {
                Bucket: 'test-transaction-reports-bucket',
                Key: 'compact/aslp/reports/test-report.zip'
            });

            // Verify email was sent with correct parameters
            expect(mockSESClient).toHaveReceivedCommandWith(SendEmailCommand, {
                Content: {
                    Raw: {
                        Data: expect.any(Uint8Array)
                    }
                }
            });

            // Get the raw email data and verify it contains the attachments
            const rawEmailData = mockSESClient.commandCalls(SendEmailCommand)[0].args[0].input.Content?.Raw?.Data;

            expect(rawEmailData).toBeDefined();
            const rawEmailString = Buffer.from(rawEmailData || new Uint8Array()).toString();

            expect(rawEmailString).toContain('Content-Type: application/zip;');
            expect(rawEmailString).toContain('name=settled-transaction-report-2024-03-01--2024-03-07.zip');
            expect(rawEmailString).toContain('Content-Disposition: attachment;');
            expect(rawEmailString).toContain('filename=settled-transaction-report-2024-03-01--2024-03-07.zip');
            expect(rawEmailString).toContain('Weekly Report for Audiology and Speech Language Pathology');
            expect(rawEmailString).toContain('Please find');
            expect(rawEmailString).toContain('attached the weekly settled transaction reports for the compact');
            expect(rawEmailString).toContain('2024-03-01');
            expect(rawEmailString).toContain('2024-03-07');
            expect(rawEmailString).toContain('To: summary@example.com');
        });

        it('should throw error when no recipients found', async () => {
            // Mock empty recipients list
            mockDynamoDBClient.on(GetItemCommand).resolves({
                Item: {
                    ...SAMPLE_COMPACT_CONFIGURATION,
                    compactSummaryReportNotificationEmails: { L: []}
                }
            });

            await expect(lambda.handler(SAMPLE_COMPACT_TRANSACTION_REPORT_EVENT, {} as any))
                .rejects
                .toThrow('No recipients found for compact aslp with recipient type COMPACT_SUMMARY_REPORT');
        });

        it('should throw error when required template variables are missing', async () => {
            const eventWithMissingVariables: EmailNotificationEvent = {
                ...SAMPLE_COMPACT_TRANSACTION_REPORT_EVENT,
                templateVariables: {}
            };

            await expect(lambda.handler(eventWithMissingVariables, {} as any))
                .rejects
                .toThrow('Missing required template variables for CompactTransactionReporting template');
        });

        it('should throw error when S3 fails to return compact report', async () => {
            mockS3Client.on(GetObjectCommand).resolves({
                Body: undefined
            });

            await expect(lambda.handler(SAMPLE_COMPACT_TRANSACTION_REPORT_EVENT, {} as any))
                .rejects
                .toThrow('Failed to retrieve report from S3: compact/aslp/reports/test-report.zip');
        });
    });

    describe('Jurisdiction Transaction Report', () => {
        const SAMPLE_JURISDICTION_TRANSACTION_REPORT_EVENT: EmailNotificationEvent = {
            template: 'JurisdictionTransactionReporting',
            recipientType: 'JURISDICTION_SUMMARY_REPORT',
            compact: 'aslp',
            jurisdiction: 'oh',
            templateVariables: {
                reportS3Path: 'compact/aslp/reports/jurisdiction-transactions/jurisdiction/oh/reporting-cycle/weekly/2024/03/07/transaction-report.zip',
                reportingCycle: 'weekly',
                startDate: '2024-03-01',
                endDate: '2024-03-07'
            }
        };

        it('should successfully send jurisdiction transaction report email', async () => {
            const response = await lambda.handler(SAMPLE_JURISDICTION_TRANSACTION_REPORT_EVENT, {} as any);

            expect(response).toEqual({
                message: 'Email message sent'
            });

            // Verify DynamoDB was queried for jurisdiction configuration
            expect(mockDynamoDBClient).toHaveReceivedCommandWith(GetItemCommand, {
                TableName: 'compact-table',
                Key: {
                    'pk': { S: 'aslp#CONFIGURATION' },
                    'sk': { S: 'aslp#JURISDICTION#oh' }
                }
            });

            // Verify S3 was queried for the report
            expect(mockS3Client).toHaveReceivedCommandWith(GetObjectCommand, {
                Bucket: 'test-transaction-reports-bucket',
                Key: 'compact/aslp/reports/jurisdiction-transactions/jurisdiction/oh/reporting-cycle/weekly/2024/03/07/transaction-report.zip'
            });

            // Verify email was sent with correct parameters
            expect(mockSESClient).toHaveReceivedCommandWith(SendEmailCommand, {
                Content: {
                    Raw: {
                        Data: expect.any(Uint8Array)
                    }
                }
            });

            // Get the raw email data and verify it contains the attachments
            const rawEmailData = mockSESClient.commandCalls(SendEmailCommand)[0].args[0].input.Content?.Raw?.Data;

            expect(rawEmailData).toBeDefined();
            const rawEmailString = Buffer.from(rawEmailData || new Uint8Array()).toString();

            expect(rawEmailString).toContain('Content-Type: application/zip;');
            expect(rawEmailString).toContain('name=oh-settled-transaction-report-2024-03-01--2024-03-07.zip');
            expect(rawEmailString).toContain('Content-Disposition: attachment;');
            expect(rawEmailString).toContain('filename=oh-settled-transaction-report-2024-03-01--2024-03-07.zip');
            expect(rawEmailString).toContain('Ohio Weekly Report for Audiology and Speech Language Pathology');
            expect(rawEmailString).toContain('Please find attached the');
            expect(rawEmailString).toContain('weekly settled transaction report for your jurisdiction');
            expect(rawEmailString).toContain('2024-03-01');
            expect(rawEmailString).toContain('2024-03-07');
            expect(rawEmailString).toContain('To: ohio@example.com');
        });

        it('should throw error when no recipients found', async () => {
            // Mock empty recipients list
            mockDynamoDBClient.on(GetItemCommand).resolves({
                Item: {
                    ...SAMPLE_JURISDICTION_CONFIGURATION,
                    jurisdictionSummaryReportNotificationEmails: { L: []}
                }
            });

            await expect(lambda.handler(SAMPLE_JURISDICTION_TRANSACTION_REPORT_EVENT, {} as any))
                .rejects
                .toThrow('No recipients found for jurisdiction oh in compact aslp');
        });

        it('should throw error when required template variables are missing', async () => {
            const eventWithMissingVariables: EmailNotificationEvent = {
                ...SAMPLE_JURISDICTION_TRANSACTION_REPORT_EVENT,
                templateVariables: {}
            };

            await expect(lambda.handler(eventWithMissingVariables, {} as any))
                .rejects
                .toThrow('Missing required template variables for JurisdictionTransactionReporting template');
        });

        it('should throw error when jurisdiction is missing', async () => {
            const eventWithMissingJurisdiction: EmailNotificationEvent = {
                ...SAMPLE_JURISDICTION_TRANSACTION_REPORT_EVENT,
                jurisdiction: undefined
            };

            await expect(lambda.handler(eventWithMissingJurisdiction, {} as any))
                .rejects
                .toThrow('Missing required jurisdiction field for JurisdictionTransactionReporting template');
        });

        it('should throw error when S3 fails to return jurisdiction report', async () => {
            mockS3Client.on(GetObjectCommand).resolves({
                Body: undefined
            });

            await expect(lambda.handler(SAMPLE_JURISDICTION_TRANSACTION_REPORT_EVENT, {} as any))
                .rejects
                .toThrow('Failed to retrieve report from S3: compact/aslp/reports/jurisdiction-transactions/jurisdiction/oh/reporting-cycle/weekly/2024/03/07/transaction-report.zip');
        });
    });

    describe('Privilege Deactivation Jurisdiction Notification', () => {
        const SAMPLE_PRIVILEGE_DEACTIVATION_JURISDICTION_NOTIFICATION_EVENT: EmailNotificationEvent = {
            template: 'privilegeDeactivationJurisdictionNotification',
            recipientType: 'JURISDICTION_SUMMARY_REPORT',
            compact: 'aslp',
            jurisdiction: 'oh',
            templateVariables: {
                privilegeId: '123',
                providerFirstName: 'John',
                providerLastName: 'Doe'
            }
        };

        it('should successfully send privilege deactivation jurisdiction notification email', async () => {
            const response = await lambda.handler(
                SAMPLE_PRIVILEGE_DEACTIVATION_JURISDICTION_NOTIFICATION_EVENT, {} as any);

            expect(response).toEqual({
                message: 'Email message sent'
            });

            // Verify DynamoDB was queried for jurisdiction configuration
            expect(mockDynamoDBClient).toHaveReceivedCommandWith(GetItemCommand, {
                TableName: 'compact-table',
                Key: {
                    'pk': { S: 'aslp#CONFIGURATION' },
                    'sk': { S: 'aslp#JURISDICTION#oh' }
                }
            });

            // Verify email was sent with correct parameters
            expect(mockSESClient).toHaveReceivedCommandWith(SendEmailCommand, {
                Destination: {
                    ToAddresses: ['ohio@example.com']
                },
                Content: {
                    Simple: {
                        Body: {
                            Html: {
                                Charset: 'UTF-8',
                                Data: expect.stringContaining('<!DOCTYPE html>')
                            }
                        },
                        Subject: {
                            Charset: 'UTF-8',
                            Data: 'A Privilege was Deactivated in the Audiology and Speech Language Pathology Compact'
                        }
                    }
                },
                FromEmailAddress: 'Compact Connect <noreply@example.org>'
            }
            );
        });
    });

    describe('Privilege Deactivation Provider Notification', () => {
        const SAMPLE_PRIVILEGE_DEACTIVATION_PROVIDER_NOTIFICATION_EVENT: EmailNotificationEvent = {
            template: 'privilegeDeactivationProviderNotification',
            recipientType: 'SPECIFIC',
            compact: 'aslp',
            specificEmails: ['specific@example.com'],
            templateVariables: {
                privilegeId: '123',
            }
        };

        it('should successfully send privilege deactivation provider notification email', async () => {
            const response = await lambda.handler(SAMPLE_PRIVILEGE_DEACTIVATION_PROVIDER_NOTIFICATION_EVENT, {} as any);

            expect(response).toEqual({
                message: 'Email message sent'
            });

            // Verify email was sent with correct parameters
            expect(mockSESClient).toHaveReceivedCommandWith(SendEmailCommand, {
                Destination: {
                    ToAddresses: ['specific@example.com']
                },
                Content: {
                    Simple: {
                        Body: {
                            Html: {
                                Charset: 'UTF-8',
                                Data: expect.stringContaining('<!DOCTYPE html>')
                            }
                        },
                        Subject: {
                            Charset: 'UTF-8',
                            Data: 'Your Privilege 123 is Deactivated'
                        }
                    }
                },
                FromEmailAddress: 'Compact Connect <noreply@example.org>'
<<<<<<< HEAD
                
=======

>>>>>>> 999c9010
            });
        });

        it('should throw error when no recipients specified for provider privilege deactivation notification email', async () => {
            const eventWithMissingRecipients: EmailNotificationEvent = {
                ...SAMPLE_PRIVILEGE_DEACTIVATION_PROVIDER_NOTIFICATION_EVENT,
                recipientType: 'SPECIFIC',
                specificEmails: []
            };

            await expect(lambda.handler(eventWithMissingRecipients, {} as any))
                .rejects
                .toThrow('No recipients specified for provider privilege deactivation notification email');
        });
    });
    describe('Privilege Purchase Provider Notification', () => {
        const SAMPLE_PRIVILEGE_PURCHASE_PROVIDER_NOTIFICATION_EVENT: EmailNotificationEvent = {
            template: 'privilegePurchaseProviderNotification',
            recipientType: 'SPECIFIC',
            compact: 'aslp',
            specificEmails: ['provider@example.com'],
            templateVariables: {
                transactionDate: '12/12/2004',
                privileges: [
                    {
                        privilegeId: 'OTA-OH-019',
                        jurisdiction: 'OH',
                        licenseTypeAbbrev: 'OTA'
                    }
                ],
                totalCost: '45.0',
                costLineItems: [
                    {
                        name: 'OH OTA fee', quantity: '2', unitPrice: '45'
                    },
                    {
                        name: 'cc fees', quantity: '1', unitPrice: '3.5'
                    }
                ]
            }
        };

        it('should successfully send privilege purchase provider notification email', async () => {
            const response = await lambda.handler(SAMPLE_PRIVILEGE_PURCHASE_PROVIDER_NOTIFICATION_EVENT, {} as any);

            expect(response).toEqual({
                message: 'Email message sent'
            });

            // Verify email was sent with correct parameters
            expect(mockSESClient).toHaveReceivedCommandWith(SendEmailCommand, {
                Destination: {
                    ToAddresses: ['provider@example.com']
                },
                Content: {
                    Simple: {
                        Body: {
                            Html: {
                                Charset: 'UTF-8',
                                Data: expect.stringContaining('<!DOCTYPE html>')
                            }
                        },
                        Subject: {
                            Charset: 'UTF-8',
                            Data: 'Compact Connect Privilege Purchase Confirmation'
                        }
                    }
                },
                FromEmailAddress: 'Compact Connect <noreply@example.org>'
            });
        });

        it('should throw error when no recipients found', async () => {
            // Mock empty recipients list
            SAMPLE_PRIVILEGE_PURCHASE_PROVIDER_NOTIFICATION_EVENT.specificEmails = [];

            await expect(lambda.handler(SAMPLE_PRIVILEGE_PURCHASE_PROVIDER_NOTIFICATION_EVENT, {} as any))
                .rejects
                .toThrow('No recipients found');
        });
    });

    describe('Multiple Registration Attempt Notification', () => {
        const SAMPLE_MULTIPLE_REGISTRATION_ATTEMPT_NOTIFICATION_EVENT: EmailNotificationEvent = {
            template: 'multipleRegistrationAttemptNotification',
            recipientType: 'SPECIFIC',
            compact: 'aslp',
            specificEmails: ['user@example.com'],
            templateVariables: {}
        };

        it('should successfully send multiple registration attempt notification email', async () => {
            const response = await lambda.handler(SAMPLE_MULTIPLE_REGISTRATION_ATTEMPT_NOTIFICATION_EVENT, {} as any);

            expect(response).toEqual({
                message: 'Email message sent'
            });

            // Verify email was sent with correct parameters
            expect(mockSESClient).toHaveReceivedCommandWith(SendEmailCommand, {
                Destination: {
                    ToAddresses: ['user@example.com']
                },
                Content: {
                    Simple: {
                        Body: {
                            Html: {
                                Charset: 'UTF-8',
                                Data: expect.stringContaining('<!DOCTYPE html>')
                            }
                        },
                        Subject: {
                            Charset: 'UTF-8',
                            Data: 'Registration Attempt Notification - Compact Connect'
                        }
                    }
                },
                FromEmailAddress: 'Compact Connect <noreply@example.org>'
            });
        });

        it('should throw error when no recipients found', async () => {
            const eventWithNoRecipients: EmailNotificationEvent = {
                ...SAMPLE_MULTIPLE_REGISTRATION_ATTEMPT_NOTIFICATION_EVENT,
                specificEmails: []
            };

            await expect(lambda.handler(eventWithNoRecipients, {} as any))
                .rejects
                .toThrow('No recipients found for multiple registration attempt notification email');
        });
    });

    describe('License Encumbrance Provider Notification', () => {
        const SAMPLE_LICENSE_ENCUMBRANCE_PROVIDER_NOTIFICATION_EVENT: EmailNotificationEvent = {
            template: 'licenseEncumbranceProviderNotification',
            recipientType: 'SPECIFIC',
            compact: 'aslp',
            specificEmails: ['provider@example.com'],
            templateVariables: {
                providerFirstName: 'John',
                providerLastName: 'Doe',
                encumberedJurisdiction: 'OH',
                licenseType: 'Audiologist',
                effectiveStartDate: 'January 15, 2024'
            }
        };

        it('should successfully send license encumbrance provider notification email', async () => {
            const response = await lambda.handler(SAMPLE_LICENSE_ENCUMBRANCE_PROVIDER_NOTIFICATION_EVENT, {} as any);

            expect(response).toEqual({
                message: 'Email message sent'
            });

            expect(mockSESClient).toHaveReceivedCommandWith(SendEmailCommand, {
                Destination: {
                    ToAddresses: ['provider@example.com']
                },
                Content: {
                    Simple: {
                        Body: {
                            Html: {
                                Charset: 'UTF-8',
                                Data: expect.stringContaining('Your Audiologist license in Ohio is encumbered')
                            }
                        },
                        Subject: {
                            Charset: 'UTF-8',
                            Data: 'Your Audiologist license in Ohio is encumbered'
                        }
                    }
                },
                FromEmailAddress: 'Compact Connect <noreply@example.org>'
            });
        });

        it('should throw error when required template variables are missing', async () => {
            const eventWithMissingVariables: EmailNotificationEvent = {
                ...SAMPLE_LICENSE_ENCUMBRANCE_PROVIDER_NOTIFICATION_EVENT,
                templateVariables: {}
            };

            await expect(lambda.handler(eventWithMissingVariables, {} as any))
                .rejects
                .toThrow('Missing required template variables for licenseEncumbranceProviderNotification template.');
        });
    });

    describe('License Encumbrance State Notification', () => {
        const SAMPLE_LICENSE_ENCUMBRANCE_STATE_NOTIFICATION_EVENT: EmailNotificationEvent = {
            template: 'licenseEncumbranceStateNotification',
            recipientType: 'JURISDICTION_ADVERSE_ACTIONS',
            compact: 'aslp',
            jurisdiction: 'ca',
            templateVariables: {
                providerFirstName: 'John',
                providerLastName: 'Doe',
                providerId: 'provider-123',
                encumberedJurisdiction: 'OH',
                licenseType: 'Audiologist',
                effectiveStartDate: 'January 15, 2024'
            }
        };

        it('should successfully send license encumbrance state notification email', async () => {
            const mockJurisdictionConfig = {
                'pk': { S: 'aslp#CONFIGURATION' },
                'sk': { S: 'aslp#JURISDICTION#ca' },
                'jurisdictionName': { S: 'California' },
                'jurisdictionAdverseActionsNotificationEmails': { L: [{ S: 'ca-adverse@example.com' }]},
                'type': { S: 'jurisdiction' }
            };

            mockDynamoDBClient.on(GetItemCommand).callsFake((input) => {
                if (input.Key.sk.S === 'aslp#JURISDICTION#ca') {
                    return Promise.resolve({ Item: mockJurisdictionConfig });
                }
                return Promise.resolve({ Item: SAMPLE_COMPACT_CONFIGURATION });
            });

            const response = await lambda.handler(SAMPLE_LICENSE_ENCUMBRANCE_STATE_NOTIFICATION_EVENT, {} as any);

            expect(response).toEqual({
                message: 'Email message sent'
            });

            expect(mockSESClient).toHaveReceivedCommandWith(SendEmailCommand, {
                Destination: {
                    ToAddresses: ['ca-adverse@example.com']
                },
                Content: {
                    Simple: {
                        Body: {
                            Html: {
                                Charset: 'UTF-8',
                                Data: expect.stringContaining('License Encumbrance Notification - John Doe')
                            }
                        },
                        Subject: {
                            Charset: 'UTF-8',
                            Data: 'License Encumbrance Notification - John Doe'
                        }
                    }
                },
                FromEmailAddress: 'Compact Connect <noreply@example.org>'
            });
        });

        it('should include provider detail link with correct environment URL', async () => {
            const mockJurisdictionConfig = {
                'pk': { S: 'aslp#CONFIGURATION' },
                'sk': { S: 'aslp#JURISDICTION#ca' },
                'jurisdictionAdverseActionsNotificationEmails': { L: [{ S: 'ca-adverse@example.com' }]},
                'type': { S: 'jurisdiction' }
            };

            mockDynamoDBClient.on(GetItemCommand).callsFake((input) => {
                if (input.Key.sk.S === 'aslp#JURISDICTION#ca') {
                    return Promise.resolve({ Item: mockJurisdictionConfig });
                }
                return Promise.resolve({ Item: SAMPLE_COMPACT_CONFIGURATION });
            });

            await lambda.handler(SAMPLE_LICENSE_ENCUMBRANCE_STATE_NOTIFICATION_EVENT, {} as any);

            const emailData = mockSESClient.commandCalls(
                SendEmailCommand)[0].args[0].input.Content?.Simple?.Body?.Html?.Data;

            expect(emailData).toContain('Provider Details: <a href="https://app.test.compactconnect.org/aslp/Licensing/provider-123" target="_blank">https://app.test.compactconnect.org/aslp/Licensing/provider-123</a>');
        });

        it('should throw error when required template variables are missing', async () => {
            const eventWithMissingVariables: EmailNotificationEvent = {
                ...SAMPLE_LICENSE_ENCUMBRANCE_STATE_NOTIFICATION_EVENT,
                templateVariables: {}
            };

            await expect(lambda.handler(eventWithMissingVariables, {} as any))
                .rejects
                .toThrow('Missing required template variables for licenseEncumbranceStateNotification template.');
        });

        it('should throw error when jurisdiction is missing', async () => {
            const eventWithMissingJurisdiction: EmailNotificationEvent = {
                ...SAMPLE_LICENSE_ENCUMBRANCE_STATE_NOTIFICATION_EVENT,
                jurisdiction: undefined
            };

            await expect(lambda.handler(eventWithMissingJurisdiction, {} as any))
                .rejects
                .toThrow('Missing required jurisdiction field for licenseEncumbranceStateNotification template.');
        });
    });

    describe('License Encumbrance Lifting Provider Notification', () => {
        const SAMPLE_LICENSE_ENCUMBRANCE_LIFTING_PROVIDER_NOTIFICATION_EVENT: EmailNotificationEvent = {
            template: 'licenseEncumbranceLiftingProviderNotification',
            recipientType: 'SPECIFIC',
            compact: 'aslp',
            specificEmails: ['provider@example.com'],
            templateVariables: {
                providerFirstName: 'John',
                providerLastName: 'Doe',
                liftedJurisdiction: 'OH',
                licenseType: 'Audiologist',
                effectiveLiftDate: 'February 15, 2024'
            }
        };

        it('should successfully send license encumbrance lifting provider notification email', async () => {
            const response = await lambda.handler(
                SAMPLE_LICENSE_ENCUMBRANCE_LIFTING_PROVIDER_NOTIFICATION_EVENT, {} as any
            );

            expect(response).toEqual({
                message: 'Email message sent'
            });

            expect(mockSESClient).toHaveReceivedCommandWith(SendEmailCommand, {
                Destination: {
                    ToAddresses: ['provider@example.com']
                },
                Content: {
                    Simple: {
                        Body: {
                            Html: {
                                Charset: 'UTF-8',
                                Data: expect.stringContaining('Your Audiologist license in Ohio is no longer encumbered')
                            }
                        },
                        Subject: {
                            Charset: 'UTF-8',
                            Data: 'Your Audiologist license in Ohio is no longer encumbered'
                        }
                    }
                },
                FromEmailAddress: 'Compact Connect <noreply@example.org>'
            });
        });

        it('should throw error when required template variables are missing', async () => {
            const eventWithMissingVariables: EmailNotificationEvent = {
                ...SAMPLE_LICENSE_ENCUMBRANCE_LIFTING_PROVIDER_NOTIFICATION_EVENT,
                templateVariables: {}
            };

            await expect(lambda.handler(eventWithMissingVariables, {} as any))
                .rejects
                .toThrow('Missing required template variables for licenseEncumbranceLiftingProviderNotification template.');
        });
    });

    describe('License Encumbrance Lifting State Notification', () => {
        const SAMPLE_LICENSE_ENCUMBRANCE_LIFTING_STATE_NOTIFICATION_EVENT: EmailNotificationEvent = {
            template: 'licenseEncumbranceLiftingStateNotification',
            recipientType: 'JURISDICTION_ADVERSE_ACTIONS',
            compact: 'aslp',
            jurisdiction: 'ca',
            templateVariables: {
                providerFirstName: 'John',
                providerLastName: 'Doe',
                providerId: 'provider-123',
                liftedJurisdiction: 'OH',
                licenseType: 'Audiologist',
                effectiveLiftDate: 'February 15, 2024'
            }
        };

        it('should successfully send license encumbrance lifting state notification email', async () => {
            const mockJurisdictionConfig = {
                'pk': { S: 'aslp#CONFIGURATION' },
                'sk': { S: 'aslp#JURISDICTION#ca' },
                'jurisdictionAdverseActionsNotificationEmails': { L: [{ S: 'ca-adverse@example.com' }]},
                'type': { S: 'jurisdiction' }
            };

            mockDynamoDBClient.on(GetItemCommand).callsFake((input) => {
                if (input.Key.sk.S === 'aslp#JURISDICTION#ca') {
                    return Promise.resolve({ Item: mockJurisdictionConfig });
                }
                return Promise.resolve({ Item: SAMPLE_COMPACT_CONFIGURATION });
            });

            const response = await lambda.handler(
                SAMPLE_LICENSE_ENCUMBRANCE_LIFTING_STATE_NOTIFICATION_EVENT, {} as any
            );

            expect(response).toEqual({
                message: 'Email message sent'
            });

            expect(mockSESClient).toHaveReceivedCommandWith(SendEmailCommand, {
                Destination: {
                    ToAddresses: ['ca-adverse@example.com']
                },
                Content: {
                    Simple: {
                        Body: {
                            Html: {
                                Charset: 'UTF-8',
                                Data: expect.stringContaining('License Encumbrance Lifted Notification - John Doe')
                            }
                        },
                        Subject: {
                            Charset: 'UTF-8',
                            Data: 'License Encumbrance Lifted Notification - John Doe'
                        }
                    }
                },
                FromEmailAddress: 'Compact Connect <noreply@example.org>'
            });
        });

        it('should throw error when required template variables are missing', async () => {
            const eventWithMissingVariables: EmailNotificationEvent = {
                ...SAMPLE_LICENSE_ENCUMBRANCE_LIFTING_STATE_NOTIFICATION_EVENT,
                templateVariables: {}
            };

            await expect(lambda.handler(eventWithMissingVariables, {} as any))
                .rejects
                .toThrow('Missing required template variables for licenseEncumbranceLiftingStateNotification template.');
        });

        it('should throw error when jurisdiction is missing', async () => {
            const eventWithMissingJurisdiction: EmailNotificationEvent = {
                ...SAMPLE_LICENSE_ENCUMBRANCE_LIFTING_STATE_NOTIFICATION_EVENT,
                jurisdiction: undefined
            };

            await expect(lambda.handler(eventWithMissingJurisdiction, {} as any))
                .rejects
                .toThrow('Missing required jurisdiction field for licenseEncumbranceLiftingStateNotification template.');
        });
    });

    describe('Privilege Encumbrance Provider Notification', () => {
        const SAMPLE_PRIVILEGE_ENCUMBRANCE_PROVIDER_NOTIFICATION_EVENT: EmailNotificationEvent = {
            template: 'privilegeEncumbranceProviderNotification',
            recipientType: 'SPECIFIC',
            compact: 'aslp',
            specificEmails: ['provider@example.com'],
            templateVariables: {
                providerFirstName: 'John',
                providerLastName: 'Doe',
                encumberedJurisdiction: 'OH',
                licenseType: 'Audiologist',
                effectiveStartDate: 'January 15, 2024'
            }
        };

        it('should successfully send privilege encumbrance provider notification email', async () => {
            const response = await lambda.handler(SAMPLE_PRIVILEGE_ENCUMBRANCE_PROVIDER_NOTIFICATION_EVENT, {} as any);

            expect(response).toEqual({
                message: 'Email message sent'
            });

            expect(mockSESClient).toHaveReceivedCommandWith(SendEmailCommand, {
                Destination: {
                    ToAddresses: ['provider@example.com']
                },
                Content: {
                    Simple: {
                        Body: {
                            Html: {
                                Charset: 'UTF-8',
                                Data: expect.stringContaining('Your Audiologist privilege in Ohio is encumbered')
                            }
                        },
                        Subject: {
                            Charset: 'UTF-8',
                            Data: 'Your Audiologist privilege in Ohio is encumbered'
                        }
                    }
                },
                FromEmailAddress: 'Compact Connect <noreply@example.org>'
            });
        });

        it('should throw error when required template variables are missing', async () => {
            const eventWithMissingVariables: EmailNotificationEvent = {
                ...SAMPLE_PRIVILEGE_ENCUMBRANCE_PROVIDER_NOTIFICATION_EVENT,
                templateVariables: {}
            };

            await expect(lambda.handler(eventWithMissingVariables, {} as any))
                .rejects
                .toThrow('Missing required template variables for privilegeEncumbranceProviderNotification template.');
        });
    });

    describe('Privilege Encumbrance State Notification', () => {
        const SAMPLE_PRIVILEGE_ENCUMBRANCE_STATE_NOTIFICATION_EVENT: EmailNotificationEvent = {
            template: 'privilegeEncumbranceStateNotification',
            recipientType: 'JURISDICTION_ADVERSE_ACTIONS',
            compact: 'aslp',
            jurisdiction: 'ca',
            templateVariables: {
                providerFirstName: 'John',
                providerLastName: 'Doe',
                providerId: 'provider-123',
                encumberedJurisdiction: 'OH',
                licenseType: 'Audiologist',
                effectiveStartDate: 'January 15, 2024'
            }
        };

        it('should successfully send privilege encumbrance state notification email', async () => {
            const mockJurisdictionConfig = {
                'pk': { S: 'aslp#CONFIGURATION' },
                'sk': { S: 'aslp#JURISDICTION#ca' },
                'jurisdictionAdverseActionsNotificationEmails': { L: [{ S: 'ca-adverse@example.com' }]},
                'type': { S: 'jurisdiction' }
            };

            mockDynamoDBClient.on(GetItemCommand).callsFake((input) => {
                if (input.Key.sk.S === 'aslp#JURISDICTION#ca') {
                    return Promise.resolve({ Item: mockJurisdictionConfig });
                }
                return Promise.resolve({ Item: SAMPLE_COMPACT_CONFIGURATION });
            });

            const response = await lambda.handler(SAMPLE_PRIVILEGE_ENCUMBRANCE_STATE_NOTIFICATION_EVENT, {} as any);

            expect(response).toEqual({
                message: 'Email message sent'
            });

            expect(mockSESClient).toHaveReceivedCommandWith(SendEmailCommand, {
                Destination: {
                    ToAddresses: ['ca-adverse@example.com']
                },
                Content: {
                    Simple: {
                        Body: {
                            Html: {
                                Charset: 'UTF-8',
                                Data: expect.stringContaining('Privilege Encumbrance Notification - John Doe')
                            }
                        },
                        Subject: {
                            Charset: 'UTF-8',
                            Data: 'Privilege Encumbrance Notification - John Doe'
                        }
                    }
                },
                FromEmailAddress: 'Compact Connect <noreply@example.org>'
            });
        });

        it('should throw error when required template variables are missing', async () => {
            const eventWithMissingVariables: EmailNotificationEvent = {
                ...SAMPLE_PRIVILEGE_ENCUMBRANCE_STATE_NOTIFICATION_EVENT,
                templateVariables: {}
            };

            await expect(lambda.handler(eventWithMissingVariables, {} as any))
                .rejects
                .toThrow('Missing required template variables for privilegeEncumbranceStateNotification template.');
        });

        it('should throw error when jurisdiction is missing', async () => {
            const eventWithMissingJurisdiction: EmailNotificationEvent = {
                ...SAMPLE_PRIVILEGE_ENCUMBRANCE_STATE_NOTIFICATION_EVENT,
                jurisdiction: undefined
            };

            await expect(lambda.handler(eventWithMissingJurisdiction, {} as any))
                .rejects
                .toThrow('Missing required jurisdiction field for privilegeEncumbranceStateNotification template.');
        });
    });

    describe('Privilege Encumbrance Lifting Provider Notification', () => {
        const SAMPLE_PRIVILEGE_ENCUMBRANCE_LIFTING_PROVIDER_NOTIFICATION_EVENT: EmailNotificationEvent = {
            template: 'privilegeEncumbranceLiftingProviderNotification',
            recipientType: 'SPECIFIC',
            compact: 'aslp',
            specificEmails: ['provider@example.com'],
            templateVariables: {
                providerFirstName: 'John',
                providerLastName: 'Doe',
                liftedJurisdiction: 'OH',
                licenseType: 'Audiologist',
                effectiveLiftDate: 'February 15, 2024'
            }
        };

        it('should successfully send privilege encumbrance lifting provider notification email', async () => {
            const response = await lambda.handler(
                SAMPLE_PRIVILEGE_ENCUMBRANCE_LIFTING_PROVIDER_NOTIFICATION_EVENT, {} as any
            );

            expect(response).toEqual({
                message: 'Email message sent'
            });

            expect(mockSESClient).toHaveReceivedCommandWith(SendEmailCommand, {
                Destination: {
                    ToAddresses: ['provider@example.com']
                },
                Content: {
                    Simple: {
                        Body: {
                            Html: {
                                Charset: 'UTF-8',
                                Data: expect.stringContaining('Your Audiologist privilege in Ohio is no longer encumbered')
                            }
                        },
                        Subject: {
                            Charset: 'UTF-8',
                            Data: 'Your Audiologist privilege in Ohio is no longer encumbered'
                        }
                    }
                },
                FromEmailAddress: 'Compact Connect <noreply@example.org>'
            });
        });

        it('should throw error when required template variables are missing', async () => {
            const eventWithMissingVariables: EmailNotificationEvent = {
                ...SAMPLE_PRIVILEGE_ENCUMBRANCE_LIFTING_PROVIDER_NOTIFICATION_EVENT,
                templateVariables: {}
            };

            await expect(lambda.handler(eventWithMissingVariables, {} as any))
                .rejects
                .toThrow('Missing required template variables for privilegeEncumbranceLiftingProviderNotification template.');
        });
    });

    describe('Privilege Encumbrance Lifting State Notification', () => {
        const SAMPLE_PRIVILEGE_ENCUMBRANCE_LIFTING_STATE_NOTIFICATION_EVENT: EmailNotificationEvent = {
            template: 'privilegeEncumbranceLiftingStateNotification',
            recipientType: 'JURISDICTION_ADVERSE_ACTIONS',
            compact: 'aslp',
            jurisdiction: 'ca',
            templateVariables: {
                providerFirstName: 'John',
                providerLastName: 'Doe',
                providerId: 'provider-123',
                liftedJurisdiction: 'OH',
                licenseType: 'Audiologist',
                effectiveLiftDate: 'February 15, 2024'
            }
        };

        it('should successfully send privilege encumbrance lifting state notification email', async () => {
            const mockJurisdictionConfig = {
                'pk': { S: 'aslp#CONFIGURATION' },
                'sk': { S: 'aslp#JURISDICTION#ca' },
                'jurisdictionAdverseActionsNotificationEmails': { L: [{ S: 'ca-adverse@example.com' }]},
                'type': { S: 'jurisdiction' }
            };

            mockDynamoDBClient.on(GetItemCommand).callsFake((input) => {
                if (input.Key.sk.S === 'aslp#JURISDICTION#ca') {
                    return Promise.resolve({ Item: mockJurisdictionConfig });
                }
                return Promise.resolve({ Item: SAMPLE_COMPACT_CONFIGURATION });
            });

            const response = await lambda.handler(
                SAMPLE_PRIVILEGE_ENCUMBRANCE_LIFTING_STATE_NOTIFICATION_EVENT, {} as any
            );

            expect(response).toEqual({
                message: 'Email message sent'
            });

            expect(mockSESClient).toHaveReceivedCommandWith(SendEmailCommand, {
                Destination: {
                    ToAddresses: ['ca-adverse@example.com']
                },
                Content: {
                    Simple: {
                        Body: {
                            Html: {
                                Charset: 'UTF-8',
                                Data: expect.stringContaining('Privilege Encumbrance Lifted Notification - John Doe')
                            }
                        },
                        Subject: {
                            Charset: 'UTF-8',
                            Data: 'Privilege Encumbrance Lifted Notification - John Doe'
                        }
                    }},
                FromEmailAddress: 'Compact Connect <noreply@example.org>'
            });
        });

        it('should throw error when required template variables are missing', async () => {
            const eventWithMissingVariables: EmailNotificationEvent = {
                ...SAMPLE_PRIVILEGE_ENCUMBRANCE_LIFTING_STATE_NOTIFICATION_EVENT,
                templateVariables: {}
            };

            await expect(lambda.handler(eventWithMissingVariables, {} as any))
                .rejects
                .toThrow('Missing required template variables for privilegeEncumbranceLiftingStateNotification template.');
        });

        it('should throw error when jurisdiction is missing', async () => {
            const eventWithMissingJurisdiction: EmailNotificationEvent = {
                ...SAMPLE_PRIVILEGE_ENCUMBRANCE_LIFTING_STATE_NOTIFICATION_EVENT,
                jurisdiction: undefined
            };

            await expect(lambda.handler(eventWithMissingJurisdiction, {} as any))
                .rejects
                .toThrow('Missing required jurisdiction field for privilegeEncumbranceLiftingStateNotification template.');
        });
    });

    describe('Provider Email Verification Code', () => {
        const SAMPLE_PROVIDER_EMAIL_VERIFICATION_CODE_EVENT: EmailNotificationEvent = {
            template: 'providerEmailVerificationCode',
            recipientType: 'SPECIFIC',
            compact: 'aslp',
            specificEmails: ['newuser@example.com'],
            templateVariables: {
                verificationCode: '1234'
            }
        };

        it('should successfully send provider email verification code email', async () => {
            const response = await lambda.handler(SAMPLE_PROVIDER_EMAIL_VERIFICATION_CODE_EVENT, {} as any);

            expect(response).toEqual({
                message: 'Email message sent'
            });

            // Verify email was sent
            expect(mockSESClient).toHaveReceivedCommandWith(SendEmailCommand, {
                Destination: {
                    ToAddresses: ['newuser@example.com']
                },
                Content: {
                    Simple: {
                        Body: {
                            Html: {
                                Charset: 'UTF-8',
                                Data: expect.any(String)
                            }
                        },
                        Subject: {
                            Charset: 'UTF-8',
                            Data: 'Verify Your New Email Address - Compact Connect'
                        }
                    }
                },
                FromEmailAddress: 'Compact Connect <noreply@example.org>'
            });

            // Get the actual HTML content for detailed validation
            const emailCall = mockSESClient.commandCalls(SendEmailCommand)[0];
            const htmlContent = emailCall.args[0].input.Content?.Simple?.Body?.Html?.Data;

            expect(htmlContent).toBeDefined();
            expect(htmlContent).toContain('Please use the following verification code to complete your email address change');
            expect(htmlContent).toContain('<h2>1234</h2>');
            expect(htmlContent).toContain('This code will expire in 15 minutes');
            expect(htmlContent).toContain('If you did not request this email change, please contact support immediately');
            expect(htmlContent).toContain('Email Update Verification');
        });

        it('should throw error when no recipients found', async () => {
            const eventWithNoRecipients: EmailNotificationEvent = {
                ...SAMPLE_PROVIDER_EMAIL_VERIFICATION_CODE_EVENT,
                specificEmails: []
            };

            await expect(lambda.handler(eventWithNoRecipients, {} as any))
                .rejects
                .toThrow('No recipients found for provider email verification code email');
        });

        it('should throw error when verification code is missing', async () => {
            const eventWithMissingCode: EmailNotificationEvent = {
                ...SAMPLE_PROVIDER_EMAIL_VERIFICATION_CODE_EVENT,
                templateVariables: {}
            };

            await expect(lambda.handler(eventWithMissingCode, {} as any))
                .rejects
                .toThrow('Missing required template variables for providerEmailVerificationCode template');
        });
    });

    describe('Provider Email Change Notification', () => {
        const SAMPLE_PROVIDER_EMAIL_CHANGE_NOTIFICATION_EVENT: EmailNotificationEvent = {
            template: 'providerEmailChangeNotification',
            recipientType: 'SPECIFIC',
            compact: 'aslp',
            specificEmails: ['olduser@example.com'],
            templateVariables: {
                newEmailAddress: 'newuser@example.com'
            }
        };

        it('should successfully send provider email change notification email', async () => {
            const response = await lambda.handler(SAMPLE_PROVIDER_EMAIL_CHANGE_NOTIFICATION_EVENT, {} as any);

            expect(response).toEqual({
                message: 'Email message sent'
            });

            // Verify email was sent with correct parameters
            expect(mockSESClient).toHaveReceivedCommandWith(SendEmailCommand, {
                Destination: {
                    ToAddresses: ['olduser@example.com']
                },
                Content: {
                    Simple: {
                        Body: {
                            Html: {
                                Charset: 'UTF-8',
                                Data: expect.any(String)
                            }
                        },
                        Subject: {
                            Charset: 'UTF-8',
                            Data: 'Email Address Changed - Compact Connect'
                        }
                    }},
                FromEmailAddress: 'Compact Connect <noreply@example.org>'
            });

            // Get the actual HTML content for detailed validation
            const emailCall = mockSESClient.commandCalls(SendEmailCommand)[0];
            const htmlContent = emailCall.args[0].input.Content?.Simple?.Body?.Html?.Data;

            expect(htmlContent).toBeDefined();
            expect(htmlContent).toContain('This is to notify you that your Compact Connect account email address has been changed to the following:');
            expect(htmlContent).toContain('newuser@example.com');
        });

        it('should throw error when no recipients found', async () => {
            const eventWithNoRecipients: EmailNotificationEvent = {
                ...SAMPLE_PROVIDER_EMAIL_CHANGE_NOTIFICATION_EVENT,
                specificEmails: []
            };

            await expect(lambda.handler(eventWithNoRecipients, {} as any))
                .rejects
                .toThrow('No recipients found for provider email change notification email');
        });

        it('should throw error when new email address is missing', async () => {
            const eventWithMissingEmail: EmailNotificationEvent = {
                ...SAMPLE_PROVIDER_EMAIL_CHANGE_NOTIFICATION_EVENT,
                templateVariables: {}
            };

            await expect(lambda.handler(eventWithMissingEmail, {} as any))
                .rejects
                .toThrow('Missing required template variables for providerEmailChangeNotification template');
        });
    });

    describe('Provider Account Recovery Confirmation', () => {
        const SAMPLE_PROVIDER_ACCOUNT_RECOVERY_CONFIRMATION_EVENT: EmailNotificationEvent = {
            template: 'providerAccountRecoveryConfirmation',
            recipientType: 'SPECIFIC',
            compact: 'aslp',
            specificEmails: ['user@example.com'],
            templateVariables: {
                providerId: 'provider-123',
                recoveryToken: 'secure-recovery-token-abc123'
            }
        };

        it('should successfully send provider account recovery confirmation email', async () => {
            const response = await lambda.handler(SAMPLE_PROVIDER_ACCOUNT_RECOVERY_CONFIRMATION_EVENT, {} as any);

            expect(response).toEqual({
                message: 'Email message sent'
            });

            // Verify email was sent with correct parameters
            expect(mockSESClient).toHaveReceivedCommandWith(SendEmailCommand, {
                Destination: {
                    ToAddresses: ['user@example.com']
                },
                Content: {
                    Simple: {
                        Body: {
                            Html: {
                                Charset: 'UTF-8',
                                Data: expect.any(String)
                            }
                        },
                        Subject: {
                            Charset: 'UTF-8',
                            Data: 'Confirm Account Recovery - Compact Connect'
                        }
                    }},
                FromEmailAddress: 'Compact Connect <noreply@example.org>'
            });

            // Get the actual HTML content for detailed validation
            const emailCall = mockSESClient.commandCalls(SendEmailCommand)[0];
            const htmlContent = emailCall.args[0].input.Content?.Simple?.Body?.Html?.Data;

            expect(htmlContent).toBeDefined();
            expect(htmlContent).toContain('A request was made to recover access to your Compact Connect user account.');
            expect(htmlContent).toContain('Confirm Account Recovery');

            // Verify recovery URL is correctly formatted (HTML encoded in email)
            const expectedRecoveryUrl = 'https://app.test.compactconnect.org/Dashboard?bypass=recovery-practitioner&amp;compact=aslp&amp;providerId=provider-123&amp;recoveryId=secure-recovery-token-abc123';

            expect(htmlContent).toContain(expectedRecoveryUrl);
        });

        it('should throw error when no recipients found', async () => {
            const eventWithNoRecipients: EmailNotificationEvent = {
                ...SAMPLE_PROVIDER_ACCOUNT_RECOVERY_CONFIRMATION_EVENT,
                specificEmails: []
            };

            await expect(lambda.handler(eventWithNoRecipients, {} as any))
                .rejects
                .toThrow('No recipients found for provider account recovery confirmation email');
        });

        it('should throw error when providerId is missing', async () => {
            const eventWithMissingProviderId: EmailNotificationEvent = {
                ...SAMPLE_PROVIDER_ACCOUNT_RECOVERY_CONFIRMATION_EVENT,
                templateVariables: {
                    recoveryToken: 'secure-recovery-token-abc123'
                }
            };

            await expect(lambda.handler(eventWithMissingProviderId, {} as any))
                .rejects
                .toThrow('Missing required template variables for providerAccountRecoveryConfirmation template');
        });

        it('should throw error when recoveryToken is missing', async () => {
            const eventWithMissingRecoveryToken: EmailNotificationEvent = {
                ...SAMPLE_PROVIDER_ACCOUNT_RECOVERY_CONFIRMATION_EVENT,
                templateVariables: {
                    providerId: 'provider-123'
                }
            };

            await expect(lambda.handler(eventWithMissingRecoveryToken, {} as any))
                .rejects
                .toThrow('Missing required template variables for providerAccountRecoveryConfirmation template');
        });
    });
});<|MERGE_RESOLUTION|>--- conflicted
+++ resolved
@@ -171,8 +171,6 @@
                 }
             },
             FromEmailAddress: 'Compact Connect <noreply@example.org>'
-<<<<<<< HEAD
-=======
         });
     });
 
@@ -220,7 +218,6 @@
 
         expect(response).toEqual({
             message: 'Email message sent'
->>>>>>> 999c9010
         });
 
         // Get the actual HTML content for detailed validation
@@ -551,11 +548,7 @@
                     }
                 },
                 FromEmailAddress: 'Compact Connect <noreply@example.org>'
-<<<<<<< HEAD
-                
-=======
-
->>>>>>> 999c9010
+
             });
         });
 
