import type { LambdaInterface } from '@aws-lambda-powertools/commons/lib/esm/types';
import { Logger } from '@aws-lambda-powertools/logger';
import { DynamoDBClient } from '@aws-sdk/client-dynamodb';
import { SESClient } from '@aws-sdk/client-ses';
import { S3Client } from '@aws-sdk/client-s3';
import { Context } from 'aws-lambda';

import { EnvironmentVariablesService } from '../lib/environment-variables-service';
import { CompactConfigurationClient } from '../lib/compact-configuration-client';
import { JurisdictionClient } from '../lib/jurisdiction-client';
import { EmailNotificationService, EncumbranceNotificationService } from '../lib/email';
import { EmailNotificationEvent, EmailNotificationResponse } from '../lib/models/email-notification-service-event';

const environmentVariables = new EnvironmentVariablesService();
const logger = new Logger({ logLevel: environmentVariables.getLogLevel() });

interface LambdaProperties {
    dynamoDBClient: DynamoDBClient;
    sesClient: SESClient;
    s3Client: S3Client;
}

export class Lambda implements LambdaInterface {
    private readonly emailService: EmailNotificationService;
    private readonly encumbranceService: EncumbranceNotificationService;

    constructor(props: LambdaProperties) {
        const compactConfigurationClient = new CompactConfigurationClient({
            logger: logger,
            dynamoDBClient: props.dynamoDBClient,
        });

        const jurisdictionClient = new JurisdictionClient({
            logger: logger,
            dynamoDBClient: props.dynamoDBClient,
        });

        this.emailService = new EmailNotificationService({
            logger: logger,
            sesClient: props.sesClient,
            s3Client: props.s3Client,
            compactConfigurationClient: compactConfigurationClient,
            jurisdictionClient: jurisdictionClient
        });

        this.encumbranceService = new EncumbranceNotificationService({
            logger: logger,
            sesClient: props.sesClient,
            s3Client: props.s3Client,
            compactConfigurationClient: compactConfigurationClient,
            jurisdictionClient: jurisdictionClient
        });
    }

    /**
     * Lambda handler for email notification service
     *
     * This handler sends an email notification based on the requested email template.
     * See README in this directory for information on using this service.
     *
     * @param event - Email notification event
     * @param context - Lambda context
     * @returns Email notification response
     */
    @logger.injectLambdaContext({ resetKeys: true })
    public async handler(event: EmailNotificationEvent, context: Context): Promise<EmailNotificationResponse> {
        logger.info('Processing event', { template: event.template, compact: event.compact, jurisdiction: event.jurisdiction });

        // Check if FROM_ADDRESS is configured
        if (environmentVariables.getFromAddress() === 'NONE') {
            logger.info('No from address configured for environment');
            return {
                message: 'No from address configured for environment, unable to send email'
            };
        }

        switch (event.template) {
        case 'transactionBatchSettlementFailure':
            await this.emailService.sendTransactionBatchSettlementFailureEmail(
                event.compact,
                event.recipientType,
                event.specificEmails
            );
            break;
        case 'privilegeDeactivationJurisdictionNotification':
            if (!event.jurisdiction) {
                throw new Error('Missing required jurisdiction field.');
            }
            if (!event.templateVariables.privilegeId
                || !event.templateVariables.providerFirstName
                || !event.templateVariables.providerLastName) {
                throw new Error('Missing required template variables for privilegeDeactivationJurisdictionNotification template.');
            }
            await this.emailService.sendPrivilegeDeactivationJurisdictionNotificationEmail(
                event.compact,
                event.jurisdiction,
                event.recipientType,
                event.templateVariables.privilegeId,
                event.templateVariables.providerFirstName,
                event.templateVariables.providerLastName
            );
            break;
        case 'privilegeDeactivationProviderNotification':
            await this.emailService.sendPrivilegeDeactivationProviderNotificationEmail(
                event.compact,
                event.specificEmails,
                event.templateVariables.privilegeId
            );
            break;
        case 'CompactTransactionReporting':
            if (!event.templateVariables?.reportS3Path) {
                throw new Error('Missing required template variables for CompactTransactionReporting template');
            }
            await this.emailService.sendCompactTransactionReportEmail(
                event.compact,
                event.templateVariables.reportS3Path,
                event.templateVariables.reportingCycle,
                event.templateVariables.startDate,
                event.templateVariables.endDate
            );
            break;
        case 'JurisdictionTransactionReporting':
            if (!event.jurisdiction) {
                throw new Error('Missing required jurisdiction field for JurisdictionTransactionReporting template');
            }
            if (!event.templateVariables?.reportS3Path) {
                throw new Error('Missing required template variables for JurisdictionTransactionReporting template');
            }
            await this.emailService.sendJurisdictionTransactionReportEmail(
                event.compact,
                event.jurisdiction,
                event.templateVariables.reportS3Path,
                event.templateVariables.reportingCycle,
                event.templateVariables.startDate,
                event.templateVariables.endDate
            );
            break;
        case 'privilegePurchaseProviderNotification':
            await this.emailService.sendPrivilegePurchaseProviderNotificationEmail(
                event.templateVariables.transactionDate,
                event.templateVariables.privileges,
                event.templateVariables.totalCost,
                event.templateVariables.costLineItems,
                event.specificEmails
            );
            break;
<<<<<<< HEAD
        case 'licenseEncumbranceProviderNotification':
            if (!event.templateVariables.providerFirstName
                || !event.templateVariables.providerLastName
                || !event.templateVariables.encumberedJurisdiction
                || !event.templateVariables.licenseType
                || !event.templateVariables.effectiveStartDate) {
                throw new Error('Missing required template variables for licenseEncumbranceProviderNotification template.');
            }
            await this.encumbranceService.sendLicenseEncumbranceProviderNotificationEmail(
                event.compact,
                event.specificEmails || [],
                event.templateVariables.providerFirstName,
                event.templateVariables.providerLastName,
                event.templateVariables.encumberedJurisdiction,
                event.templateVariables.licenseType,
                event.templateVariables.effectiveStartDate
            );
            break;
        case 'licenseEncumbranceStateNotification':
            if (!event.jurisdiction) {
                throw new Error('Missing required jurisdiction field for licenseEncumbranceStateNotification template.');
            }
            if (!event.templateVariables.providerFirstName
                || !event.templateVariables.providerLastName
                || !event.templateVariables.providerId
                || !event.templateVariables.encumberedJurisdiction
                || !event.templateVariables.licenseType
                || !event.templateVariables.effectiveStartDate) {
                throw new Error('Missing required template variables for licenseEncumbranceStateNotification template.');
            }
            await this.encumbranceService.sendLicenseEncumbranceStateNotificationEmail(
                event.compact,
                event.jurisdiction,
                event.templateVariables.providerFirstName,
                event.templateVariables.providerLastName,
                event.templateVariables.providerId,
                event.templateVariables.encumberedJurisdiction,
                event.templateVariables.licenseType,
                event.templateVariables.effectiveStartDate
            );
            break;
        case 'licenseEncumbranceLiftingProviderNotification':
            if (!event.templateVariables.providerFirstName
                || !event.templateVariables.providerLastName
                || !event.templateVariables.liftedJurisdiction
                || !event.templateVariables.licenseType
                || !event.templateVariables.effectiveLiftDate) {
                throw new Error('Missing required template variables for licenseEncumbranceLiftingProviderNotification template.');
            }
            await this.encumbranceService.sendLicenseEncumbranceLiftingProviderNotificationEmail(
                event.compact,
                event.specificEmails || [],
                event.templateVariables.providerFirstName,
                event.templateVariables.providerLastName,
                event.templateVariables.liftedJurisdiction,
                event.templateVariables.licenseType,
                event.templateVariables.effectiveLiftDate
            );
            break;
        case 'licenseEncumbranceLiftingStateNotification':
            if (!event.jurisdiction) {
                throw new Error('Missing required jurisdiction field for licenseEncumbranceLiftingStateNotification template.');
            }
            if (!event.templateVariables.providerFirstName
                || !event.templateVariables.providerLastName
                || !event.templateVariables.providerId
                || !event.templateVariables.liftedJurisdiction
                || !event.templateVariables.licenseType
                || !event.templateVariables.effectiveLiftDate) {
                throw new Error('Missing required template variables for licenseEncumbranceLiftingStateNotification template.');
            }
            await this.encumbranceService.sendLicenseEncumbranceLiftingStateNotificationEmail(
                event.compact,
                event.jurisdiction,
                event.templateVariables.providerFirstName,
                event.templateVariables.providerLastName,
                event.templateVariables.providerId,
                event.templateVariables.liftedJurisdiction,
                event.templateVariables.licenseType,
                event.templateVariables.effectiveLiftDate
            );
            break;
        case 'privilegeEncumbranceProviderNotification':
            if (!event.templateVariables.providerFirstName
                || !event.templateVariables.providerLastName
                || !event.templateVariables.encumberedJurisdiction
                || !event.templateVariables.licenseType
                || !event.templateVariables.effectiveStartDate) {
                throw new Error('Missing required template variables for privilegeEncumbranceProviderNotification template.');
            }
            await this.encumbranceService.sendPrivilegeEncumbranceProviderNotificationEmail(
                event.compact,
                event.specificEmails || [],
                event.templateVariables.providerFirstName,
                event.templateVariables.providerLastName,
                event.templateVariables.encumberedJurisdiction,
                event.templateVariables.licenseType,
                event.templateVariables.effectiveStartDate
            );
            break;
        case 'privilegeEncumbranceStateNotification':
            if (!event.jurisdiction) {
                throw new Error('Missing required jurisdiction field for privilegeEncumbranceStateNotification template.');
            }
            if (!event.templateVariables.providerFirstName
                || !event.templateVariables.providerLastName
                || !event.templateVariables.providerId
                || !event.templateVariables.encumberedJurisdiction
                || !event.templateVariables.licenseType
                || !event.templateVariables.effectiveStartDate) {
                throw new Error('Missing required template variables for privilegeEncumbranceStateNotification template.');
            }
            await this.encumbranceService.sendPrivilegeEncumbranceStateNotificationEmail(
                event.compact,
                event.jurisdiction,
                event.templateVariables.providerFirstName,
                event.templateVariables.providerLastName,
                event.templateVariables.providerId,
                event.templateVariables.encumberedJurisdiction,
                event.templateVariables.licenseType,
                event.templateVariables.effectiveStartDate
            );
            break;
        case 'privilegeEncumbranceLiftingProviderNotification':
            if (!event.templateVariables.providerFirstName
                || !event.templateVariables.providerLastName
                || !event.templateVariables.liftedJurisdiction
                || !event.templateVariables.licenseType
                || !event.templateVariables.effectiveLiftDate) {
                throw new Error('Missing required template variables for privilegeEncumbranceLiftingProviderNotification template.');
            }
            await this.encumbranceService.sendPrivilegeEncumbranceLiftingProviderNotificationEmail(
                event.compact,
                event.specificEmails || [],
                event.templateVariables.providerFirstName,
                event.templateVariables.providerLastName,
                event.templateVariables.liftedJurisdiction,
                event.templateVariables.licenseType,
                event.templateVariables.effectiveLiftDate
            );
            break;
        case 'privilegeEncumbranceLiftingStateNotification':
            if (!event.jurisdiction) {
                throw new Error('Missing required jurisdiction field for privilegeEncumbranceLiftingStateNotification template.');
            }
            if (!event.templateVariables.providerFirstName
                || !event.templateVariables.providerLastName
                || !event.templateVariables.providerId
                || !event.templateVariables.liftedJurisdiction
                || !event.templateVariables.licenseType
                || !event.templateVariables.effectiveLiftDate) {
                throw new Error('Missing required template variables for privilegeEncumbranceLiftingStateNotification template.');
            }
            await this.encumbranceService.sendPrivilegeEncumbranceLiftingStateNotificationEmail(
                event.compact,
                event.jurisdiction,
                event.templateVariables.providerFirstName,
                event.templateVariables.providerLastName,
                event.templateVariables.providerId,
                event.templateVariables.liftedJurisdiction,
                event.templateVariables.licenseType,
                event.templateVariables.effectiveLiftDate
=======
        case 'multipleRegistrationAttemptNotification':
            if (!event.specificEmails?.length) {
                throw new Error('No recipients found for multiple registration attempt notification email');
            }
            await this.emailService.sendMultipleRegistrationAttemptNotificationEmail(
                event.compact,
                event.specificEmails
>>>>>>> 426f1d73
            );
            break;
        default:
            logger.info('Unsupported email template provided', { template: event.template });
            throw new Error(`Unsupported email template: ${event.template}`);
        }

        logger.info('Completing handler');
        return {
            message: 'Email message sent'
        };
    }
}<|MERGE_RESOLUTION|>--- conflicted
+++ resolved
@@ -144,7 +144,6 @@
                 event.specificEmails
             );
             break;
-<<<<<<< HEAD
         case 'licenseEncumbranceProviderNotification':
             if (!event.templateVariables.providerFirstName
                 || !event.templateVariables.providerLastName
@@ -307,7 +306,8 @@
                 event.templateVariables.liftedJurisdiction,
                 event.templateVariables.licenseType,
                 event.templateVariables.effectiveLiftDate
-=======
+            );
+            break;
         case 'multipleRegistrationAttemptNotification':
             if (!event.specificEmails?.length) {
                 throw new Error('No recipients found for multiple registration attempt notification email');
@@ -315,7 +315,6 @@
             await this.emailService.sendMultipleRegistrationAttemptNotificationEmail(
                 event.compact,
                 event.specificEmails
->>>>>>> 426f1d73
             );
             break;
         default:
