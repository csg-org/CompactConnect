# pylint: disable=invalid-name
from urllib.parse import quote

from marshmallow import pre_dump, post_load, validates_schema, ValidationError
from marshmallow.fields import String, Date, UUID
from marshmallow.validate import Regexp, Length, OneOf

from config import config
from data_model.schema.base_record import BaseRecordSchema, SocialSecurityNumber, ForgivingSchema, StrictSchema


class SSNIndexRecordSchema(StrictSchema):
    pk = UUID(required=True, allow_none=False)
    sk = String(required=True, allow_none=False)
    ssn = SocialSecurityNumber(required=True, allow_none=False)
    licenseHomeProviderId = UUID(required=True, allow_none=False)


class LicenseCommonSchema(ForgivingSchema):
    compact = String(required=True, allow_none=False, validate=OneOf(config.compacts))
    jurisdiction = String(required=True, allow_none=False, validate=OneOf(config.jurisdictions))
    givenName = String(required=True, allow_none=False, validate=Length(1, 100))
    middleName = String(required=False, allow_none=False, validate=Length(1, 100))
    familyName = String(required=True, allow_none=False, validate=Length(1, 100))
    suffix = String(required=False, allow_none=False, validate=Length(1, 100))
    licenseType = String(required=True, allow_none=False)
    dateOfIssuance = Date(required=True, allow_none=False)
    dateOfRenewal = Date(required=True, allow_none=False)
    dateOfExpiration = Date(required=True, allow_none=False)
    status = String(required=True, allow_none=False, validate=OneOf(['active', 'inactive']))

    @validates_schema
    def validate_license_type(self, data, **kwargs):  # pylint: disable=unused-argument
        license_types = config.license_types_for_compact(data['compact'])
        if data['licenseType'] not in license_types:
            raise ValidationError({'licenseType': f"'licenseType' must be one of {license_types}"})


class LicensePublicSchema(LicenseCommonSchema):
    """
    Schema for license data that can be shared with the public
    """
    birthMonthDay = String(required=False, allow_none=False, validate=Regexp('^[0-1]{1}[0-9]{1}-[0-3]{1}[0-9]{1}'))


class LicensePostSchema(LicensePublicSchema):
    """
    Schema for license data as posted by a board
    """
    ssn = SocialSecurityNumber(required=True, allow_none=False)
    npi = String(required=False, allow_none=False, validate=Regexp('^[0-9]{10}$'))
    homeStateStreet1 = String(required=True, allow_none=False, validate=Length(2, 100))
    homeStateStreet2 = String(required=False, allow_none=False, validate=Length(1, 100))
    homeStateCity = String(required=True, allow_none=False, validate=Length(2, 100))
    homeStatePostalCode = String(required=True, allow_none=False, validate=Length(5, 7))
    dateOfBirth = Date(required=True, allow_none=False)


@BaseRecordSchema.register_schema('license-home')
class LicenseRecordSchema(BaseRecordSchema, LicensePostSchema):
    """
    Schema for license records in the license data table
    """
    _record_type = 'license-home'

    # Provided fields
    providerId = UUID(required=True, allow_none=False)

    # Generated fields
    famGivMid = String(required=True, allow_none=False)
    licenseHomeProviderId = UUID(required=True, allow_none=False)

    @post_load
    def drop_license_gen_fields(self, in_data, **kwargs):  # pylint: disable=unused-argument
        del in_data['famGivMid']
        del in_data['licenseHomeProviderId']
        return in_data

    @pre_dump
<<<<<<< HEAD
    def populate_license_gen_fields(self, in_data, **kwargs):  # pylint: disable=unused-argument
=======
    def populate_license_generated_fields(self, in_data, **kwargs):  # pylint: disable=unused-argument
>>>>>>> 60f80caa
        in_data['licenseHomeProviderId'] = in_data['providerId']
        in_data['birthMonthDay'] = in_data['dateOfBirth'].strftime('%m-%d')
        in_data['famGivMid'] = '/'.join((
            quote(in_data['familyName'], safe=''),
            quote(in_data['givenName'], safe=''),
            quote(in_data.get('middleName', ''), safe='')
        ))
        return in_data<|MERGE_RESOLUTION|>--- conflicted
+++ resolved
@@ -77,11 +77,7 @@
         return in_data
 
     @pre_dump
-<<<<<<< HEAD
-    def populate_license_gen_fields(self, in_data, **kwargs):  # pylint: disable=unused-argument
-=======
     def populate_license_generated_fields(self, in_data, **kwargs):  # pylint: disable=unused-argument
->>>>>>> 60f80caa
         in_data['licenseHomeProviderId'] = in_data['providerId']
         in_data['birthMonthDay'] = in_data['dateOfBirth'].strftime('%m-%d')
         in_data['famGivMid'] = '/'.join((
