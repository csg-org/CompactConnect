import json
from decimal import Decimal
from functools import wraps
from json import JSONEncoder
from typing import Callable
from datetime import date
from uuid import UUID

from aws_lambda_powertools.utilities.typing import LambdaContext
from botocore.exceptions import ClientError

from config import logger
from exceptions import CCInvalidRequestException


class ResponseEncoder(JSONEncoder):
    """
    JSON Encoder to handle data types that come out of our schema
    """
    def default(self, o):
        if isinstance(o, Decimal):
            ratio = o.as_integer_ratio()
            if ratio[1] == 1:
                return ratio[0]
            return float(o)

        if isinstance(o, UUID):
            return str(o)

        if isinstance(o, date):
            return o.isoformat()

        # This is just a catch-all that shouldn't realistically ever be reached.
        return super().default(o)


def api_handler(fn: Callable):
    """
    Decorator to wrap an api gateway event handler in standard logging, HTTPError handling
    """

    @wraps(fn)
    @logger.inject_lambda_context
    def caught_handler(event, context: LambdaContext):
        # We have to jump through extra hoops to handle the case where APIGW sets headers to null
        (event.get('headers') or {}).pop('Authorization', None)
        (event.get('multiValueHeaders') or {}).pop('Authorization', None)

        logger.info(
            'Incoming request',
            method=event['httpMethod'],
            path=event['requestContext']['resourcePath'],
            query_params=event['queryStringParameters'],
            username=event['requestContext'].get('authorizer', {}).get('claims', {}).get('cognito:username'),
            context=context
        )

        try:
            return {
                'headers': {
                    'Access-Control-Allow-Origin': '*'
                },
                'statusCode': 200,
                'body': json.dumps(fn(event, context), cls=ResponseEncoder)
            }
        except CCInvalidRequestException as e:
            logger.info('Invalid request', exc_info=e)
            return {
                'headers': {
                    'Access-Control-Allow-Origin': '*'
                },
                'statusCode': 400,
                'body': json.dumps({'message': e.message})
            }
        except ClientError as e:
            # Any boto3 ClientErrors we haven't already caught and transformed are probably on us
            logger.error('boto3 ClientError', response=e.response, exc_info=e)
            raise
        except Exception as e:
            logger.warning(
                'Error processing request',
                method=event['httpMethod'],
                path=event['requestContext']['resourcePath'],
                query_params=event['queryStringParameters'],
                context=context,
                exc_info=e
            )
            raise

    return caught_handler


class scope_by_path:  # pylint: disable=invalid-name
    """
    Decorator to wrap scope-based authorization
    """
    def __init__(self, *, scope_parameter: str, resource_parameter: str):
        self.scope_parameter = scope_parameter
        self.resource_parameter = resource_parameter

    def __call__(self, fn: Callable):
        @wraps(fn)
        @logger.inject_lambda_context
        def authorized(event: dict, context: LambdaContext):
            try:
                path_value = event['pathParameters'][self.scope_parameter]
                resource_value = event['pathParameters'][self.resource_parameter]
            except KeyError:
                # If we raise this exact exception, API Gateway returns a 401 instead of 403 for a DENY statement
                # Any other exception/message will result in a 500
                logger.error('Access attempt with missing path parameters!')
                return {'statusCode': 401}

            logger.debug(
                'Checking authorizer context',
                request_context=event['requestContext']
            )
            try:
                scopes = event['requestContext']['authorizer']['claims']['scope'].split(' ')
            except KeyError:
                logger.error('Unauthorized access attempt!')
                return {'statusCode': 401}

            required_scope = f'{resource_value}/{path_value}'
            if required_scope not in scopes:
                logger.warning('Forbidden access attempt!')
                return {'statusCode': 403}
            return fn(event, context)
        return authorized


def sqs_handler(fn: Callable):
    """
    Process messages from the ingest queue.

    This handler uses batch item failure reporting:
    https://docs.aws.amazon.com/lambda/latest/dg/example_serverless_SQS_Lambda_batch_item_failures_section.html
    This allows the queue to continue to scale under load, even if a number of the messages are failing. It
    also improves efficiency, as we don't have to throw away the entire batch for a single failure.
    """
    @wraps(fn)
    @logger.inject_lambda_context
    def process_messages(event, context: LambdaContext):  # pylint: disable=unused-argument
        records = event['Records']
        logger.info('Starting batch', batch_count=len(records))
        batch_failures = []
        for record in records:
            try:
                message = json.loads(record['body'])
                logger.info(
                    'Processing message',
                    message_id=record['messageId'],
                    message_attributes=record.get('messageAttributes')
                )
                # No exception here means success
                fn(message)
<<<<<<< HEAD
=======
            # When we receive a batch of messages from SQS, letting an exception escape all the way back to AWS is
            # really undesirable. Instead, we're going to catch _almost_ any exception raised, note what message we
            # were processing, and report those item failures back to AWS.
>>>>>>> 54d77a0d
            except Exception as e:  # pylint: disable=broad-exception-caught
                logger.error('Failed to process message', exc_info=e)
                batch_failures.append({'itemIdentifier': record['messageId']})
        logger.info('Completed batch', batch_failures=len(batch_failures))
        return {
            'batchItemFailures': batch_failures
        }

    return process_messages<|MERGE_RESOLUTION|>--- conflicted
+++ resolved
@@ -154,12 +154,9 @@
                 )
                 # No exception here means success
                 fn(message)
-<<<<<<< HEAD
-=======
             # When we receive a batch of messages from SQS, letting an exception escape all the way back to AWS is
             # really undesirable. Instead, we're going to catch _almost_ any exception raised, note what message we
             # were processing, and report those item failures back to AWS.
->>>>>>> 54d77a0d
             except Exception as e:  # pylint: disable=broad-exception-caught
                 logger.error('Failed to process message', exc_info=e)
                 batch_failures.append({'itemIdentifier': record['messageId']})
