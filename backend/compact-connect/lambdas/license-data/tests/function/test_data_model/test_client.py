--- conflicted
+++ resolved
@@ -11,7 +11,6 @@
         from data_model.client import DataClient
         from data_model.schema.license import LicensePostSchema, LicenseRecordSchema
         from data_model.schema.privilege import PrivilegePostSchema, PrivilegeRecordSchema
-        from exceptions import CCNotFoundException, CCInternalException
 
         with open('tests/resources/api/license-post.json', 'r') as f:
             license_data = LicensePostSchema().load({
@@ -48,13 +47,6 @@
         client = DataClient(self.config)
 
         resp = client.get_provider_id(ssn='123-12-1234')  # pylint: disable=missing-kwoa
-<<<<<<< HEAD
-        self.assertEqual(provider_id, resp)
-
-        with self.assertRaises(CCNotFoundException):
-            client.get_provider_id(ssn='321-21-4321')  # pylint: disable=missing-kwoa
-
-=======
         # Verify that we're getting the expected provider ID
         self.assertEqual(provider_id, resp)
 
@@ -99,7 +91,6 @@
             })
         )
 
->>>>>>> 60f80caa
         # Associate a second provider with the same ssn - force a data consistency error
         self._table.put_item(
             # We'll use the schema/serializer to populate index fields for us
@@ -110,14 +101,11 @@
                 **license_data
             })
         )
-<<<<<<< HEAD
-=======
 
         client = DataClient(self.config)
 
         # This should detect that we have multiple provider ids associated with the same SSN
         # and should raise an exception.
->>>>>>> 60f80caa
         with self.assertRaises(CCInternalException):
             client.get_provider_id(ssn='123-12-1234')  # pylint: disable=missing-kwoa
 
@@ -205,15 +193,9 @@
     def test_get_licenses_sorted_by_family_name(self):
         from data_model.client import DataClient
 
-<<<<<<< HEAD
-        # 100 licenses homed in co with privileges in fl
-        self._generate_licensees('co', 'al', 9999)
-        # 100 licenses homed in fl with privileges in co
-=======
         # 100 licenses homed in co with privileges in al
         self._generate_licensees('co', 'al', 9999)
         # 100 licenses homed in al with privileges in co
->>>>>>> 60f80caa
         self._generate_licensees('al', 'co', 9899)
         client = DataClient(self.config)
 
@@ -233,11 +215,6 @@
             jurisdiction='co',
             pagination={'lastKey': last_key, 'pageSize': 500}
         )
-<<<<<<< HEAD
-        # moto does not properly mimic dynamodb pagination in the case of an index with duplicate keys,
-        # so we cannot test for the expected length of 100 records, here.
-        # Possibly related to this issue: https://github.com/getmoto/moto/issues/7834
-=======
         # Make sure there are no duplicate response items
         # To verify moto fix, uncomment below:
         # second_provider_ids = {item['providerId'] for item in resp['items']}
@@ -247,21 +224,14 @@
         # so we cannot test for the expected length of 100 records, here.
         # Possibly related to this issue: https://github.com/getmoto/moto/issues/7834
         # Confirmed that this will be fixed in moto>=5.0.12. We can enhance tests when it is released.
->>>>>>> 60f80caa
         self.assertIsNone(resp['pagination']['lastKey'])
 
     def test_get_licenses_sorted_by_updated_date(self):
         from data_model.client import DataClient
 
-<<<<<<< HEAD
-        # 100 licenses homed in co with privileges in fl
-        self._generate_licensees('co', 'al', 9999)
-        # 100 licenses homed in fl with privileges in co
-=======
         # 100 licenses homed in co with privileges in al
         self._generate_licensees('co', 'al', 9999)
         # 100 licenses homed in al with privileges in co
->>>>>>> 60f80caa
         self._generate_licensees('al', 'co', 9899)
         client = DataClient(self.config)
 
@@ -283,10 +253,7 @@
         # moto does not properly mimic dynamodb pagination in the case of an index with duplicate keys,
         # so we cannot test for the expected length of 100 records, here
         # Possibly related to this issue: https://github.com/getmoto/moto/issues/7834
-<<<<<<< HEAD
-=======
         # Confirmed that this will be fixed in moto>=5.0.12. We can enhance tests when it is released.
->>>>>>> 60f80caa
         self.assertNotIn('lastKey', resp.keys())
 
         # The first page sorted descending should be the same as the second page ascending, but reversed
