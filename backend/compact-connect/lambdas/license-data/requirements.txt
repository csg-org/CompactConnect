--- conflicted
+++ resolved
@@ -6,15 +6,9 @@
 #
 aws-lambda-powertools==2.43.1
     # via -r compact-connect/lambdas/license-data/requirements.in
-<<<<<<< HEAD
-boto3==1.35.34
-    # via -r compact-connect/lambdas/license-data/requirements.in
-botocore==1.35.34
-=======
 boto3==1.35.29
     # via -r compact-connect/lambdas/license-data/requirements.in
 botocore==1.35.29
->>>>>>> 71082953
     # via
     #   boto3
     #   s3transfer
