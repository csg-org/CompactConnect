from uuid import UUID

from cc_common.config import config, logger
from cc_common.data_model.provider_record_util import ProviderData, ProviderUserRecords
from cc_common.data_model.schema.common import LicenseEncumberedStatusEnum, PrivilegeEncumberedStatusEnum
from cc_common.data_model.schema.data_event.api import (
    EncumbranceEventDetailSchema,
)
from cc_common.email_service_client import EncumbranceNotificationTemplateVariables, ProviderNotificationMethod
from cc_common.event_batch_writer import EventBatchWriter
from cc_common.event_bus_client import EventBusClient
from cc_common.exceptions import CCInternalException
from cc_common.license_util import LicenseUtility
from cc_common.utils import sqs_handler


def _get_license_type_name(compact: str, license_type_abbreviation: str) -> str:
    """
    Get the license type name from abbreviation.

    :param compact: The compact identifier
    :param license_type_abbreviation: The license type abbreviation
    :return: The license type name
    """
    return LicenseUtility.get_license_type_by_abbreviation(compact, license_type_abbreviation).name


def _get_provider_records(compact: str, provider_id: str) -> tuple[ProviderUserRecords, ProviderData]:
    """
    Retrieve and validate provider records for notification processing.

    :param compact: The compact identifier
    :param provider_id: The provider ID
    :return: Tuple of (provider_records, provider_record)
    :raises Exception: If provider records cannot be retrieved
    """
    try:
        provider_records = config.data_client.get_provider_user_records(
            compact=compact,
            provider_id=provider_id,
        )
        provider_record = provider_records.get_provider_record()
        return provider_records, provider_record
    except Exception as e:
        logger.error('Failed to retrieve provider records for notification', exception=str(e))
        raise


def _send_provider_notification(
    notification_method: ProviderNotificationMethod,
    notification_type: str,
    *,
    provider_record: ProviderData,
    compact: str,
    **notification_kwargs,
) -> None:
    """
    Send notification to provider if they are registered.

    :param provider_record: The provider record
    :param notification_method: The email service method to call
    :param notification_type: Type of notification for logging
    :param compact: The compact identifier
    :param notification_kwargs: Additional arguments for the notification method
    """
    provider_email = provider_record.compactConnectRegisteredEmailAddress
    if provider_email:
        logger.info(f'Sending {notification_type} notification to provider', provider_email=provider_email)
        try:
            notification_method(
                compact=compact,
                provider_email=provider_email,
                template_variables=EncumbranceNotificationTemplateVariables(
                    provider_first_name=provider_record.givenName,
                    provider_last_name=provider_record.familyName,
                    **notification_kwargs,
                ),
            )
        except Exception as e:
            logger.error('Failed to send provider notification', exception=str(e))
            raise
    else:
        logger.info('Provider not registered in system, skipping provider notification')


def _send_primary_state_notification(
    notification_method: ProviderNotificationMethod,
    notification_type: str,
    *,
    provider_record: ProviderData,
    jurisdiction: str,
    compact: str,
    **notification_kwargs,
) -> None:
    """
    Send notification to the primary affected state.

    :param notification_method: The email service method to call
    :param notification_type: Type of notification for logging
    :param provider_record: The provider record
    :param provider_id: The provider ID
    :param jurisdiction: The jurisdiction to notify
    :param compact: The compact identifier
    :param notification_kwargs: Additional arguments for the notification method
    """
    logger.info(f'Sending {notification_type} notification to affected state', affected_jurisdiction=jurisdiction)
    try:
        notification_method(
            compact=compact,
            jurisdiction=jurisdiction,
            template_variables=EncumbranceNotificationTemplateVariables(
                provider_first_name=provider_record.givenName,
                provider_last_name=provider_record.familyName,
                **notification_kwargs,
            ),
        )
    except Exception as e:
        logger.error('Failed to send state notification', jurisdiction=jurisdiction, exception=str(e))
        raise


def _send_additional_state_notifications(
    notification_method: ProviderNotificationMethod,
    notification_type: str,
    *,
    provider_records: ProviderUserRecords,
    provider_record: ProviderData,
    provider_id: UUID,
    excluded_jurisdiction: str,
    compact: str,
    **notification_kwargs,
) -> None:
    """
    Send notifications to all other states where the provider has licenses or privileges.

    :param provider_records: The provider records collection
    :param notification_method: The email service method to call
    :param notification_type: Type of notification for logging
    :param provider_record: The provider record
    :param provider_id: The provider ID
    :param excluded_jurisdiction: Jurisdiction to exclude from notifications
    :param compact: The compact identifier
    :param notification_kwargs: Additional arguments for the notification method
    """
    # Query provider's records to find all states where they hold or have held licenses or privileges
    all_licenses = provider_records.get_license_records()
    all_privileges = provider_records.get_privilege_records()

    # Get unique jurisdictions (excluding the one already notified)
    notification_jurisdictions = set()
    for license_record in all_licenses:
        if license_record.jurisdiction != excluded_jurisdiction:
            notification_jurisdictions.add(license_record.jurisdiction)
    for privilege_record in all_privileges:
        if privilege_record.jurisdiction != excluded_jurisdiction:
            notification_jurisdictions.add(privilege_record.jurisdiction)

    # Send notifications to all other states with provider licenses or privileges
    template_variables = EncumbranceNotificationTemplateVariables(
        provider_first_name=provider_record.givenName,
        provider_last_name=provider_record.familyName,
        provider_id=provider_id,
        **notification_kwargs,
    )
    for notification_jurisdiction in notification_jurisdictions:
        logger.info(
            f'Sending {notification_type} notification to other state',
            notification_jurisdiction=notification_jurisdiction,
        )
        try:
            notification_method(
                compact=compact,
                jurisdiction=notification_jurisdiction,
                template_variables=template_variables,
            )
        except Exception as e:
            logger.error(
                'Failed to send notification to other state',
                notification_jurisdiction=notification_jurisdiction,
                exception=str(e),
            )
            raise


@sqs_handler
def license_encumbrance_listener(message: dict):
    """
    Handle license encumbrance events by encumbering associated privileges.

    This handler processes 'license.encumbrance' events and automatically encumbers
    all privileges associated with the encumbered license, then publishes privilege
    encumbrance events for each affected privilege.
    """
    detail_schema = EncumbranceEventDetailSchema()
    detail = detail_schema.load(message['detail'])

    compact = detail['compact']
    provider_id = detail['providerId']
    jurisdiction = detail['jurisdiction']
    adverse_action_id = detail['adverseActionId']
    license_type_abbreviation = detail['licenseTypeAbbreviation']
    effective_date = detail['effectiveDate']

    with logger.append_context_keys(
        compact=compact,
        provider_id=provider_id,
        jurisdiction=jurisdiction,
        license_type_abbreviation=license_type_abbreviation,
        effective_date=effective_date,
<<<<<<< HEAD
        adverse_action_category=adverse_action_category,
=======
>>>>>>> 999c9010
        adverse_action_id=adverse_action_id,
    ):
        logger.info('Processing license encumbrance event')

        # Encumber the privileges using the data client method
        affected_privileges = config.data_client.encumber_home_jurisdiction_license_privileges(
            compact=compact,
            provider_id=provider_id,
            jurisdiction=jurisdiction,
            license_type_abbreviation=license_type_abbreviation,
            adverse_action_id=adverse_action_id,
            effective_date=effective_date,
        )

        # Publish privilege encumbrance events for each privilege that was encumbered
        if affected_privileges:
            event_bus_client = EventBusClient()
            with EventBatchWriter(config.events_client) as event_batch_writer:
                for privilege in affected_privileges:
                    logger.info(
                        'Publishing privilege encumbrance event for affected privilege',
                        privilege_jurisdiction=privilege.jurisdiction,
                    )
                    event_bus_client.publish_privilege_encumbrance_event(
                        source='org.compactconnect.data-events',
                        compact=compact,
                        provider_id=provider_id,
                        jurisdiction=privilege.jurisdiction,  # The privilege jurisdiction, not the license jurisdiction
                        license_type_abbreviation=license_type_abbreviation,
                        effective_date=effective_date,
                        event_batch_writer=event_batch_writer,
                    )

        logger.info('Successfully processed license encumbrance event', privileges_encumbered=len(affected_privileges))


@sqs_handler
def license_encumbrance_lifted_listener(message: dict):
    """
    Handle license encumbrance lifting events by unencumbering associated privileges.

    This handler processes 'license.encumbranceLifted' events and automatically unencumbers
    privileges that were encumbered due to the license encumbrance (but not those with
    their own separate encumbrances), then publishes privilege encumbrance lifting events
    for each affected privilege.
    """
    detail_schema = EncumbranceEventDetailSchema()
    detail = detail_schema.load(message['detail'])

    compact = detail['compact']
    provider_id = detail['providerId']
    jurisdiction = detail['jurisdiction']
    license_type_abbreviation = detail['licenseTypeAbbreviation']
    effective_date = detail['effectiveDate']

    with logger.append_context_keys(
        compact=compact,
        provider_id=provider_id,
        jurisdiction=jurisdiction,
        license_type_abbreviation=license_type_abbreviation,
        effective_date=effective_date,
    ):
        logger.info('Processing license encumbrance lifting event')

        # lift encumbrances from the privileges associated with this license using the data client method
        affected_privileges, latest_effective_lift_date = (
            config.data_client.lift_home_jurisdiction_license_privilege_encumbrances(
                compact=compact,
                provider_id=provider_id,
                jurisdiction=jurisdiction,
                license_type_abbreviation=license_type_abbreviation,
            )
        )

        # Publish privilege encumbrance lifting events for each privilege that was unencumbered
        if affected_privileges:
            event_bus_client = EventBusClient()
            with EventBatchWriter(config.events_client) as event_batch_writer:
                for privilege in affected_privileges:
                    logger.info(
                        'Publishing privilege encumbrance lifting event for affected privilege',
                        privilege_jurisdiction=privilege.jurisdiction,
                        latest_effective_lift_date=latest_effective_lift_date,
                    )
                    event_bus_client.publish_privilege_encumbrance_lifting_event(
                        source='org.compactconnect.data-events',
                        compact=compact,
                        provider_id=provider_id,
                        jurisdiction=privilege.jurisdiction,  # The privilege jurisdiction, not the license jurisdiction
                        license_type_abbreviation=license_type_abbreviation,
                        # Use the latest effective lift date of all encumbrances, not the event date
                        effective_date=latest_effective_lift_date,
                        event_batch_writer=event_batch_writer,
                    )

        logger.info(
            'Successfully processed license encumbrance lifting event', privileges_unencumbered=len(affected_privileges)
        )


@sqs_handler
def privilege_encumbrance_notification_listener(message: dict):
    """
    Handle privilege encumbrance events by sending notifications.

    This handler processes 'privilege.encumbrance' events and sends notifications
    to the affected provider and relevant states.
    """
    detail_schema = EncumbranceEventDetailSchema()
    detail = detail_schema.load(message['detail'])

    compact = detail['compact']
    provider_id = detail['providerId']
    jurisdiction = detail['jurisdiction']
    license_type_abbreviation = detail['licenseTypeAbbreviation']
    effective_date = detail['effectiveDate']
    event_time = detail['eventTime']

    with logger.append_context_keys(
        compact=compact,
        provider_id=provider_id,
        jurisdiction=jurisdiction,
        license_type_abbreviation=license_type_abbreviation,
        event_time=event_time,
    ):
        logger.info('Processing privilege encumbrance event')

        # Get license type name from abbreviation (lookup once at the top)
        license_type_name = _get_license_type_name(compact, license_type_abbreviation)

        # Get provider records to gather notification targets and provider information
        provider_records, provider_record = _get_provider_records(compact, provider_id)

        # Provider Notification
        _send_provider_notification(
            config.email_service_client.send_privilege_encumbrance_provider_notification_email,
            'privilege encumbrance',
            provider_record=provider_record,
            compact=compact,
            encumbered_jurisdiction=jurisdiction,
            license_type=license_type_name,
            effective_date=effective_date,
        )

        # State Notifications
        # Send notification to the state where the privilege is encumbered
        _send_primary_state_notification(
            config.email_service_client.send_privilege_encumbrance_state_notification_email,
            'privilege encumbrance',
            provider_record=provider_record,
            provider_id=provider_id,
            jurisdiction=jurisdiction,
            compact=compact,
            encumbered_jurisdiction=jurisdiction,
            license_type=license_type_name,
            effective_date=effective_date,
        )

        # Send notifications to all other states with provider licenses or privileges
        _send_additional_state_notifications(
            config.email_service_client.send_privilege_encumbrance_state_notification_email,
            'privilege encumbrance',
            provider_records=provider_records,
            provider_record=provider_record,
            provider_id=provider_id,
            excluded_jurisdiction=jurisdiction,
            compact=compact,
            encumbered_jurisdiction=jurisdiction,
            license_type=license_type_name,
            effective_date=effective_date,
        )

        logger.info('Successfully processed privilege encumbrance event')


@sqs_handler
def privilege_encumbrance_lifting_notification_listener(message: dict):
    """
    Handle privilege encumbrance lifting events by sending notifications.

    This handler processes 'privilege.encumbranceLifted' events and sends notifications
    to the affected provider and relevant states.
    """
    detail_schema = EncumbranceEventDetailSchema()
    detail = detail_schema.load(message['detail'])

    compact = detail['compact']
    provider_id = detail['providerId']
    jurisdiction = detail['jurisdiction']
    license_type_abbreviation = detail['licenseTypeAbbreviation']
    event_time = detail['eventTime']

    with logger.append_context_keys(
        compact=compact,
        provider_id=provider_id,
        jurisdiction=jurisdiction,
        license_type_abbreviation=license_type_abbreviation,
        event_time=event_time,
    ):
        logger.info('Processing privilege encumbrance lifting event')

        # Get license type name from abbreviation (lookup once at the top)
        license_type_name = _get_license_type_name(compact, license_type_abbreviation)

        # Get provider records to gather notification targets and provider information
        provider_records, provider_record = _get_provider_records(compact, provider_id)

        # ensure that all encumbrances have been lifted from this privilege before sending out notifications
        target_privilege = provider_records.get_specific_privilege_record(
            jurisdiction=jurisdiction, license_abbreviation=license_type_abbreviation
        )
        if target_privilege is None:
            logger.error('Privilege record not found for lifting event')
            raise CCInternalException

        if (
            target_privilege.encumberedStatus is not None
            and target_privilege.encumberedStatus != PrivilegeEncumberedStatusEnum.UNENCUMBERED
        ):
            logger.info(
                'Privilege record is still encumbered, likely due to a license encumbrance or another adverse '
                'action. Not sending lift notifications',
                privilege_encumbered_status=target_privilege.encumberedStatus,
            )
            return

        # get latest effective lift date for all adverse actions related to privilege/license
        # and determine the actual effective date when privilege was effectively unencumbered
        latest_license_lift_date = provider_records.get_latest_effective_lift_date_for_license_adverse_actions(
            license_jurisdiction=target_privilege.licenseJurisdiction,
            license_type_abbreviation=target_privilege.licenseTypeAbbreviation,
        )

        latest_privilege_lift_date = provider_records.get_latest_effective_lift_date_for_privilege_adverse_actions(
            privilege_jurisdiction=target_privilege.jurisdiction,
            license_type_abbreviation=target_privilege.licenseTypeAbbreviation,
        )

        if latest_license_lift_date is None and latest_privilege_lift_date is None:
            message = (
                'No latest effective lift date found for this privilege record. Records with an unencumbered '
                'status should have a latest effective lift date'
            )
            logger.error(message)
            raise CCInternalException(message)
        if latest_license_lift_date is None:
            latest_effective_lift_date = latest_privilege_lift_date
        elif latest_privilege_lift_date is None:
            latest_effective_lift_date = latest_license_lift_date
        else:
            latest_effective_lift_date = max(latest_license_lift_date, latest_privilege_lift_date)

        # Provider Notification
        _send_provider_notification(
            config.email_service_client.send_privilege_encumbrance_lifting_provider_notification_email,
            'privilege encumbrance lifting',
            provider_record=provider_record,
            compact=compact,
            encumbered_jurisdiction=jurisdiction,
            license_type=license_type_name,
            effective_date=latest_effective_lift_date,
        )

        # State Notifications
        # Send notification to the state where the privilege encumbrance was lifted
        _send_primary_state_notification(
            config.email_service_client.send_privilege_encumbrance_lifting_state_notification_email,
            'privilege encumbrance lifting',
            provider_record=provider_record,
            provider_id=provider_id,
            jurisdiction=jurisdiction,
            compact=compact,
            encumbered_jurisdiction=jurisdiction,
            license_type=license_type_name,
            effective_date=latest_effective_lift_date,
        )

        # Send notifications to all other states with provider licenses or privileges
        _send_additional_state_notifications(
            config.email_service_client.send_privilege_encumbrance_lifting_state_notification_email,
            'privilege encumbrance lifting',
            provider_records=provider_records,
            provider_record=provider_record,
            provider_id=provider_id,
            excluded_jurisdiction=jurisdiction,
            compact=compact,
            encumbered_jurisdiction=jurisdiction,
            license_type=license_type_name,
            effective_date=latest_effective_lift_date,
        )

        logger.info('Successfully processed privilege encumbrance lifting event')


@sqs_handler
def license_encumbrance_notification_listener(message: dict):
    """
    Handle license encumbrance events by sending notifications only.

    This handler processes 'license.encumbrance' events and sends notifications
    to the affected provider and relevant states. It does NOT perform any data operations.
    """
    detail_schema = EncumbranceEventDetailSchema()
    detail = detail_schema.load(message['detail'])

    compact = detail['compact']
    provider_id = detail['providerId']
    jurisdiction = detail['jurisdiction']
    license_type_abbreviation = detail['licenseTypeAbbreviation']
    effective_date = detail['effectiveDate']
    event_time = detail['eventTime']

    with logger.append_context_keys(
        compact=compact,
        provider_id=provider_id,
        jurisdiction=jurisdiction,
        license_type_abbreviation=license_type_abbreviation,
        event_time=event_time,
    ):
        logger.info('Processing license encumbrance notification event')

        # Get license type name from abbreviation (lookup once at the top)
        license_type_name = _get_license_type_name(compact, license_type_abbreviation)

        # Get provider records to gather notification targets and provider information
        provider_records, provider_record = _get_provider_records(compact, provider_id)

        # Provider Notification
        _send_provider_notification(
            config.email_service_client.send_license_encumbrance_provider_notification_email,
            'license encumbrance',
            provider_record=provider_record,
            compact=compact,
            encumbered_jurisdiction=jurisdiction,
            license_type=license_type_name,
            effective_date=effective_date,
        )

        # State Notifications
        # Send notification to the state where the license is encumbered
        _send_primary_state_notification(
            config.email_service_client.send_license_encumbrance_state_notification_email,
            'license encumbrance',
            provider_record=provider_record,
            provider_id=provider_id,
            jurisdiction=jurisdiction,
            compact=compact,
            encumbered_jurisdiction=jurisdiction,
            license_type=license_type_name,
            effective_date=effective_date,
        )

        # Send notifications to all other states with provider licenses or privileges
        _send_additional_state_notifications(
            config.email_service_client.send_license_encumbrance_state_notification_email,
            'license encumbrance',
            provider_records=provider_records,
            provider_record=provider_record,
            provider_id=provider_id,
            excluded_jurisdiction=jurisdiction,
            compact=compact,
            encumbered_jurisdiction=jurisdiction,
            license_type=license_type_name,
            effective_date=effective_date,
        )

        logger.info('Successfully processed license encumbrance notification event')


@sqs_handler
def license_encumbrance_lifting_notification_listener(message: dict):
    """
    Handle license encumbrance lifting events by sending notifications only.

    This handler processes 'license.encumbranceLifted' events and sends notifications
    to the affected provider and relevant states. It does NOT perform any data operations.
    """
    detail_schema = EncumbranceEventDetailSchema()
    detail = detail_schema.load(message['detail'])

    compact = detail['compact']
    provider_id = detail['providerId']
    jurisdiction = detail['jurisdiction']
    license_type_abbreviation = detail['licenseTypeAbbreviation']
    event_time = detail['eventTime']

    with logger.append_context_keys(
        compact=compact,
        provider_id=provider_id,
        jurisdiction=jurisdiction,
        license_type_abbreviation=license_type_abbreviation,
        event_time=event_time,
    ):
        logger.info('Processing license encumbrance lifting notification event')

        # Get license type name from abbreviation (lookup once at the top)
        license_type_name = _get_license_type_name(compact, license_type_abbreviation)

        # Get provider records to gather notification targets and provider information
        provider_records, provider_record = _get_provider_records(compact, provider_id)

        target_license = provider_records.get_specific_license_record(
            jurisdiction=jurisdiction, license_abbreviation=license_type_abbreviation
        )

        if target_license is None:
            message = 'License record not found for lifting event'
            logger.error(message)
            raise CCInternalException(message)

        if (
            target_license.encumberedStatus is not None
            and target_license.encumberedStatus != LicenseEncumberedStatusEnum.UNENCUMBERED
        ):
            logger.info(
                'License record is still encumbered, likely due to another adverse '
                'action. Not sending encumbrance lift notifications',
                license_encumbered_status=target_license.encumberedStatus,
            )
            return

        # license is unencumbered, get latest effective lift date for all adverse actions
        latest_effective_lift_date = provider_records.get_latest_effective_lift_date_for_license_adverse_actions(
            license_jurisdiction=target_license.jurisdiction,
            license_type_abbreviation=target_license.licenseTypeAbbreviation,
        )

        # Provider Notification
        _send_provider_notification(
            config.email_service_client.send_license_encumbrance_lifting_provider_notification_email,
            'license encumbrance lifting',
            provider_record=provider_record,
            compact=compact,
            encumbered_jurisdiction=jurisdiction,
            license_type=license_type_name,
            effective_date=latest_effective_lift_date,
        )

        # State Notifications
        # Send notification to the state where the license encumbrance was lifted
        _send_primary_state_notification(
            config.email_service_client.send_license_encumbrance_lifting_state_notification_email,
            'license encumbrance lifting',
            provider_record=provider_record,
            provider_id=provider_id,
            jurisdiction=jurisdiction,
            compact=compact,
            encumbered_jurisdiction=jurisdiction,
            license_type=license_type_name,
            effective_date=latest_effective_lift_date,
        )

        # Send notifications to all other states with provider licenses or privileges
        _send_additional_state_notifications(
            config.email_service_client.send_license_encumbrance_lifting_state_notification_email,
            'license encumbrance lifting',
            provider_records=provider_records,
            provider_record=provider_record,
            provider_id=provider_id,
            excluded_jurisdiction=jurisdiction,
            compact=compact,
            encumbered_jurisdiction=jurisdiction,
            license_type=license_type_name,
            effective_date=latest_effective_lift_date,
        )

        logger.info('Successfully processed license encumbrance lifting notification event')<|MERGE_RESOLUTION|>--- conflicted
+++ resolved
@@ -207,10 +207,6 @@
         jurisdiction=jurisdiction,
         license_type_abbreviation=license_type_abbreviation,
         effective_date=effective_date,
-<<<<<<< HEAD
-        adverse_action_category=adverse_action_category,
-=======
->>>>>>> 999c9010
         adverse_action_id=adverse_action_id,
     ):
         logger.info('Processing license encumbrance event')
