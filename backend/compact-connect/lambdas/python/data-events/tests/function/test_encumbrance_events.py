import json
import uuid
from datetime import date, datetime, time
from unittest.mock import ANY, MagicMock, patch
from uuid import UUID

from boto3.dynamodb.conditions import Key
from common_test.test_constants import (
    DEFAULT_ADVERSE_ACTION_ID,
    DEFAULT_CLINICAL_PRIVILEGE_ACTION_CATEGORY,
    DEFAULT_COMPACT,
    DEFAULT_DATE_OF_UPDATE_TIMESTAMP,
    DEFAULT_EFFECTIVE_DATE,
    DEFAULT_LICENSE_JURISDICTION,
    DEFAULT_LICENSE_TYPE,
    DEFAULT_LICENSE_TYPE_ABBREVIATION,
    DEFAULT_PRIVILEGE_JURISDICTION,
    DEFAULT_PROVIDER_ID,
)
from moto import mock_aws

from . import TstFunction

# TODO - remove the mock flag as part of https://github.com/csg-org/CompactConnect/issues/1136 # noqa: FIX002
mock_feature_client = MagicMock()
mock_feature_client.return_value = True


@mock_aws
# TODO - remove the mock flag as part of https://github.com/csg-org/CompactConnect/issues/1136 # noqa: FIX002
@patch('cc_common.feature_flag_client.is_feature_enabled', mock_feature_client)
@patch('cc_common.config._Config.current_standard_datetime', datetime.fromisoformat(DEFAULT_DATE_OF_UPDATE_TIMESTAMP))
class TestEncumbranceEvents(TstFunction):
    """Test suite for license encumbrance event handlers."""

    def _generate_license_encumbrance_message(self, message_overrides=None):
        """Generate a test SQS message for license encumbrance events."""
        message = {
            'detail': {
                'compact': DEFAULT_COMPACT,
                'providerId': DEFAULT_PROVIDER_ID,
                'jurisdiction': DEFAULT_LICENSE_JURISDICTION,
                'licenseTypeAbbreviation': DEFAULT_LICENSE_TYPE_ABBREVIATION,
                'eventTime': DEFAULT_DATE_OF_UPDATE_TIMESTAMP,
                'effectiveDate': DEFAULT_EFFECTIVE_DATE,
                'adverseActionId': DEFAULT_ADVERSE_ACTION_ID,
                'adverseActionCategory': DEFAULT_CLINICAL_PRIVILEGE_ACTION_CATEGORY,
            }
        }
        if message_overrides:
            message['detail'].update(message_overrides)
        return message

    def _generate_license_encumbrance_lifting_message(self, message_overrides=None):
        """Generate a test SQS message for license encumbrance lifting events."""
        return self._generate_license_encumbrance_message(message_overrides)

    def _create_sqs_event(self, message):
        """Create a proper SQS event structure with the message in the body."""
        return {'Records': [{'messageId': str(uuid.uuid4()), 'body': json.dumps(message)}]}

    @patch('cc_common.event_bus_client.EventBusClient._publish_event')
    def test_license_encumbrance_listener_encumbers_unencumbered_privileges_successfully(self, mock_publish_event):
        """Test that license encumbrance event successfully encumbers associated unencumbered privileges."""
        from cc_common.data_model.schema.common import PrivilegeEncumberedStatusEnum
        from handlers.encumbrance_events import license_encumbrance_listener

        # Set up test data
        self.test_data_generator.put_default_provider_record_in_provider_table()

        # Create privileges with matching license jurisdiction and type - one unencumbered, another already encumbered
        self.test_data_generator.put_default_privilege_record_in_provider_table(
            value_overrides={
                'licenseJurisdiction': DEFAULT_LICENSE_JURISDICTION,
                'licenseTypeAbbreviation': DEFAULT_LICENSE_TYPE_ABBREVIATION,
                'encumberedStatus': 'unencumbered',
                'jurisdiction': 'ne',
            }
        )

        self.test_data_generator.put_default_privilege_record_in_provider_table(
            value_overrides={
                'licenseJurisdiction': DEFAULT_LICENSE_JURISDICTION,
                'licenseTypeAbbreviation': DEFAULT_LICENSE_TYPE_ABBREVIATION,
                'encumberedStatus': 'encumbered',  # Already encumbered
                'jurisdiction': 'ky',  # Different jurisdiction to distinguish
            }
        )

        # add adverse action item for license
        self.test_data_generator.put_default_adverse_action_record_in_provider_table(
            value_overrides={'actionAgainst': 'license'}
        )

        message = self._generate_license_encumbrance_message()
        event = self._create_sqs_event(message)

        # Execute the handler
        license_encumbrance_listener(event, self.mock_context)

        # Verify that only the unencumbered privilege was encumbered
        provider_records = self.config.data_client.get_provider_user_records(
            compact=DEFAULT_COMPACT,
            provider_id=DEFAULT_PROVIDER_ID,
        )

        privileges = provider_records.get_privilege_records()

        # Find the privileges by jurisdiction
        previously_unencumbered_privilege = next(p for p in privileges if p.jurisdiction == 'ne')
        previously_encumbered_privilege = next(p for p in privileges if p.jurisdiction == 'ky')

        # Verify the unencumbered privilege is now LICENSE_ENCUMBERED
        self.assertEqual(
            PrivilegeEncumberedStatusEnum.LICENSE_ENCUMBERED, previously_unencumbered_privilege.encumberedStatus
        )

        # Verify the already encumbered privilege remains ENCUMBERED (not changed)
        self.assertEqual(PrivilegeEncumberedStatusEnum.ENCUMBERED, previously_encumbered_privilege.encumberedStatus)

        # Verify that a privilege encumbrance event was published for the affected privilege
        self.assertEqual(mock_publish_event.call_count, 2)
        call_args_list = mock_publish_event.call_args_list
        call_args_1 = call_args_list[0][1]
        call_args_2 = call_args_list[1][1]

        # Extract and verify event_batch_writer separately
        called_event_batch_writer_1 = call_args_1.pop('event_batch_writer')
        called_event_batch_writer_2 = call_args_2.pop('event_batch_writer')
        from cc_common.event_batch_writer import EventBatchWriter

        self.assertIsInstance(called_event_batch_writer_1, EventBatchWriter)
        self.assertIsInstance(called_event_batch_writer_2, EventBatchWriter)

        # Now verify the rest with comprehensive assertion
        self.assertEqual(
            {
                'source': 'org.compactconnect.data-events',
                'detail_type': 'privilege.encumbrance',
                'detail': {
                    'compact': DEFAULT_COMPACT,
                    'providerId': DEFAULT_PROVIDER_ID,
                    'jurisdiction': 'ne',  # The privilege jurisdiction
                    'licenseTypeAbbreviation': DEFAULT_LICENSE_TYPE_ABBREVIATION,
                    'effectiveDate': DEFAULT_EFFECTIVE_DATE,
                    'eventTime': DEFAULT_DATE_OF_UPDATE_TIMESTAMP,
                },
            },
            call_args_1,
        )

        self.assertEqual(
            {
                'source': 'org.compactconnect.data-events',
                'detail_type': 'privilege.encumbrance',
                'detail': {
                    'compact': DEFAULT_COMPACT,
                    'providerId': DEFAULT_PROVIDER_ID,
                    'jurisdiction': 'ky',  # The privilege jurisdiction
                    'licenseTypeAbbreviation': DEFAULT_LICENSE_TYPE_ABBREVIATION,
                    'effectiveDate': DEFAULT_EFFECTIVE_DATE,
                    'eventTime': DEFAULT_DATE_OF_UPDATE_TIMESTAMP,
                },
            },
            call_args_2,
        )

    @patch('cc_common.event_bus_client.EventBusClient._publish_event')
    def test_license_encumbrance_listener_handles_no_matching_privileges(self, mock_publish_event):
        """Test that license encumbrance event handles case where no matching privileges exist."""
        from handlers.encumbrance_events import license_encumbrance_listener

        # Set up test data with no matching privileges
        self.test_data_generator.put_default_provider_record_in_provider_table()

        # Create privilege with different license jurisdiction/type
        self.test_data_generator.put_default_privilege_record_in_provider_table(
            value_overrides={
                'licenseJurisdiction': 'ky',  # Different jurisdiction
                'licenseTypeAbbreviation': 'aud',  # Different license type
                # note there is no encumberedStatus present
            }
        )

        message = self._generate_license_encumbrance_message()
        event = self._create_sqs_event(message)

        # Execute the handler - should not raise any exceptions
        license_encumbrance_listener(event, self.mock_context)

        # Verify no privileges were modified
        provider_records = self.config.data_client.get_provider_user_records(
            compact=DEFAULT_COMPACT,
            provider_id=DEFAULT_PROVIDER_ID,
        )

        privileges = provider_records.get_privilege_records()
        self.assertEqual(1, len(privileges))
        self.assertIsNone(privileges[0].encumberedStatus)

        # Verify no privilege encumbrance events were published since no privileges were affected
        mock_publish_event.assert_not_called()

    @patch('cc_common.event_bus_client.EventBusClient._publish_event')
    def test_license_encumbrance_listener_handles_all_privileges_already_encumbered(
        self,
        mock_publish_event,
    ):
        """Test that license encumbrance event handles case where all matching privileges are already encumbered."""
        from cc_common.data_model.schema.common import PrivilegeEncumberedStatusEnum
        from handlers.encumbrance_events import license_encumbrance_listener

        # Set up test data
        self.test_data_generator.put_default_provider_record_in_provider_table()

        # Create privileges that are already encumbered
        privilege = self.test_data_generator.put_default_privilege_record_in_provider_table(
            value_overrides={
                'licenseJurisdiction': DEFAULT_LICENSE_JURISDICTION,
                'licenseTypeAbbreviation': DEFAULT_LICENSE_TYPE_ABBREVIATION,
                'encumberedStatus': 'encumbered',
            }
        )

        # add adverse action item for license
        self.test_data_generator.put_default_adverse_action_record_in_provider_table(
            value_overrides={'actionAgainst': 'license'}
        )

        message = self._generate_license_encumbrance_message()
        event = self._create_sqs_event(message)

        # Execute the handler
        license_encumbrance_listener(event, self.mock_context)

        # Verify privilege status remains unchanged
        provider_records = self.config.data_client.get_provider_user_records(
            compact=DEFAULT_COMPACT,
            provider_id=DEFAULT_PROVIDER_ID,
        )

        privileges = provider_records.get_privilege_records()
        self.assertEqual(1, len(privileges))

        serialized_privilege = privilege.serialize_to_database_record()
        self.assertEqual(PrivilegeEncumberedStatusEnum.ENCUMBERED, privileges[0].encumberedStatus)

        privilege_update_records = self._provider_table.query(
            Select='ALL_ATTRIBUTES',
            KeyConditionExpression=Key('pk').eq(serialized_privilege['pk'])
            & Key('sk').begins_with(f'{serialized_privilege["sk"]}UPDATE'),
        )

        self.assertEqual(1, len(privilege_update_records['Items']))
        update_record = privilege_update_records['Items'][0]
        update_encumbrance_details = update_record['encumbranceDetails']
        self.assertEqual(
            {
                'adverseActionId': DEFAULT_ADVERSE_ACTION_ID,
                'licenseJurisdiction': 'oh',
                'clinicalPrivilegeActionCategories': ['Unsafe Practice or Substandard Care'],
            },
            update_encumbrance_details,
        )

        # Verify one event was published for the privilege update
        mock_publish_event.assert_called_once()

    # TODO - remove this test as part of https://github.com/csg-org/CompactConnect/issues/1136 # noqa: FIX002
    @patch('cc_common.event_bus_client.EventBusClient._publish_event')
    def test_license_encumbrance_listener_handles_all_privileges_already_encumbered_with_experiment_disabled(
        self,
        mock_publish_event,
    ):
        mock_feature_client.return_value = False
        """Test that license encumbrance event handles case where all matching privileges are already encumbered."""
        from cc_common.data_model.schema.common import PrivilegeEncumberedStatusEnum
        from handlers.encumbrance_events import license_encumbrance_listener

        # Set up test data
        self.test_data_generator.put_default_provider_record_in_provider_table()

        # Create privileges that are already encumbered
        privilege = self.test_data_generator.put_default_privilege_record_in_provider_table(
            value_overrides={
                'licenseJurisdiction': DEFAULT_LICENSE_JURISDICTION,
                'licenseTypeAbbreviation': DEFAULT_LICENSE_TYPE_ABBREVIATION,
                'encumberedStatus': 'encumbered',
            }
        )

        # add adverse action item for license
        self.test_data_generator.put_default_adverse_action_record_in_provider_table(
            value_overrides={
                'actionAgainst': 'license',
                'clinicalPrivilegeActionCategory': 'Unsafe Practice or Substandard Care',
            }
        )

        message = self._generate_license_encumbrance_message()
        event = self._create_sqs_event(message)

        # Execute the handler
        license_encumbrance_listener(event, self.mock_context)

        # Verify privilege status remains unchanged
        provider_records = self.config.data_client.get_provider_user_records(
            compact=DEFAULT_COMPACT,
            provider_id=DEFAULT_PROVIDER_ID,
        )

        privileges = provider_records.get_privilege_records()
        self.assertEqual(1, len(privileges))

        serialized_privilege = privilege.serialize_to_database_record()
        self.assertEqual(PrivilegeEncumberedStatusEnum.ENCUMBERED, privileges[0].encumberedStatus)

        privilege_update_records = self._provider_table.query(
            Select='ALL_ATTRIBUTES',
            KeyConditionExpression=Key('pk').eq(serialized_privilege['pk'])
            & Key('sk').begins_with(f'{serialized_privilege["sk"]}UPDATE'),
        )

        self.assertEqual(1, len(privilege_update_records['Items']))
        update_record = privilege_update_records['Items'][0]
        update_encumbrance_details = update_record['encumbranceDetails']
        self.assertEqual(
            {
                'adverseActionId': DEFAULT_ADVERSE_ACTION_ID,
                'licenseJurisdiction': 'oh',
                'clinicalPrivilegeActionCategory': 'Unsafe Practice or Substandard Care',
            },
            update_encumbrance_details,
        )

        # Verify one event was published for the privilege update
        mock_publish_event.assert_called_once()

        # reset the flag client for the other tests
        mock_feature_client.return_value = True

    def test_license_encumbrance_listener_creates_privilege_update_records(self):
        """Test that license encumbrance event creates appropriate privilege update records."""
        from handlers.encumbrance_events import license_encumbrance_listener

        # Set up test data
        self.test_data_generator.put_default_provider_record_in_provider_table()
        privilege = self.test_data_generator.put_default_privilege_record_in_provider_table()
        # add adverse action item for license
        self.test_data_generator.put_default_adverse_action_record_in_provider_table(
            value_overrides={'actionAgainst': 'license'}
        )

        message = self._generate_license_encumbrance_message()
        event = self._create_sqs_event(message)

        # Execute the handler
        license_encumbrance_listener(event, self.mock_context)

        # Verify privilege update record was created
        serialized_privilege = privilege.serialize_to_database_record()
        privilege_update_records = self._provider_table.query(
            Select='ALL_ATTRIBUTES',
            KeyConditionExpression=Key('pk').eq(serialized_privilege['pk'])
            & Key('sk').begins_with(f'{serialized_privilege["sk"]}UPDATE'),
        )

        self.assertEqual(1, len(privilege_update_records['Items']))
        update_record = privilege_update_records['Items'][0]
        self.assertEqual('encumbrance', update_record['updateType'])
        self.assertEqual({'encumberedStatus': 'licenseEncumbered'}, update_record['updatedValues'])

    @patch('cc_common.event_bus_client.EventBusClient._publish_event')
    def test_license_encumbrance_lifted_listener_unencumbers_license_encumbered_privileges_successfully(
        self, mock_publish_event
    ):
        """Test that license encumbrance lifting event successfully unencumbers LICENSE_ENCUMBERED privileges."""
        from cc_common.data_model.schema.common import PrivilegeEncumberedStatusEnum
        from handlers.encumbrance_events import license_encumbrance_lifted_listener

        # Set up test data
        self.test_data_generator.put_default_provider_record_in_provider_table()

        # Set up license record that is unencumbered (so privileges should be unencumbered)
        self.test_data_generator.put_default_license_record_in_provider_table(
            value_overrides={
                'jurisdiction': DEFAULT_LICENSE_JURISDICTION,
                'licenseType': DEFAULT_LICENSE_TYPE,
                'encumberedStatus': 'unencumbered',  # License is unencumbered
            }
        )

        self.test_data_generator.put_default_adverse_action_record_in_provider_table(
            value_overrides={
                'actionAgainst': 'license',
                'effectiveLiftDate': date.fromisoformat(DEFAULT_EFFECTIVE_DATE),
                'jurisdiction': DEFAULT_LICENSE_JURISDICTION,
                'licenseTypeAbbreviation': DEFAULT_LICENSE_TYPE_ABBREVIATION,
                'licenseType': DEFAULT_LICENSE_TYPE,
            }
        )

        # Privilege with encumbrance status as result of license encumbrance
        self.test_data_generator.put_default_privilege_record_in_provider_table(
            value_overrides={
                'licenseJurisdiction': DEFAULT_LICENSE_JURISDICTION,
                'licenseTypeAbbreviation': DEFAULT_LICENSE_TYPE_ABBREVIATION,
                'encumberedStatus': 'licenseEncumbered',  # Should be unencumbered
                'jurisdiction': DEFAULT_PRIVILEGE_JURISDICTION,
            }
        )

        # Privilege encumbered due to its own adverse action (should NOT be unencumbered)
        self.test_data_generator.put_default_privilege_record_in_provider_table(
            value_overrides={
                'licenseJurisdiction': DEFAULT_LICENSE_JURISDICTION,
                'licenseTypeAbbreviation': DEFAULT_LICENSE_TYPE_ABBREVIATION,
                'encumberedStatus': 'encumbered',  # Should remain encumbered
                'jurisdiction': 'ky',  # Different jurisdiction to distinguish
            }
        )

        message = self._generate_license_encumbrance_lifting_message()
        event = self._create_sqs_event(message)

        # Execute the handler
        license_encumbrance_lifted_listener(event, self.mock_context)

        # Verify results
        provider_records = self.config.data_client.get_provider_user_records(
            compact=DEFAULT_COMPACT,
            provider_id=DEFAULT_PROVIDER_ID,
        )

        privileges = provider_records.get_privilege_records()

        # Find the privileges by jurisdiction
        privilege_with_previous_license_encumbered_status = next(
            p for p in privileges if p.jurisdiction == DEFAULT_PRIVILEGE_JURISDICTION
        )
        privilege_with_previous_encumbered_status = next(p for p in privileges if p.jurisdiction == 'ky')

        # Verify the LICENSE_ENCUMBERED privilege is now unencumbered
        self.assertEqual(
            PrivilegeEncumberedStatusEnum.UNENCUMBERED,
            privilege_with_previous_license_encumbered_status.encumberedStatus,
        )

        # Verify the self-encumbered privilege remains encumbered
        self.assertEqual(
            PrivilegeEncumberedStatusEnum.ENCUMBERED, privilege_with_previous_encumbered_status.encumberedStatus
        )

        # Verify that a privilege encumbrance lifting event was published for the affected privilege
        mock_publish_event.assert_called_once()
        call_args = mock_publish_event.call_args[1]

        # Extract and verify event_batch_writer separately
        called_event_batch_writer = call_args.pop('event_batch_writer')
        from cc_common.event_batch_writer import EventBatchWriter

        self.assertIsInstance(called_event_batch_writer, EventBatchWriter)

        # Now verify the rest with comprehensive assertion
        self.assertEqual(
            {
                'source': 'org.compactconnect.data-events',
                'detail_type': 'privilege.encumbranceLifted',
                'detail': {
                    'compact': DEFAULT_COMPACT,
                    'providerId': DEFAULT_PROVIDER_ID,
                    'jurisdiction': DEFAULT_PRIVILEGE_JURISDICTION,  # The privilege jurisdiction
                    'licenseTypeAbbreviation': DEFAULT_LICENSE_TYPE_ABBREVIATION,
                    'effectiveDate': DEFAULT_EFFECTIVE_DATE,
                    'eventTime': DEFAULT_DATE_OF_UPDATE_TIMESTAMP,
                },
            },
            call_args,
        )

    def test_license_encumbrance_lifted_listener_handles_no_license_encumbered_privileges(self):
        """Test that license encumbrance lifting event handles case where no LICENSE_ENCUMBERED privileges exist."""
        from cc_common.data_model.schema.common import PrivilegeEncumberedStatusEnum
        from handlers.encumbrance_events import license_encumbrance_lifted_listener

        # Set up test data with no LICENSE_ENCUMBERED privileges
        self.test_data_generator.put_default_provider_record_in_provider_table()

        # Create privilege with different encumbrance status
        self.test_data_generator.put_default_privilege_record_in_provider_table(
            value_overrides={
                'licenseJurisdiction': DEFAULT_LICENSE_JURISDICTION,
                'licenseTypeAbbreviation': DEFAULT_LICENSE_TYPE_ABBREVIATION,
                'encumberedStatus': 'encumbered',  # Not LICENSE_ENCUMBERED
            }
        )

        message = self._generate_license_encumbrance_lifting_message()
        event = self._create_sqs_event(message)

        # Execute the handler - should not raise any exceptions
        license_encumbrance_lifted_listener(event, self.mock_context)

        # Verify no privileges were modified
        provider_records = self.config.data_client.get_provider_user_records(
            compact=DEFAULT_COMPACT,
            provider_id=DEFAULT_PROVIDER_ID,
        )

        privileges = provider_records.get_privilege_records()
        self.assertEqual(1, len(privileges))
        self.assertEqual(PrivilegeEncumberedStatusEnum.ENCUMBERED, privileges[0].encumberedStatus)

    def test_license_encumbrance_lifted_listener_creates_privilege_update_records(self):
        """Test that license encumbrance lifting event creates appropriate privilege update records."""
        from handlers.encumbrance_events import license_encumbrance_lifted_listener

        # Set up test data
        self.test_data_generator.put_default_provider_record_in_provider_table()

        # Set up license record that is unencumbered (so privileges should be unencumbered)
        self.test_data_generator.put_default_license_record_in_provider_table(
            value_overrides={
                'jurisdiction': DEFAULT_LICENSE_JURISDICTION,
                'licenseType': DEFAULT_LICENSE_TYPE,
                'encumberedStatus': 'unencumbered',  # License is unencumbered
            }
        )

        privilege = self.test_data_generator.put_default_privilege_record_in_provider_table(
            value_overrides={
                'licenseJurisdiction': DEFAULT_LICENSE_JURISDICTION,
                'licenseTypeAbbreviation': DEFAULT_LICENSE_TYPE_ABBREVIATION,
                'encumberedStatus': 'licenseEncumbered',
            }
        )

        self.test_data_generator.put_default_adverse_action_record_in_provider_table(
            value_overrides={
                'actionAgainst': 'license',
                'effectiveLiftDate': date.fromisoformat(DEFAULT_EFFECTIVE_DATE),
                'jurisdiction': DEFAULT_LICENSE_JURISDICTION,
                'licenseTypeAbbreviation': DEFAULT_LICENSE_TYPE_ABBREVIATION,
                'licenseType': DEFAULT_LICENSE_TYPE,
            }
        )

        message = self._generate_license_encumbrance_lifting_message()
        event = self._create_sqs_event(message)

        # Execute the handler
        license_encumbrance_lifted_listener(event, self.mock_context)

        # Verify privilege update record was created
        privilege_update_records = self._provider_table.query(
            Select='ALL_ATTRIBUTES',
            KeyConditionExpression=Key('pk').eq(privilege.serialize_to_database_record()['pk'])
            & Key('sk').begins_with(f'{privilege.compact}#PROVIDER#privilege/{privilege.jurisdiction}/slp#UPDATE'),
        )

        self.assertEqual(1, len(privilege_update_records['Items']))
        update_record = privilege_update_records['Items'][0]
        self.assertEqual('lifting_encumbrance', update_record['updateType'])
        self.assertEqual({'encumberedStatus': 'unencumbered'}, update_record['updatedValues'])

    @patch('cc_common.event_bus_client.EventBusClient._publish_event')
    def test_license_encumbrance_listener_handles_multiple_matching_privileges(self, mock_publish_event):
        """Test that license encumbrance event handles multiple matching privileges correctly."""
        from cc_common.data_model.schema.common import PrivilegeEncumberedStatusEnum
        from handlers.encumbrance_events import license_encumbrance_listener

        # Set up test data
        self.test_data_generator.put_default_provider_record_in_provider_table()

        # Create multiple privileges with same license jurisdiction and type
        self.test_data_generator.put_default_privilege_record_in_provider_table(
            value_overrides={
                'licenseJurisdiction': DEFAULT_LICENSE_JURISDICTION,
                'licenseType': DEFAULT_LICENSE_TYPE,
                'jurisdiction': 'ne',
            }
        )

        self.test_data_generator.put_default_privilege_record_in_provider_table(
            value_overrides={
                'licenseJurisdiction': DEFAULT_LICENSE_JURISDICTION,
                'licenseType': DEFAULT_LICENSE_TYPE,
                'jurisdiction': 'ky',
            }
        )

        # add adverse action item for license
        self.test_data_generator.put_default_adverse_action_record_in_provider_table(
            value_overrides={'actionAgainst': 'license'}
        )

        message = self._generate_license_encumbrance_message()
        event = self._create_sqs_event(message)

        # Execute the handler
        license_encumbrance_listener(event, self.mock_context)

        # Verify both privileges were encumbered
        provider_records = self.config.data_client.get_provider_user_records(
            compact=DEFAULT_COMPACT,
            provider_id=DEFAULT_PROVIDER_ID,
        )

        privileges = provider_records.get_privilege_records()
        self.assertEqual(2, len(privileges))

        for privilege in privileges:
            self.assertEqual(PrivilegeEncumberedStatusEnum.LICENSE_ENCUMBERED, privilege.encumberedStatus)

        # Verify that privilege encumbrance events were published for both affected privileges
        self.assertEqual(2, mock_publish_event.call_count)

        # Extract the call arguments for verification
        call_args_list = [call[1] for call in mock_publish_event.call_args_list]
        published_jurisdictions = {call_args['detail']['jurisdiction'] for call_args in call_args_list}

        # Verify events were published for both privilege jurisdictions
        self.assertEqual({'ne', 'ky'}, published_jurisdictions)

        # Verify the structure of each published event
        for call_args in call_args_list:
            # Extract and verify event_batch_writer separately
            called_event_batch_writer = call_args.pop('event_batch_writer')
            from cc_common.event_batch_writer import EventBatchWriter

            self.assertIsInstance(called_event_batch_writer, EventBatchWriter)

            # Now verify the rest with comprehensive assertion
            expected_call_args = {
                'source': 'org.compactconnect.data-events',
                'detail_type': 'privilege.encumbrance',
                'detail': {
                    'compact': DEFAULT_COMPACT,
                    'providerId': DEFAULT_PROVIDER_ID,
                    'jurisdiction': call_args['detail']['jurisdiction'],  # Will be either 'ne' or 'ky'
                    'licenseTypeAbbreviation': DEFAULT_LICENSE_TYPE_ABBREVIATION,
                    'effectiveDate': DEFAULT_EFFECTIVE_DATE,
                    'eventTime': DEFAULT_DATE_OF_UPDATE_TIMESTAMP,
                },
            }
            self.assertEqual(expected_call_args, call_args)

    def test_license_encumbrance_lifted_listener_handles_multiple_license_encumbered_privileges(self):
        """Test that license encumbrance lifting event handles multiple LICENSE_ENCUMBERED privileges correctly."""
        from cc_common.data_model.schema.common import PrivilegeEncumberedStatusEnum
        from handlers.encumbrance_events import license_encumbrance_lifted_listener

        # Set up test data
        self.test_data_generator.put_default_provider_record_in_provider_table()

        # Set up license record that is unencumbered (so privileges should be unencumbered)
        self.test_data_generator.put_default_license_record_in_provider_table(
            value_overrides={
                'jurisdiction': DEFAULT_LICENSE_JURISDICTION,
                'licenseType': DEFAULT_LICENSE_TYPE,
                'encumberedStatus': 'unencumbered',  # License is unencumbered
            }
        )

        self.test_data_generator.put_default_adverse_action_record_in_provider_table(
            value_overrides={
                'actionAgainst': 'license',
                'effectiveLiftDate': date.fromisoformat(DEFAULT_EFFECTIVE_DATE),
                'jurisdiction': DEFAULT_LICENSE_JURISDICTION,
                'licenseTypeAbbreviation': DEFAULT_LICENSE_TYPE_ABBREVIATION,
                'licenseType': DEFAULT_LICENSE_TYPE,
            }
        )

        # Create multiple LICENSE_ENCUMBERED privileges
        self.test_data_generator.put_default_privilege_record_in_provider_table(
            value_overrides={
                'licenseJurisdiction': DEFAULT_LICENSE_JURISDICTION,
                'licenseType': DEFAULT_LICENSE_TYPE,
                'encumberedStatus': 'licenseEncumbered',
                'jurisdiction': 'ne',
            }
        )

        self.test_data_generator.put_default_privilege_record_in_provider_table(
            value_overrides={
                'licenseJurisdiction': DEFAULT_LICENSE_JURISDICTION,
                'licenseType': DEFAULT_LICENSE_TYPE,
                'encumberedStatus': 'licenseEncumbered',
                'jurisdiction': 'ky',
            }
        )

        message = self._generate_license_encumbrance_lifting_message()
        event = self._create_sqs_event(message)

        # Execute the handler
        license_encumbrance_lifted_listener(event, self.mock_context)

        # Verify both privileges were unencumbered
        provider_records = self.config.data_client.get_provider_user_records(
            compact=DEFAULT_COMPACT,
            provider_id=DEFAULT_PROVIDER_ID,
        )

        privileges = provider_records.get_privilege_records()
        self.assertEqual(2, len(privileges))

        for privilege in privileges:
            self.assertEqual(PrivilegeEncumberedStatusEnum.UNENCUMBERED, privilege.encumberedStatus)

    def test_license_encumbrance_listener_handles_mixed_license_types(self):
        """Test that license encumbrance event only affects privileges with matching license type."""
        from cc_common.data_model.schema.common import PrivilegeEncumberedStatusEnum
        from handlers.encumbrance_events import license_encumbrance_listener

        # Set up test data
        self.test_data_generator.put_default_provider_record_in_provider_table()

        # Create privilege with matching license type
        self.test_data_generator.put_default_privilege_record_in_provider_table(
            value_overrides={
                'licenseJurisdiction': DEFAULT_LICENSE_JURISDICTION,
                'licenseType': DEFAULT_LICENSE_TYPE,
                'jurisdiction': 'ne',
            }
        )

        # Create privilege with different license type
        self.test_data_generator.put_default_privilege_record_in_provider_table(
            value_overrides={
                'licenseJurisdiction': DEFAULT_LICENSE_JURISDICTION,
                'licenseType': 'audiologist',  # Different license type
                'jurisdiction': 'ky',
            }
        )

        # add adverse action item for license
        self.test_data_generator.put_default_adverse_action_record_in_provider_table(
            value_overrides={'actionAgainst': 'license'}
        )

        message = self._generate_license_encumbrance_message()
        event = self._create_sqs_event(message)

        # Execute the handler
        license_encumbrance_listener(event, self.mock_context)

        # Verify only the matching privilege was encumbered
        provider_records = self.config.data_client.get_provider_user_records(
            compact=DEFAULT_COMPACT,
            provider_id=DEFAULT_PROVIDER_ID,
        )

        privileges = provider_records.get_privilege_records()

        matching_privilege_after = next(p for p in privileges if p.jurisdiction == 'ne')
        different_type_privilege_after = next(p for p in privileges if p.jurisdiction == 'ky')

        self.assertEqual(PrivilegeEncumberedStatusEnum.LICENSE_ENCUMBERED, matching_privilege_after.encumberedStatus)
        self.assertIsNone(
            different_type_privilege_after.encumberedStatus,
            f'licenseEncumbered is not None: {different_type_privilege_after.encumberedStatus}',
        )

    def test_license_encumbrance_listener_handles_mixed_license_jurisdictions(self):
        """Test that license encumbrance event only affects privileges with matching license jurisdiction."""
        from cc_common.data_model.schema.common import PrivilegeEncumberedStatusEnum
        from handlers.encumbrance_events import license_encumbrance_listener

        # Set up test data
        self.test_data_generator.put_default_provider_record_in_provider_table()

        # Create privilege with matching license jurisdiction
        self.test_data_generator.put_default_privilege_record_in_provider_table(
            value_overrides={
                'licenseJurisdiction': DEFAULT_LICENSE_JURISDICTION,
                'licenseTypeAbbreviation': DEFAULT_LICENSE_TYPE_ABBREVIATION,
                'jurisdiction': 'ne',
            }
        )

        # Create privilege with different license jurisdiction
        self.test_data_generator.put_default_privilege_record_in_provider_table(
            value_overrides={
                'licenseJurisdiction': 'ky',  # Different license jurisdiction
                'licenseTypeAbbreviation': DEFAULT_LICENSE_TYPE_ABBREVIATION,
                'jurisdiction': 'tx',
            }
        )

        # add adverse action item for license
        self.test_data_generator.put_default_adverse_action_record_in_provider_table(
            value_overrides={'actionAgainst': 'license'}
        )

        message = self._generate_license_encumbrance_message()
        event = self._create_sqs_event(message)

        # Execute the handler
        license_encumbrance_listener(event, self.mock_context)

        # Verify only the matching privilege was encumbered
        provider_records = self.config.data_client.get_provider_user_records(
            compact=DEFAULT_COMPACT,
            provider_id=DEFAULT_PROVIDER_ID,
        )

        privileges = provider_records.get_privilege_records()

        matching_privilege = next(p for p in privileges if p.jurisdiction == 'ne')
        different_jurisdiction_privilege = next(p for p in privileges if p.jurisdiction == 'tx')

        self.assertEqual(PrivilegeEncumberedStatusEnum.LICENSE_ENCUMBERED, matching_privilege.encumberedStatus)
        self.assertIsNone(different_jurisdiction_privilege.encumberedStatus)

    def test_license_encumbrance_lifted_listener_handles_mixed_license_jurisdictions(self):
        """Test that license encumbrance lifting event only affects privileges with matching license jurisdiction."""
        from cc_common.data_model.schema.common import PrivilegeEncumberedStatusEnum
        from handlers.encumbrance_events import license_encumbrance_lifted_listener

        # Set up test data
        self.test_data_generator.put_default_provider_record_in_provider_table()

        # Set up license record that is unencumbered (so privileges should be unencumbered)
        self.test_data_generator.put_default_license_record_in_provider_table(
            value_overrides={
                'jurisdiction': DEFAULT_LICENSE_JURISDICTION,
                'licenseType': DEFAULT_LICENSE_TYPE,
                'encumberedStatus': 'unencumbered',  # License is unencumbered
            }
        )

        # Create privilege with matching license jurisdiction (should be unencumbered)
        self.test_data_generator.put_default_privilege_record_in_provider_table(
            value_overrides={
                'licenseJurisdiction': DEFAULT_LICENSE_JURISDICTION,
                'licenseType': DEFAULT_LICENSE_TYPE,
                'encumberedStatus': 'licenseEncumbered',
                'jurisdiction': 'ne',
            }
        )

        # Create privilege with different license jurisdiction (should remain encumbered)
        self.test_data_generator.put_default_privilege_record_in_provider_table(
            value_overrides={
                'licenseJurisdiction': 'ky',  # Different license jurisdiction
                'licenseType': DEFAULT_LICENSE_TYPE,
                'encumberedStatus': 'licenseEncumbered',
                'jurisdiction': 'tx',
            }
        )

        self.test_data_generator.put_default_adverse_action_record_in_provider_table(
            value_overrides={
                'actionAgainst': 'license',
                'effectiveLiftDate': date.fromisoformat(DEFAULT_EFFECTIVE_DATE),
                'jurisdiction': DEFAULT_LICENSE_JURISDICTION,
                'licenseTypeAbbreviation': DEFAULT_LICENSE_TYPE_ABBREVIATION,
                'licenseType': DEFAULT_LICENSE_TYPE,
            }
        )

        message = self._generate_license_encumbrance_lifting_message()
        event = self._create_sqs_event(message)

        # Execute the handler
        license_encumbrance_lifted_listener(event, self.mock_context)

        # Verify only the matching privilege was unencumbered
        provider_records = self.config.data_client.get_provider_user_records(
            compact=DEFAULT_COMPACT,
            provider_id=DEFAULT_PROVIDER_ID,
        )

        privileges = provider_records.get_privilege_records()

        matching_privilege_after = next(p for p in privileges if p.jurisdiction == 'ne')
        different_jurisdiction_privilege_after = next(p for p in privileges if p.jurisdiction == 'tx')

        # Matching privilege should be unencumbered
        self.assertEqual(PrivilegeEncumberedStatusEnum.UNENCUMBERED, matching_privilege_after.encumberedStatus)
        # Different jurisdiction privilege should remain license encumbered
        self.assertEqual(
            PrivilegeEncumberedStatusEnum.LICENSE_ENCUMBERED, different_jurisdiction_privilege_after.encumberedStatus
        )

    def test_license_encumbrance_lifted_listener_handles_mixed_license_types(self):
        """Test that license encumbrance lifting event only affects privileges with matching license type."""
        from cc_common.data_model.schema.common import PrivilegeEncumberedStatusEnum
        from handlers.encumbrance_events import license_encumbrance_lifted_listener

        # Set up test data
        self.test_data_generator.put_default_provider_record_in_provider_table()

        # Set up license record that is unencumbered (so privileges should be unencumbered)
        self.test_data_generator.put_default_license_record_in_provider_table(
            value_overrides={
                'jurisdiction': DEFAULT_LICENSE_JURISDICTION,
                'licenseType': DEFAULT_LICENSE_TYPE,
                'encumberedStatus': 'unencumbered',  # License is unencumbered
            }
        )

        self.test_data_generator.put_default_adverse_action_record_in_provider_table(
            value_overrides={
                'actionAgainst': 'license',
                'effectiveLiftDate': date.fromisoformat(DEFAULT_EFFECTIVE_DATE),
                'jurisdiction': DEFAULT_LICENSE_JURISDICTION,
                'licenseTypeAbbreviation': DEFAULT_LICENSE_TYPE_ABBREVIATION,
                'licenseType': DEFAULT_LICENSE_TYPE,
            }
        )

        # Create privilege with matching license type (should be unencumbered)
        self.test_data_generator.put_default_privilege_record_in_provider_table(
            value_overrides={
                'licenseJurisdiction': DEFAULT_LICENSE_JURISDICTION,
                'licenseType': DEFAULT_LICENSE_TYPE,
                'encumberedStatus': 'licenseEncumbered',
                'jurisdiction': 'ne',
            }
        )

        # Create privilege with different license type (should remain encumbered)
        self.test_data_generator.put_default_privilege_record_in_provider_table(
            value_overrides={
                'licenseJurisdiction': DEFAULT_LICENSE_JURISDICTION,
                'licenseType': 'audiologist',  # Different license type
                'encumberedStatus': 'licenseEncumbered',
                'jurisdiction': 'ky',
            }
        )

        message = self._generate_license_encumbrance_lifting_message()
        event = self._create_sqs_event(message)

        # Execute the handler
        license_encumbrance_lifted_listener(event, self.mock_context)

        # Verify only the matching privilege was unencumbered
        provider_records = self.config.data_client.get_provider_user_records(
            compact=DEFAULT_COMPACT,
            provider_id=DEFAULT_PROVIDER_ID,
        )

        privileges = provider_records.get_privilege_records()

        matching_privilege_after = next(p for p in privileges if p.jurisdiction == 'ne')
        different_type_privilege_after = next(p for p in privileges if p.jurisdiction == 'ky')

        # Matching privilege should be unencumbered
        self.assertEqual(PrivilegeEncumberedStatusEnum.UNENCUMBERED, matching_privilege_after.encumberedStatus)
        # Different license type privilege should remain license encumbered
        self.assertEqual(
            PrivilegeEncumberedStatusEnum.LICENSE_ENCUMBERED, different_type_privilege_after.encumberedStatus
        )

    def test_license_encumbrance_lifted_listener_does_not_unencumber_when_license_remains_encumbered(self):
        """Test that privileges are NOT unencumbered when the license itself remains encumbered."""
        from cc_common.data_model.schema.common import PrivilegeEncumberedStatusEnum
        from handlers.encumbrance_events import license_encumbrance_lifted_listener

        # Set up test data
        self.test_data_generator.put_default_provider_record_in_provider_table()

        # Set up license record that is STILL encumbered (has multiple encumbrances)
        self.test_data_generator.put_default_license_record_in_provider_table(
            value_overrides={
                'jurisdiction': DEFAULT_LICENSE_JURISDICTION,
                'licenseType': DEFAULT_LICENSE_TYPE,
                'encumberedStatus': 'encumbered',  # License is still encumbered
            }
        )

        # Create privileges that should NOT be unencumbered
        self.test_data_generator.put_default_privilege_record_in_provider_table(
            value_overrides={
                'licenseJurisdiction': DEFAULT_LICENSE_JURISDICTION,
                'licenseType': DEFAULT_LICENSE_TYPE,
                'encumberedStatus': 'licenseEncumbered',
                'jurisdiction': 'ne',
            }
        )

        self.test_data_generator.put_default_privilege_record_in_provider_table(
            value_overrides={
                'licenseJurisdiction': DEFAULT_LICENSE_JURISDICTION,
                'licenseType': DEFAULT_LICENSE_TYPE,
                'encumberedStatus': 'licenseEncumbered',
                'jurisdiction': 'ky',
            }
        )

        message = self._generate_license_encumbrance_lifting_message()
        event = self._create_sqs_event(message)

        # Execute the handler
        license_encumbrance_lifted_listener(event, self.mock_context)

        # Verify privileges remain license encumbered (NOT unencumbered)
        provider_records = self.config.data_client.get_provider_user_records(
            compact=DEFAULT_COMPACT,
            provider_id=DEFAULT_PROVIDER_ID,
        )

        privileges = provider_records.get_privilege_records()

        for privilege in privileges:
            if (
                privilege.licenseJurisdiction == DEFAULT_LICENSE_JURISDICTION
                and privilege.licenseType == DEFAULT_LICENSE_TYPE
            ):
                # All matching privileges should remain LICENSE_ENCUMBERED
                self.assertEqual(PrivilegeEncumberedStatusEnum.LICENSE_ENCUMBERED, privilege.encumberedStatus)

    def _generate_privilege_encumbrance_message(self, message_overrides=None):
        """Generate a test SQS message for privilege encumbrance events."""
        message = {
            'detail': {
                'compact': DEFAULT_COMPACT,
                'providerId': DEFAULT_PROVIDER_ID,
                'jurisdiction': DEFAULT_PRIVILEGE_JURISDICTION,
                'licenseTypeAbbreviation': DEFAULT_LICENSE_TYPE_ABBREVIATION,
                'eventTime': DEFAULT_DATE_OF_UPDATE_TIMESTAMP,
                'effectiveDate': DEFAULT_EFFECTIVE_DATE,
            }
        }
        if message_overrides:
            message['detail'].update(message_overrides)
        return message

    def _generate_privilege_encumbrance_lifting_message(self, message_overrides=None):
        """Generate a test SQS message for privilege encumbrance lifting events."""
        return self._generate_privilege_encumbrance_message(message_overrides)

    @patch('cc_common.email_service_client.EmailServiceClient.send_privilege_encumbrance_state_notification_email')
    @patch('cc_common.email_service_client.EmailServiceClient.send_privilege_encumbrance_provider_notification_email')
    def test_privilege_encumbrance_listener_processes_event_with_registered_provider(
        self, mock_provider_email, mock_state_email
    ):
        """Test that privilege encumbrance listener processes events for registered providers."""
        from cc_common.email_service_client import EncumbranceNotificationTemplateVariables
        from handlers.encumbrance_events import privilege_encumbrance_notification_listener

        # Set up test data with registered provider
        self.test_data_generator.put_default_provider_record_in_provider_table(
            value_overrides={'compactConnectRegisteredEmailAddress': 'provider@example.com'}
        )

        # Add the privilege that is being encumbered (in DEFAULT_PRIVILEGE_JURISDICTION = 'ne')
        self.test_data_generator.put_default_privilege_record_in_provider_table()

        # Create additional licenses and privileges for notification testing
        self.test_data_generator.put_default_license_record_in_provider_table(
            value_overrides={
                'jurisdiction': 'co',
                'jurisdictionUploadedLicenseStatus': 'active',
            }
        )
        self.test_data_generator.put_default_privilege_record_in_provider_table(
            value_overrides={
                'jurisdiction': 'ky',
                'administratorSetStatus': 'active',
            }
        )

        message = self._generate_privilege_encumbrance_message()
        event = self._create_sqs_event(message)

        # Execute the handler
        result = privilege_encumbrance_notification_listener(event, self.mock_context)

        # Should succeed with no batch failures
        self.assertEqual({'batchItemFailures': []}, result)

        # Verify provider notification
        mock_provider_email.assert_called_once_with(
            compact=DEFAULT_COMPACT,
            provider_email='provider@example.com',
            template_variables=EncumbranceNotificationTemplateVariables(
                provider_first_name='Björk',
                provider_last_name='Guðmundsdóttir',
                encumbered_jurisdiction='ne',
                license_type='speech-language pathologist',
                effective_date=date.fromisoformat(DEFAULT_EFFECTIVE_DATE),
                provider_id=None,
            ),
        )

        # Verify state notifications (encumbered state + other states with active licenses/privileges)
        expected_template_variables_ne = EncumbranceNotificationTemplateVariables(
            provider_first_name='Björk',
            provider_last_name='Guðmundsdóttir',
            encumbered_jurisdiction='ne',
            license_type='speech-language pathologist',
            effective_date=date.fromisoformat(DEFAULT_EFFECTIVE_DATE),
            provider_id=UUID(DEFAULT_PROVIDER_ID),
        )
        expected_template_variables_co = EncumbranceNotificationTemplateVariables(
            provider_first_name='Björk',
            provider_last_name='Guðmundsdóttir',
            encumbered_jurisdiction='ne',
            license_type='speech-language pathologist',
            effective_date=date.fromisoformat(DEFAULT_EFFECTIVE_DATE),
            provider_id=UUID(DEFAULT_PROVIDER_ID),
        )
        expected_template_variables_ky = EncumbranceNotificationTemplateVariables(
            provider_first_name='Björk',
            provider_last_name='Guðmundsdóttir',
            encumbered_jurisdiction='ne',
            license_type='speech-language pathologist',
            effective_date=date.fromisoformat(DEFAULT_EFFECTIVE_DATE),
            provider_id=UUID(DEFAULT_PROVIDER_ID),
        )
        expected_state_calls = [
            # State 'ne' (encumbered jurisdiction)
            {
                'compact': DEFAULT_COMPACT,
                'jurisdiction': 'ne',
                'template_variables': expected_template_variables_ne,
            },
            # State 'co' (active license jurisdiction)
            {
                'compact': DEFAULT_COMPACT,
                'jurisdiction': 'co',
                'template_variables': expected_template_variables_co,
            },
            # State 'ky' (active privilege jurisdiction)
            {
                'compact': DEFAULT_COMPACT,
                'jurisdiction': 'ky',
                'template_variables': expected_template_variables_ky,
            },
        ]

        # Verify all state notifications were sent
        self.assertEqual(3, mock_state_email.call_count)
        actual_state_calls = [call.kwargs for call in mock_state_email.call_args_list]

        # Sort both lists for comparison
        expected_state_calls_sorted = sorted(expected_state_calls, key=lambda x: x['jurisdiction'])
        actual_state_calls_sorted = sorted(actual_state_calls, key=lambda x: x['jurisdiction'])

        self.assertEqual(expected_state_calls_sorted, actual_state_calls_sorted)

    @patch('cc_common.email_service_client.EmailServiceClient.send_privilege_encumbrance_state_notification_email')
    @patch('cc_common.email_service_client.EmailServiceClient.send_privilege_encumbrance_provider_notification_email')
    def test_privilege_encumbrance_listener_processes_event_with_unregistered_provider(
        self, mock_provider_email, mock_state_email
    ):
        """
        Test that privilege encumbrance listener handles unregistered providers.

        Note: An unregistered provider holding a privilege should not be possible in our system.
        This test is just stressing the limits of our encumbrance logic, to make sure it handles it gracefully.
        """
        from cc_common.email_service_client import EncumbranceNotificationTemplateVariables
        from handlers.encumbrance_events import privilege_encumbrance_notification_listener

        # Set up test data with unregistered provider (no email)
        self.test_data_generator.put_default_provider_record_in_provider_table(is_registered=False)

        # Add the privilege that is being encumbered (in DEFAULT_PRIVILEGE_JURISDICTION = 'ne')
        self.test_data_generator.put_default_privilege_record_in_provider_table()

        # Create additional active records for state notifications
        self.test_data_generator.put_default_license_record_in_provider_table(
            value_overrides={
                'jurisdiction': 'co',
                'jurisdictionUploadedLicenseStatus': 'active',
            }
        )

        message = self._generate_privilege_encumbrance_message()
        event = self._create_sqs_event(message)

        # Execute the handler
        result = privilege_encumbrance_notification_listener(event, self.mock_context)

        # Should succeed with no batch failures
        self.assertEqual({'batchItemFailures': []}, result)

        # Verify no provider notification is sent (provider not registered)
        mock_provider_email.assert_not_called()

        # Verify state notifications were sent
        self.assertEqual(2, mock_state_email.call_count)

        # Check each call individually since they have different provider_id values
        calls = mock_state_email.call_args_list
        call_jurisdictions = [call.kwargs['jurisdiction'] for call in calls]
        self.assertEqual(sorted(call_jurisdictions), ['co', 'ne'])

        # Verify all calls have the correct template_variables structure
        for call in calls:
            self.assertEqual(call.kwargs['compact'], DEFAULT_COMPACT)
            self.assertEqual(
                call.kwargs['template_variables'],
                EncumbranceNotificationTemplateVariables(
                    provider_first_name='Björk',
                    provider_last_name='Guðmundsdóttir',
                    encumbered_jurisdiction='ne',
                    license_type='speech-language pathologist',
                    effective_date=date.fromisoformat(DEFAULT_EFFECTIVE_DATE),
                    provider_id=UUID(DEFAULT_PROVIDER_ID),
                ),
            )

    @patch('cc_common.email_service_client.EmailServiceClient.send_privilege_encumbrance_state_notification_email')
    @patch('cc_common.email_service_client.EmailServiceClient.send_privilege_encumbrance_provider_notification_email')
    def test_privilege_encumbrance_listener_identifies_notification_jurisdictions(
        self, mock_provider_email, mock_state_email
    ):
        """Test that privilege encumbrance listener correctly identifies states to notify."""
        from cc_common.email_service_client import EncumbranceNotificationTemplateVariables
        from handlers.encumbrance_events import privilege_encumbrance_notification_listener

        # Set up test data
        self.test_data_generator.put_default_provider_record_in_provider_table(
            value_overrides={'compactConnectRegisteredEmailAddress': 'provider@example.com'}
        )

        # Add the privilege that is being encumbered (in DEFAULT_PRIVILEGE_JURISDICTION = 'ne')
        self.test_data_generator.put_default_privilege_record_in_provider_table()

        # Create active licenses in multiple jurisdictions (excluding the encumbrance jurisdiction 'ne')
        self.test_data_generator.put_default_license_record_in_provider_table(
            value_overrides={
                'jurisdiction': 'co',
                'jurisdictionUploadedLicenseStatus': 'active',
            }
        )
        self.test_data_generator.put_default_license_record_in_provider_table(
            value_overrides={
                'jurisdiction': 'ky',
                'jurisdictionUploadedLicenseStatus': 'active',
            }
        )

        # Create active privileges in multiple jurisdictions (excluding the encumbrance jurisdiction 'ne')
        self.test_data_generator.put_default_privilege_record_in_provider_table(
            value_overrides={
                'jurisdiction': 'tx',
                'administratorSetStatus': 'active',
            }
        )

        # The encumbrance occurs in DEFAULT_PRIVILEGE_JURISDICTION ('ne')
        message = self._generate_privilege_encumbrance_message()
        event = self._create_sqs_event(message)

        # Execute the handler
        result = privilege_encumbrance_notification_listener(event, self.mock_context)

        # Should succeed with no batch failures
        self.assertEqual({'batchItemFailures': []}, result)

        # Verify provider notification
        mock_provider_email.assert_called_once_with(
            compact=DEFAULT_COMPACT,
            provider_email='provider@example.com',
            template_variables=EncumbranceNotificationTemplateVariables(
                provider_first_name='Björk',
                provider_last_name='Guðmundsdóttir',
                encumbered_jurisdiction='ne',
                license_type='speech-language pathologist',
                effective_date=date.fromisoformat(DEFAULT_EFFECTIVE_DATE),
                provider_id=None,
            ),
        )

        # Verify state notifications were sent to all relevant jurisdictions
        self.assertEqual(4, mock_state_email.call_count)

        # Check each call individually since they have different provider_id values
        calls = mock_state_email.call_args_list
        call_jurisdictions = [call.kwargs['jurisdiction'] for call in calls]
        self.assertEqual(sorted(call_jurisdictions), ['co', 'ky', 'ne', 'tx'])

        # Verify all calls have the correct template_variables structure
        for call in calls:
            self.assertEqual(call.kwargs['compact'], DEFAULT_COMPACT)
            self.assertEqual(
                call.kwargs['template_variables'],
                EncumbranceNotificationTemplateVariables(
                    provider_first_name='Björk',
                    provider_last_name='Guðmundsdóttir',
                    encumbered_jurisdiction='ne',
                    license_type='speech-language pathologist',
                    effective_date=date.fromisoformat(DEFAULT_EFFECTIVE_DATE),
                    provider_id=UUID(DEFAULT_PROVIDER_ID),
                ),
            )

    def test_privilege_encumbrance_listener_handles_provider_retrieval_failure(self):
        """Test that privilege encumbrance listener handles provider retrieval failures."""
        from handlers.encumbrance_events import privilege_encumbrance_notification_listener

        # Don't create any provider records - should cause retrieval failure
        message = self._generate_privilege_encumbrance_message()
        event = self._create_sqs_event(message)

        # SQS handler wrapper catches exceptions and returns batch item failures
        result = privilege_encumbrance_notification_listener(event, self.mock_context)

        # Should return batch item failure for the message
        expected_failure = {'batchItemFailures': [{'itemIdentifier': event['Records'][0]['messageId']}]}
        self.assertEqual(expected_failure, result)

    @patch('cc_common.email_service_client.EmailServiceClient.send_privilege_encumbrance_state_notification_email')
    @patch('cc_common.email_service_client.EmailServiceClient.send_privilege_encumbrance_provider_notification_email')
    def test_privilege_encumbrance_listener_excludes_encumbered_jurisdiction_from_notifications(
        self, mock_provider_email, mock_state_email
    ):
        """Test that the jurisdiction where encumbrance occurred is not duplicated in notifications."""
        from cc_common.email_service_client import EncumbranceNotificationTemplateVariables
        from handlers.encumbrance_events import privilege_encumbrance_notification_listener

        # Set up test data
        self.test_data_generator.put_default_provider_record_in_provider_table(
            value_overrides={'compactConnectRegisteredEmailAddress': 'provider@example.com'}
        )

        # Add the privilege that is being encumbered (in DEFAULT_PRIVILEGE_JURISDICTION = 'ne')
        self.test_data_generator.put_default_privilege_record_in_provider_table()

        # Create license and privilege in different jurisdictions from the encumbrance
        # The encumbrance occurs in 'ne', so create records in other jurisdictions
        self.test_data_generator.put_default_license_record_in_provider_table(
            value_overrides={
                'jurisdiction': 'co',  # Different from encumbrance jurisdiction
                'jurisdictionUploadedLicenseStatus': 'active',
            }
        )
        self.test_data_generator.put_default_privilege_record_in_provider_table(
            value_overrides={
                'jurisdiction': 'ky',  # Different from encumbrance jurisdiction
                'administratorSetStatus': 'active',
            }
        )

        # Also create a license in the same jurisdiction as the encumbrance to test exclusion
        self.test_data_generator.put_default_license_record_in_provider_table(
            value_overrides={
                'jurisdiction': DEFAULT_PRIVILEGE_JURISDICTION,  # Same as encumbrance jurisdiction ('ne')
                'jurisdictionUploadedLicenseStatus': 'active',
            }
        )

        message = self._generate_privilege_encumbrance_message()
        event = self._create_sqs_event(message)

        # Execute the handler
        result = privilege_encumbrance_notification_listener(event, self.mock_context)

        # Should succeed with no batch failures
        self.assertEqual({'batchItemFailures': []}, result)

        # Verify provider notification
        mock_provider_email.assert_called_once_with(
            compact=DEFAULT_COMPACT,
            provider_email='provider@example.com',
            template_variables=EncumbranceNotificationTemplateVariables(
                provider_first_name='Björk',
                provider_last_name='Guðmundsdóttir',
                encumbered_jurisdiction='ne',
                license_type='speech-language pathologist',
                effective_date=date.fromisoformat(DEFAULT_EFFECTIVE_DATE),
                provider_id=None,
            ),
        )

        # Verify exactly 3 notifications (ne appears only once, not duplicated)
        self.assertEqual(3, mock_state_email.call_count)

        # Check each call individually since they have different provider_id values
        calls = mock_state_email.call_args_list
        call_jurisdictions = [call.kwargs['jurisdiction'] for call in calls]
        self.assertEqual(sorted(call_jurisdictions), ['co', 'ky', 'ne'])

        # Verify all calls have the correct template_variables structure
        for call in calls:
            self.assertEqual(call.kwargs['compact'], DEFAULT_COMPACT)
            self.assertEqual(
                call.kwargs['template_variables'],
                EncumbranceNotificationTemplateVariables(
                    provider_first_name='Björk',
                    provider_last_name='Guðmundsdóttir',
                    encumbered_jurisdiction='ne',
                    license_type='speech-language pathologist',
                    effective_date=date.fromisoformat(DEFAULT_EFFECTIVE_DATE),
                    provider_id=UUID(DEFAULT_PROVIDER_ID),
                ),
            )

    @patch('cc_common.email_service_client.EmailServiceClient.send_privilege_encumbrance_state_notification_email')
    @patch('cc_common.email_service_client.EmailServiceClient.send_privilege_encumbrance_provider_notification_email')
    def test_privilege_encumbrance_listener_notifies_inactive_licenses_and_privileges(
        self, mock_provider_email, mock_state_email
    ):
        """Test that inactive licenses and privileges generate notifications."""
        from cc_common.email_service_client import EncumbranceNotificationTemplateVariables
        from handlers.encumbrance_events import privilege_encumbrance_notification_listener

        # Set up test data
        self.test_data_generator.put_default_provider_record_in_provider_table(
            value_overrides={'compactConnectRegisteredEmailAddress': 'provider@example.com'}
        )

        # Add the privilege that is being encumbered (in DEFAULT_PRIVILEGE_JURISDICTION = 'ne')
        self.test_data_generator.put_default_privilege_record_in_provider_table()

        # Create inactive license (should be notified)
        self.test_data_generator.put_default_license_record_in_provider_table(
            value_overrides={
                'jurisdiction': 'co',
                'jurisdictionUploadedLicenseStatus': 'inactive',
            }
        )

        # Create inactive privilege (should be notified)
        self.test_data_generator.put_default_privilege_record_in_provider_table(
            value_overrides={
                'jurisdiction': 'ky',
                'administratorSetStatus': 'inactive',
            }
        )

        # Create active license (should be notified)
        self.test_data_generator.put_default_license_record_in_provider_table(
            value_overrides={
                'jurisdiction': 'tx',
                'jurisdictionUploadedLicenseStatus': 'active',
            }
        )

        message = self._generate_privilege_encumbrance_message()
        event = self._create_sqs_event(message)

        # Execute the handler
        result = privilege_encumbrance_notification_listener(event, self.mock_context)

        # Should succeed with no batch failures
        self.assertEqual({'batchItemFailures': []}, result)

        # Verify provider notification
        mock_provider_email.assert_called_once_with(
            compact=DEFAULT_COMPACT,
            provider_email='provider@example.com',
            template_variables=EncumbranceNotificationTemplateVariables(
                provider_first_name='Björk',
                provider_last_name='Guðmundsdóttir',
                encumbered_jurisdiction='ne',
                license_type='speech-language pathologist',
                effective_date=date.fromisoformat(DEFAULT_EFFECTIVE_DATE),
                provider_id=None,
            ),
        )

        # Verify 4 notifications (to inactive 'co', 'ky', and active 'tx', 'ne')
        self.assertEqual(4, mock_state_email.call_count)

        # Check each call individually since they have different provider_id values
        calls = mock_state_email.call_args_list
        call_jurisdictions = [call.kwargs['jurisdiction'] for call in calls]
        self.assertEqual(sorted(call_jurisdictions), ['co', 'ky', 'ne', 'tx'])

        # Verify all calls have the correct template_variables structure
        for call in calls:
            self.assertEqual(call.kwargs['compact'], DEFAULT_COMPACT)
            self.assertEqual(
                call.kwargs['template_variables'],
                EncumbranceNotificationTemplateVariables(
                    provider_first_name='Björk',
                    provider_last_name='Guðmundsdóttir',
                    encumbered_jurisdiction='ne',
                    license_type='speech-language pathologist',
                    effective_date=date.fromisoformat(DEFAULT_EFFECTIVE_DATE),
                    provider_id=UUID(DEFAULT_PROVIDER_ID),
                ),
            )

    @patch(
        'cc_common.email_service_client.EmailServiceClient.send_privilege_encumbrance_lifting_state_notification_email'
    )
    @patch(
        'cc_common.email_service_client.EmailServiceClient.send_privilege_encumbrance_lifting_provider_notification_email'
    )
    def test_privilege_encumbrance_lifting_notification_listener_processes_event_with_registered_provider(
        self, mock_provider_email, mock_state_email
    ):
        """Test that privilege encumbrance lifting listener processes events for registered providers."""
        from cc_common.email_service_client import EncumbranceNotificationTemplateVariables
        from handlers.encumbrance_events import privilege_encumbrance_lifting_notification_listener

        # Set up test data with registered provider
        self.test_data_generator.put_default_provider_record_in_provider_table(
            value_overrides={'compactConnectRegisteredEmailAddress': 'provider@example.com'}
        )

        # Add the privilege where encumbrance is being lifted (in DEFAULT_PRIVILEGE_JURISDICTION = 'ne')
        self.test_data_generator.put_default_privilege_record_in_provider_table(
            value_overrides={'licenseJurisdiction': 'co', 'encumberedStatus': 'unencumbered'}
        )

        # Create additional licenses and privileges for notification testing
        self.test_data_generator.put_default_license_record_in_provider_table(
            value_overrides={
                'jurisdiction': 'co',
                'jurisdictionUploadedLicenseStatus': 'active',
            }
        )
        self.test_data_generator.put_default_privilege_record_in_provider_table(
            value_overrides={
                'jurisdiction': 'ky',
                'administratorSetStatus': 'active',
            }
        )

        self.test_data_generator.put_default_adverse_action_record_in_provider_table(
            value_overrides={
                'actionAgainst': 'privilege',
                'effectiveLiftDate': date.fromisoformat(DEFAULT_EFFECTIVE_DATE),
                'jurisdiction': 'ne',
                'licenseTypeAbbreviation': DEFAULT_LICENSE_TYPE_ABBREVIATION,
                'licenseType': DEFAULT_LICENSE_TYPE,
            }
        )

        message = self._generate_privilege_encumbrance_lifting_message()
        event = self._create_sqs_event(message)

        # Execute the handler
        result = privilege_encumbrance_lifting_notification_listener(event, self.mock_context)

        # Should succeed with no batch failures
        self.assertEqual({'batchItemFailures': []}, result)

        # Verify provider notification
        mock_provider_email.assert_called_once_with(
            compact=DEFAULT_COMPACT,
            provider_email='provider@example.com',
            template_variables=EncumbranceNotificationTemplateVariables(
                provider_first_name='Björk',
                provider_last_name='Guðmundsdóttir',
                encumbered_jurisdiction='ne',
                license_type='speech-language pathologist',
                effective_date=date.fromisoformat(DEFAULT_EFFECTIVE_DATE),
                provider_id=None,
            ),
        )

        # Verify state notifications were sent
        self.assertEqual(3, mock_state_email.call_count)

        # Check each call individually since they have different provider_id values
        calls = mock_state_email.call_args_list
        call_jurisdictions = [call.kwargs['jurisdiction'] for call in calls]
        self.assertEqual(sorted(call_jurisdictions), ['co', 'ky', 'ne'])

        # Verify all calls have the correct template_variables structure
        for call in calls:
            self.assertEqual(call.kwargs['compact'], DEFAULT_COMPACT)
            self.assertEqual(
                call.kwargs['template_variables'],
                EncumbranceNotificationTemplateVariables(
                    provider_first_name='Björk',
                    provider_last_name='Guðmundsdóttir',
                    encumbered_jurisdiction='ne',
                    license_type='speech-language pathologist',
                    effective_date=date.fromisoformat(DEFAULT_EFFECTIVE_DATE),
                    provider_id=UUID(DEFAULT_PROVIDER_ID),
                ),
            )

    @patch(
        'cc_common.email_service_client.EmailServiceClient.send_privilege_encumbrance_lifting_state_notification_email'
    )
    @patch(
        'cc_common.email_service_client.EmailServiceClient.send_privilege_encumbrance_lifting_provider_notification_email'
    )
    def test_privilege_encumbrance_lifting_notification_listener_processes_event_with_unregistered_provider(
        self, mock_provider_email, mock_state_email
    ):
        """Test that privilege encumbrance lifting listener handles unregistered providers."""
        from cc_common.email_service_client import EncumbranceNotificationTemplateVariables
        from handlers.encumbrance_events import privilege_encumbrance_lifting_notification_listener

        # Set up test data with unregistered provider (no email)
        self.test_data_generator.put_default_provider_record_in_provider_table(is_registered=False)

        # Add the privilege where encumbrance is being lifted (in DEFAULT_PRIVILEGE_JURISDICTION = 'ne')
        self.test_data_generator.put_default_privilege_record_in_provider_table()

        # Create license associated with the privilege
        self.test_data_generator.put_default_license_record_in_provider_table()
        # Create AA associated with the privilege
        self.test_data_generator.put_default_adverse_action_record_in_provider_table(
            value_overrides={
                'actionAgainst': 'privilege',
                'effectiveLiftDate': date.fromisoformat(DEFAULT_EFFECTIVE_DATE),
                'jurisdiction': DEFAULT_PRIVILEGE_JURISDICTION,
                'licenseTypeAbbreviation': DEFAULT_LICENSE_TYPE_ABBREVIATION,
                'licenseType': DEFAULT_LICENSE_TYPE,
            }
        )

        # Create additional active records for state notifications
        self.test_data_generator.put_default_license_record_in_provider_table(
            value_overrides={
                'jurisdiction': 'co',
                'jurisdictionUploadedLicenseStatus': 'active',
            }
        )

        message = self._generate_privilege_encumbrance_lifting_message()
        event = self._create_sqs_event(message)

        # Execute the handler
        result = privilege_encumbrance_lifting_notification_listener(event, self.mock_context)

        # Should succeed with no batch failures
        self.assertEqual({'batchItemFailures': []}, result)

        # Verify no provider notification is sent (provider not registered)
        mock_provider_email.assert_not_called()

        # Verify state notifications were sent
        self.assertEqual(3, mock_state_email.call_count)

        # Check each call individually since they have different provider_id values
        calls = mock_state_email.call_args_list
        call_jurisdictions = [call.kwargs['jurisdiction'] for call in calls]
        self.assertEqual(sorted(call_jurisdictions), ['co', 'ne', 'oh'])

        # Verify all calls have the correct template_variables structure
        for call in calls:
            self.assertEqual(call.kwargs['compact'], DEFAULT_COMPACT)
            self.assertEqual(
                call.kwargs['template_variables'],
                EncumbranceNotificationTemplateVariables(
                    provider_first_name='Björk',
                    provider_last_name='Guðmundsdóttir',
                    encumbered_jurisdiction='ne',
                    license_type='speech-language pathologist',
                    effective_date=date.fromisoformat(DEFAULT_EFFECTIVE_DATE),
                    provider_id=UUID(DEFAULT_PROVIDER_ID),
                ),
            )

    @patch(
        'cc_common.email_service_client.EmailServiceClient.send_privilege_encumbrance_lifting_state_notification_email'
    )
    @patch(
        'cc_common.email_service_client.EmailServiceClient.send_privilege_encumbrance_lifting_provider_notification_email'
    )
    def test_privilege_encumbrance_lifting_notification_listener_identifies_notification_jurisdictions(
        self, mock_provider_email, mock_state_email
    ):
        """Test that privilege encumbrance lifting listener correctly identifies states to notify."""
        from cc_common.email_service_client import EncumbranceNotificationTemplateVariables
        from handlers.encumbrance_events import privilege_encumbrance_lifting_notification_listener

        # Set up test data
        self.test_data_generator.put_default_provider_record_in_provider_table(
            value_overrides={'compactConnectRegisteredEmailAddress': 'provider@example.com'}
        )

        # Add the privilege where encumbrance is being lifted (in DEFAULT_PRIVILEGE_JURISDICTION = 'ne')
        self.test_data_generator.put_default_privilege_record_in_provider_table(
            value_overrides={'encumberedStatus': 'unencumbered', 'licenseJurisdiction': 'co'}
        )

        self.test_data_generator.put_default_adverse_action_record_in_provider_table(
            value_overrides={
                'actionAgainst': 'privilege',
                'effectiveLiftDate': date.fromisoformat(DEFAULT_EFFECTIVE_DATE),
                'jurisdiction': DEFAULT_PRIVILEGE_JURISDICTION,
                'licenseTypeAbbreviation': DEFAULT_LICENSE_TYPE_ABBREVIATION,
                'licenseType': DEFAULT_LICENSE_TYPE,
            }
        )

        # Create active licenses in multiple jurisdictions (excluding the lifting jurisdiction 'ne')
        self.test_data_generator.put_default_license_record_in_provider_table(
            value_overrides={
                'jurisdiction': 'co',
                'jurisdictionUploadedLicenseStatus': 'active',
            }
        )
        self.test_data_generator.put_default_license_record_in_provider_table(
            value_overrides={
                'jurisdiction': 'ky',
                'jurisdictionUploadedLicenseStatus': 'active',
            }
        )

        # Create active privileges in multiple jurisdictions (excluding the lifting jurisdiction 'ne')
        self.test_data_generator.put_default_privilege_record_in_provider_table(
            value_overrides={
                'jurisdiction': 'tx',
                'administratorSetStatus': 'active',
                'encumberedStatus': 'unencumbered',
            }
        )

        # The encumbrance lifting occurs in DEFAULT_PRIVILEGE_JURISDICTION ('ne')
        message = self._generate_privilege_encumbrance_lifting_message()
        event = self._create_sqs_event(message)

        # Execute the handler
        result = privilege_encumbrance_lifting_notification_listener(event, self.mock_context)

        # Should succeed with no batch failures
        self.assertEqual({'batchItemFailures': []}, result)

        # Verify provider notification
        mock_provider_email.assert_called_once_with(
            compact=DEFAULT_COMPACT,
            provider_email='provider@example.com',
            template_variables=EncumbranceNotificationTemplateVariables(
                provider_first_name='Björk',
                provider_last_name='Guðmundsdóttir',
                encumbered_jurisdiction='ne',
                license_type='speech-language pathologist',
                effective_date=date.fromisoformat(DEFAULT_EFFECTIVE_DATE),
                provider_id=None,
            ),
        )

        # Verify state notifications were sent to all relevant jurisdictions
        self.assertEqual(4, mock_state_email.call_count)

        # Check each call individually since they have different provider_id values
        calls = mock_state_email.call_args_list
        call_jurisdictions = [call.kwargs['jurisdiction'] for call in calls]
        self.assertEqual(sorted(call_jurisdictions), ['co', 'ky', 'ne', 'tx'])

        # Verify all calls have the correct template_variables structure
        for call in calls:
            self.assertEqual(call.kwargs['compact'], DEFAULT_COMPACT)
            self.assertEqual(
                call.kwargs['template_variables'],
                EncumbranceNotificationTemplateVariables(
                    provider_first_name='Björk',
                    provider_last_name='Guðmundsdóttir',
                    encumbered_jurisdiction='ne',
                    license_type='speech-language pathologist',
                    effective_date=date.fromisoformat(DEFAULT_EFFECTIVE_DATE),
                    provider_id=UUID(DEFAULT_PROVIDER_ID),
                ),
            )

    @patch(
        'cc_common.email_service_client.EmailServiceClient.send_privilege_encumbrance_lifting_state_notification_email'
    )
    @patch(
        'cc_common.email_service_client.EmailServiceClient.send_privilege_encumbrance_lifting_provider_notification_email'
    )
    def test_privilege_encumbrance_lifting_notification_listener_determines_latest_effective_lift_date(
        self, mock_provider_email, mock_state_email
    ):
        """Test that privilege encumbrance lifting listener correctly determines latest effective lift date."""
        from cc_common.email_service_client import EncumbranceNotificationTemplateVariables
        from handlers.encumbrance_events import privilege_encumbrance_lifting_notification_listener

        # In this test, a privilege was encumbered, and its associated license was also encumbered. The
        # encumbrance was lifted for the privilege first, but it was still encumbered by nature of its license
        # being encumbered. The license encumbrance was then lifted, so the latest effective lift date should match
        # with the license adverse action effective lift date
        privilege_effective_lift_date = date.fromisoformat('2024-05-05')
        license_effective_lift_date = date.fromisoformat('2025-06-06')

        # Set up test data
        self.test_data_generator.put_default_provider_record_in_provider_table(
            value_overrides={'compactConnectRegisteredEmailAddress': 'provider@example.com'}
        )

        # Add the privilege where encumbrance is being lifted
        self.test_data_generator.put_default_privilege_record_in_provider_table(
            value_overrides={'encumberedStatus': 'unencumbered', 'licenseJurisdiction': 'co'}
        )

        self.test_data_generator.put_default_adverse_action_record_in_provider_table(
            value_overrides={
                'actionAgainst': 'privilege',
                'effectiveLiftDate': privilege_effective_lift_date,
                'jurisdiction': DEFAULT_PRIVILEGE_JURISDICTION,
                'licenseTypeAbbreviation': DEFAULT_LICENSE_TYPE_ABBREVIATION,
                'licenseType': DEFAULT_LICENSE_TYPE,
            }
        )

        # Create active licenses in multiple jurisdictions (excluding the lifting jurisdiction 'ne')
        self.test_data_generator.put_default_license_record_in_provider_table(
            value_overrides={
                'jurisdiction': 'co',
                'jurisdictionUploadedLicenseStatus': 'active',
            }
        )
        self.test_data_generator.put_default_adverse_action_record_in_provider_table(
            value_overrides={
                'actionAgainst': 'license',
                'effectiveLiftDate': license_effective_lift_date,
                'jurisdiction': 'co',
                'licenseTypeAbbreviation': DEFAULT_LICENSE_TYPE_ABBREVIATION,
                'licenseType': DEFAULT_LICENSE_TYPE,
            }
        )

        self.test_data_generator.put_default_license_record_in_provider_table(
            value_overrides={
                'jurisdiction': 'ky',
                'jurisdictionUploadedLicenseStatus': 'active',
            }
        )

        # Create active privileges in multiple jurisdictions (excluding the lifting jurisdiction 'ne')
        self.test_data_generator.put_default_privilege_record_in_provider_table(
            value_overrides={
                'jurisdiction': 'tx',
                'administratorSetStatus': 'active',
                'encumberedStatus': 'unencumbered',
            }
        )

        # The encumbrance lifting occurs in DEFAULT_PRIVILEGE_JURISDICTION ('ne')
        message = self._generate_privilege_encumbrance_lifting_message()
        event = self._create_sqs_event(message)

        # Execute the handler
        result = privilege_encumbrance_lifting_notification_listener(event, self.mock_context)

        # Should succeed with no batch failures
        self.assertEqual({'batchItemFailures': []}, result)

        # Verify provider notification
        mock_provider_email.assert_called_once_with(
            compact=DEFAULT_COMPACT,
            provider_email='provider@example.com',
            template_variables=EncumbranceNotificationTemplateVariables(
                provider_first_name='Björk',
                provider_last_name='Guðmundsdóttir',
                encumbered_jurisdiction='ne',
                license_type='speech-language pathologist',
                effective_date=license_effective_lift_date,
                provider_id=None,
            ),
        )

        # Verify state notifications were sent to all relevant jurisdictions
        self.assertEqual(4, mock_state_email.call_count)

        # Check each call individually since they have different jurisdiction values
        calls = mock_state_email.call_args_list
        call_jurisdictions = [call.kwargs['jurisdiction'] for call in calls]
        self.assertEqual(sorted(call_jurisdictions), ['co', 'ky', 'ne', 'tx'])

        # Verify all calls have the correct template_variables structure
        for call in calls:
            self.assertEqual(call.kwargs['compact'], DEFAULT_COMPACT)
            self.assertEqual(
                call.kwargs['template_variables'],
                EncumbranceNotificationTemplateVariables(
                    provider_first_name='Björk',
                    provider_last_name='Guðmundsdóttir',
                    encumbered_jurisdiction='ne',
                    license_type='speech-language pathologist',
                    effective_date=license_effective_lift_date,
                    provider_id=UUID(DEFAULT_PROVIDER_ID),
                ),
            )

    @patch(
        'cc_common.email_service_client.EmailServiceClient.send_privilege_encumbrance_lifting_state_notification_email'
    )
    @patch(
        'cc_common.email_service_client.EmailServiceClient.send_privilege_encumbrance_lifting_provider_notification_email'
    )
    def test_privilege_encumbrance_lifting_notification_listener_determines_latest_license_effective_lift_date_when_no_privilege_encumbrance(  # noqa: E501
        self, mock_provider_email, mock_state_email
    ):
        """Test that privilege encumbrance lifting listener correctly determines latest effective lift date."""
        from cc_common.email_service_client import EncumbranceNotificationTemplateVariables
        from handlers.encumbrance_events import privilege_encumbrance_lifting_notification_listener

        # In this test, a privilege's associated license was encumbered, so the privilege was encumbered as a result.
        # The license encumbrance was then lifted, so the latest effective lift date should match
        # with the license adverse action effective lift date
        license_effective_lift_date = date.fromisoformat('2025-06-06')

        # Set up test data
        self.test_data_generator.put_default_provider_record_in_provider_table(
            value_overrides={'compactConnectRegisteredEmailAddress': 'provider@example.com'}
        )

        # Add the privilege where encumbrance is being lifted
        self.test_data_generator.put_default_privilege_record_in_provider_table(
            value_overrides={'encumberedStatus': 'unencumbered', 'licenseJurisdiction': 'co'}
        )

        # Create active licenses in multiple jurisdictions (excluding the lifting jurisdiction 'ne')
        self.test_data_generator.put_default_license_record_in_provider_table(
            value_overrides={
                'jurisdiction': 'co',
                'jurisdictionUploadedLicenseStatus': 'active',
            }
        )
        self.test_data_generator.put_default_adverse_action_record_in_provider_table(
            value_overrides={
                'actionAgainst': 'license',
                'effectiveLiftDate': license_effective_lift_date,
                'jurisdiction': 'co',
                'licenseTypeAbbreviation': DEFAULT_LICENSE_TYPE_ABBREVIATION,
                'licenseType': DEFAULT_LICENSE_TYPE,
            }
        )

        self.test_data_generator.put_default_license_record_in_provider_table(
            value_overrides={
                'jurisdiction': 'ky',
                'jurisdictionUploadedLicenseStatus': 'active',
            }
        )

        # Create active privileges in multiple jurisdictions (excluding the lifting jurisdiction 'ne')
        self.test_data_generator.put_default_privilege_record_in_provider_table(
            value_overrides={
                'jurisdiction': 'tx',
                'administratorSetStatus': 'active',
                'encumberedStatus': 'unencumbered',
            }
        )

        # The encumbrance lifting occurs in DEFAULT_PRIVILEGE_JURISDICTION ('ne')
        message = self._generate_privilege_encumbrance_lifting_message()
        event = self._create_sqs_event(message)

        # Execute the handler
        result = privilege_encumbrance_lifting_notification_listener(event, self.mock_context)

        # Should succeed with no batch failures
        self.assertEqual({'batchItemFailures': []}, result)

        # Verify provider notification
        mock_provider_email.assert_called_once_with(
            compact=DEFAULT_COMPACT,
            provider_email='provider@example.com',
            template_variables=EncumbranceNotificationTemplateVariables(
                provider_first_name='Björk',
                provider_last_name='Guðmundsdóttir',
                encumbered_jurisdiction='ne',
                license_type='speech-language pathologist',
                effective_date=license_effective_lift_date,
                provider_id=None,
            ),
        )

        # Verify state notifications were sent to all relevant jurisdictions
        self.assertEqual(4, mock_state_email.call_count)

        # Check each call individually since they have different jurisdiction values
        calls = mock_state_email.call_args_list
        call_jurisdictions = [call.kwargs['jurisdiction'] for call in calls]
        self.assertEqual(sorted(call_jurisdictions), ['co', 'ky', 'ne', 'tx'])

        # Verify all calls have the correct template_variables structure
        for call in calls:
            self.assertEqual(call.kwargs['compact'], DEFAULT_COMPACT)
            self.assertEqual(
                call.kwargs['template_variables'],
                EncumbranceNotificationTemplateVariables(
                    provider_first_name='Björk',
                    provider_last_name='Guðmundsdóttir',
                    encumbered_jurisdiction='ne',
                    license_type='speech-language pathologist',
                    effective_date=license_effective_lift_date,
                    provider_id=UUID(DEFAULT_PROVIDER_ID),
                ),
            )

    def test_privilege_encumbrance_lifting_notification_listener_handles_provider_retrieval_failure(self):
        """Test that privilege encumbrance lifting listener handles provider retrieval failures."""
        from handlers.encumbrance_events import privilege_encumbrance_lifting_notification_listener

        # Don't create any provider records - should cause retrieval failure
        message = self._generate_privilege_encumbrance_lifting_message()
        event = self._create_sqs_event(message)

        # SQS handler wrapper catches exceptions and returns batch item failures
        result = privilege_encumbrance_lifting_notification_listener(event, self.mock_context)

        # Should return batch item failure for the message
        expected_failure = {'batchItemFailures': [{'itemIdentifier': event['Records'][0]['messageId']}]}
        self.assertEqual(expected_failure, result)

    @patch('cc_common.email_service_client.EmailServiceClient.send_license_encumbrance_state_notification_email')
    @patch('cc_common.email_service_client.EmailServiceClient.send_license_encumbrance_provider_notification_email')
    def test_license_encumbrance_notification_listener_processes_event_with_registered_provider(
        self, mock_provider_email, mock_state_email
    ):
        """Test that license encumbrance notification listener processes events for registered providers."""
        from cc_common.email_service_client import EncumbranceNotificationTemplateVariables
        from handlers.encumbrance_events import license_encumbrance_notification_listener

        # Set up test data with registered provider
        self.test_data_generator.put_default_provider_record_in_provider_table(
            value_overrides={'compactConnectRegisteredEmailAddress': 'provider@example.com'}
        )

        # Add the license that is being encumbered (in DEFAULT_LICENSE_JURISDICTION = 'oh')
        self.test_data_generator.put_default_license_record_in_provider_table()

        # Create additional licenses and privileges for notification testing
        self.test_data_generator.put_default_license_record_in_provider_table(
            value_overrides={
                'jurisdiction': 'ne',
                'jurisdictionUploadedLicenseStatus': 'active',
            }
        )
        self.test_data_generator.put_default_privilege_record_in_provider_table(
            value_overrides={
                'jurisdiction': 'ky',
                'administratorSetStatus': 'active',
            }
        )

        message = self._generate_license_encumbrance_message()
        event = self._create_sqs_event(message)

        # Execute the handler
        result = license_encumbrance_notification_listener(event, self.mock_context)

        # Should succeed with no batch failures
        self.assertEqual({'batchItemFailures': []}, result)

        # Verify provider notification
        mock_provider_email.assert_called_once_with(
            compact=DEFAULT_COMPACT,
            provider_email='provider@example.com',
            template_variables=EncumbranceNotificationTemplateVariables(
                provider_first_name='Björk',
                provider_last_name='Guðmundsdóttir',
                encumbered_jurisdiction='oh',
                license_type='speech-language pathologist',
                effective_date=date.fromisoformat(DEFAULT_EFFECTIVE_DATE),
                provider_id=None,
            ),
        )

        # Verify state notifications were sent
        self.assertEqual(3, mock_state_email.call_count)

        # Check each call individually since they have different provider_id values
        calls = mock_state_email.call_args_list
        call_jurisdictions = [call.kwargs['jurisdiction'] for call in calls]
        self.assertEqual(sorted(call_jurisdictions), ['ky', 'ne', 'oh'])

        # Verify all calls have the correct template_variables structure
        for call in calls:
            self.assertEqual(call.kwargs['compact'], DEFAULT_COMPACT)
            self.assertEqual(
                call.kwargs['template_variables'],
                EncumbranceNotificationTemplateVariables(
                    provider_first_name='Björk',
                    provider_last_name='Guðmundsdóttir',
                    encumbered_jurisdiction='oh',
                    license_type='speech-language pathologist',
                    effective_date=date.fromisoformat(DEFAULT_EFFECTIVE_DATE),
                    provider_id=UUID(DEFAULT_PROVIDER_ID),
                ),
            )

    @patch('cc_common.email_service_client.EmailServiceClient.send_license_encumbrance_state_notification_email')
    @patch('cc_common.email_service_client.EmailServiceClient.send_license_encumbrance_provider_notification_email')
    def test_license_encumbrance_notification_listener_processes_event_with_unregistered_provider(
        self, mock_provider_email, mock_state_email
    ):
        """Test that license encumbrance notification listener handles unregistered providers."""
        from cc_common.email_service_client import EncumbranceNotificationTemplateVariables
        from handlers.encumbrance_events import license_encumbrance_notification_listener

        # Set up test data with unregistered provider (no email)
        self.test_data_generator.put_default_provider_record_in_provider_table(is_registered=False)

        # Add the license that is being encumbered (in DEFAULT_LICENSE_JURISDICTION = 'oh')
        self.test_data_generator.put_default_license_record_in_provider_table()

        # Create additional active records for state notifications
        self.test_data_generator.put_default_license_record_in_provider_table(
            value_overrides={
                'jurisdiction': 'ne',
                'jurisdictionUploadedLicenseStatus': 'active',
            }
        )

        message = self._generate_license_encumbrance_message()
        event = self._create_sqs_event(message)

        # Execute the handler
        result = license_encumbrance_notification_listener(event, self.mock_context)

        # Should succeed with no batch failures
        self.assertEqual({'batchItemFailures': []}, result)

        # Verify no provider notification is sent (provider not registered)
        mock_provider_email.assert_not_called()

        # Verify state notifications were sent
        self.assertEqual(2, mock_state_email.call_count)

        # Check each call individually since they have different provider_id values
        calls = mock_state_email.call_args_list
        call_jurisdictions = [call.kwargs['jurisdiction'] for call in calls]
        self.assertEqual(sorted(call_jurisdictions), ['ne', 'oh'])

        # Verify all calls have the correct template_variables structure
        for call in calls:
            self.assertEqual(call.kwargs['compact'], DEFAULT_COMPACT)
            self.assertEqual(
                call.kwargs['template_variables'],
                EncumbranceNotificationTemplateVariables(
                    provider_first_name='Björk',
                    provider_last_name='Guðmundsdóttir',
                    encumbered_jurisdiction='oh',
                    license_type='speech-language pathologist',
                    effective_date=date.fromisoformat(DEFAULT_EFFECTIVE_DATE),
                    provider_id=UUID(DEFAULT_PROVIDER_ID),
                ),
            )

    @patch('cc_common.email_service_client.EmailServiceClient.send_license_encumbrance_state_notification_email')
    @patch('cc_common.email_service_client.EmailServiceClient.send_license_encumbrance_provider_notification_email')
    def test_license_encumbrance_notification_listener_identifies_notification_jurisdictions(
        self, mock_provider_email, mock_state_email
    ):
        """Test that license encumbrance notification listener correctly identifies states to notify."""
        from cc_common.email_service_client import EncumbranceNotificationTemplateVariables
        from handlers.encumbrance_events import license_encumbrance_notification_listener

        # Set up test data
        self.test_data_generator.put_default_provider_record_in_provider_table(
            value_overrides={'compactConnectRegisteredEmailAddress': 'provider@example.com'}
        )

        # Add the license that is being encumbered (in DEFAULT_LICENSE_JURISDICTION = 'oh')
        self.test_data_generator.put_default_license_record_in_provider_table()

        # Create active licenses in multiple jurisdictions (excluding the encumbrance jurisdiction 'oh')
        self.test_data_generator.put_default_license_record_in_provider_table(
            value_overrides={
                'jurisdiction': 'ne',
                'jurisdictionUploadedLicenseStatus': 'active',
            }
        )
        self.test_data_generator.put_default_license_record_in_provider_table(
            value_overrides={
                'jurisdiction': 'ky',
                'jurisdictionUploadedLicenseStatus': 'active',
            }
        )

        # Create active privileges in multiple jurisdictions (excluding the encumbrance jurisdiction 'oh')
        self.test_data_generator.put_default_privilege_record_in_provider_table(
            value_overrides={
                'jurisdiction': 'tx',
                'administratorSetStatus': 'active',
            }
        )

        # The encumbrance occurs in DEFAULT_LICENSE_JURISDICTION ('oh')
        message = self._generate_license_encumbrance_message()
        event = self._create_sqs_event(message)

        # Execute the handler
        result = license_encumbrance_notification_listener(event, self.mock_context)

        # Should succeed with no batch failures
        self.assertEqual({'batchItemFailures': []}, result)

        # Verify provider notification
        mock_provider_email.assert_called_once_with(
            compact=DEFAULT_COMPACT,
            provider_email='provider@example.com',
            template_variables=EncumbranceNotificationTemplateVariables(
                provider_first_name='Björk',
                provider_last_name='Guðmundsdóttir',
                encumbered_jurisdiction='oh',
                license_type='speech-language pathologist',
                effective_date=date.fromisoformat(DEFAULT_EFFECTIVE_DATE),
                provider_id=None,
            ),
        )

        # Verify state notifications were sent to all relevant jurisdictions
        self.assertEqual(4, mock_state_email.call_count)

        # Check each call individually since they have different provider_id values
        calls = mock_state_email.call_args_list
        call_jurisdictions = [call.kwargs['jurisdiction'] for call in calls]
        self.assertEqual(sorted(call_jurisdictions), ['ky', 'ne', 'oh', 'tx'])

        # Verify all calls have the correct template_variables structure
        for call in calls:
            self.assertEqual(call.kwargs['compact'], DEFAULT_COMPACT)
            self.assertEqual(
                call.kwargs['template_variables'],
                EncumbranceNotificationTemplateVariables(
                    provider_first_name='Björk',
                    provider_last_name='Guðmundsdóttir',
                    encumbered_jurisdiction='oh',
                    license_type='speech-language pathologist',
                    effective_date=date.fromisoformat(DEFAULT_EFFECTIVE_DATE),
                    provider_id=UUID(DEFAULT_PROVIDER_ID),
                ),
            )

    def test_license_encumbrance_notification_listener_handles_provider_retrieval_failure(self):
        """Test that license encumbrance notification listener handles provider retrieval failures."""
        from handlers.encumbrance_events import license_encumbrance_notification_listener

        # Don't create any provider records - should cause retrieval failure
        message = self._generate_license_encumbrance_message()
        event = self._create_sqs_event(message)

        # SQS handler wrapper catches exceptions and returns batch item failures
        result = license_encumbrance_notification_listener(event, self.mock_context)

        # Should return batch item failure for the message
        expected_failure = {'batchItemFailures': [{'itemIdentifier': event['Records'][0]['messageId']}]}
        self.assertEqual(expected_failure, result)

    @patch('cc_common.email_service_client.EmailServiceClient.send_license_encumbrance_state_notification_email')
    @patch('cc_common.email_service_client.EmailServiceClient.send_license_encumbrance_provider_notification_email')
    def test_license_encumbrance_notification_listener_excludes_encumbered_jurisdiction_from_notifications(
        self, mock_provider_email, mock_state_email
    ):
        """Test that the jurisdiction where license encumbrance occurred is not duplicated in notifications."""
        from cc_common.email_service_client import EncumbranceNotificationTemplateVariables
        from handlers.encumbrance_events import license_encumbrance_notification_listener

        # Set up test data
        self.test_data_generator.put_default_provider_record_in_provider_table(
            value_overrides={'compactConnectRegisteredEmailAddress': 'provider@example.com'}
        )

        # Add the license that is being encumbered (in DEFAULT_LICENSE_JURISDICTION = 'oh')
        self.test_data_generator.put_default_license_record_in_provider_table()

        # Create license and privilege in different jurisdictions from the encumbrance
        # The encumbrance occurs in 'oh', so create records in other jurisdictions
        self.test_data_generator.put_default_license_record_in_provider_table(
            value_overrides={
                'jurisdiction': 'ne',  # Different from encumbrance jurisdiction
                'jurisdictionUploadedLicenseStatus': 'active',
            }
        )
        self.test_data_generator.put_default_privilege_record_in_provider_table(
            value_overrides={
                'jurisdiction': 'ky',  # Different from encumbrance jurisdiction
                'administratorSetStatus': 'active',
            }
        )

        # Also create a privilege in the same jurisdiction as the encumbrance to test exclusion
        self.test_data_generator.put_default_privilege_record_in_provider_table(
            value_overrides={
                'jurisdiction': DEFAULT_LICENSE_JURISDICTION,  # Same as encumbrance jurisdiction ('oh')
                'administratorSetStatus': 'active',
            }
        )

        message = self._generate_license_encumbrance_message()
        event = self._create_sqs_event(message)

        # Execute the handler
        result = license_encumbrance_notification_listener(event, self.mock_context)

        # Should succeed with no batch failures
        self.assertEqual({'batchItemFailures': []}, result)

        # Verify provider notification
        mock_provider_email.assert_called_once_with(
            compact=DEFAULT_COMPACT,
            provider_email='provider@example.com',
            template_variables=EncumbranceNotificationTemplateVariables(
                provider_first_name='Björk',
                provider_last_name='Guðmundsdóttir',
                encumbered_jurisdiction='oh',
                license_type='speech-language pathologist',
                effective_date=date.fromisoformat(DEFAULT_EFFECTIVE_DATE),
                provider_id=None,
            ),
        )

        # Verify exactly 3 notifications (oh appears only once, not duplicated)
        self.assertEqual(3, mock_state_email.call_count)

        # Check each call individually since they have different provider_id values
        calls = mock_state_email.call_args_list
        call_jurisdictions = [call.kwargs['jurisdiction'] for call in calls]
        self.assertEqual(sorted(call_jurisdictions), ['ky', 'ne', 'oh'])

        # Verify all calls have the correct template_variables structure
        for call in calls:
            self.assertEqual(call.kwargs['compact'], DEFAULT_COMPACT)
            self.assertEqual(
                call.kwargs['template_variables'],
                EncumbranceNotificationTemplateVariables(
                    provider_first_name='Björk',
                    provider_last_name='Guðmundsdóttir',
                    encumbered_jurisdiction='oh',
                    license_type='speech-language pathologist',
                    effective_date=date.fromisoformat(DEFAULT_EFFECTIVE_DATE),
                    provider_id=UUID(DEFAULT_PROVIDER_ID),
                ),
            )

    @patch('cc_common.email_service_client.EmailServiceClient.send_license_encumbrance_state_notification_email')
    @patch('cc_common.email_service_client.EmailServiceClient.send_license_encumbrance_provider_notification_email')
    def test_license_encumbrance_notification_listener_notifies_all_licenses_and_privileges_including_inactive(
        self, mock_provider_email, mock_state_email
    ):
        """Test that all licenses and privileges generate notifications, including inactive ones."""
        from cc_common.email_service_client import EncumbranceNotificationTemplateVariables
        from handlers.encumbrance_events import license_encumbrance_notification_listener

        # Set up test data
        self.test_data_generator.put_default_provider_record_in_provider_table(
            value_overrides={'compactConnectRegisteredEmailAddress': 'provider@example.com'}
        )

        # Add the license that is being encumbered (in DEFAULT_LICENSE_JURISDICTION = 'oh')
        self.test_data_generator.put_default_license_record_in_provider_table()

        # Create inactive license (should be notified)
        self.test_data_generator.put_default_license_record_in_provider_table(
            value_overrides={
                'jurisdiction': 'ne',
                'jurisdictionUploadedLicenseStatus': 'inactive',
            }
        )

        # Create inactive privilege (should be notified)
        self.test_data_generator.put_default_privilege_record_in_provider_table(
            value_overrides={
                'jurisdiction': 'ky',
                'administratorSetStatus': 'inactive',
            }
        )

        # Create active license (should be notified)
        self.test_data_generator.put_default_license_record_in_provider_table(
            value_overrides={
                'jurisdiction': 'tx',
                'jurisdictionUploadedLicenseStatus': 'active',
            }
        )

        message = self._generate_license_encumbrance_message()
        event = self._create_sqs_event(message)

        # Execute the handler
        result = license_encumbrance_notification_listener(event, self.mock_context)

        # Should succeed with no batch failures
        self.assertEqual({'batchItemFailures': []}, result)

        # Verify provider notification
        mock_provider_email.assert_called_once_with(
            compact=DEFAULT_COMPACT,
            provider_email='provider@example.com',
            template_variables=EncumbranceNotificationTemplateVariables(
                provider_first_name='Björk',
                provider_last_name='Guðmundsdóttir',
                encumbered_jurisdiction='oh',
                license_type='speech-language pathologist',
                effective_date=date.fromisoformat(DEFAULT_EFFECTIVE_DATE),
                provider_id=None,
            ),
        )

        # Verify 4 notifications (including to inactive 'ne' and 'ky')
        self.assertEqual(4, mock_state_email.call_count)

        # Check each call individually since they have different provider_id values
        calls = mock_state_email.call_args_list
        call_jurisdictions = [call.kwargs['jurisdiction'] for call in calls]
        self.assertEqual(sorted(call_jurisdictions), ['ky', 'ne', 'oh', 'tx'])

        # Verify all calls have the correct template_variables structure
        for call in calls:
            self.assertEqual(call.kwargs['compact'], DEFAULT_COMPACT)
            self.assertEqual(
                call.kwargs['template_variables'],
                EncumbranceNotificationTemplateVariables(
                    provider_first_name='Björk',
                    provider_last_name='Guðmundsdóttir',
                    encumbered_jurisdiction='oh',
                    license_type='speech-language pathologist',
                    effective_date=date.fromisoformat(DEFAULT_EFFECTIVE_DATE),
                    provider_id=UUID(DEFAULT_PROVIDER_ID),
                ),
            )

    @patch(
        'cc_common.email_service_client.EmailServiceClient.send_license_encumbrance_lifting_state_notification_email'
    )
    @patch(
        'cc_common.email_service_client.EmailServiceClient.send_license_encumbrance_lifting_provider_notification_email'
    )
    def test_license_encumbrance_lifting_notification_listener_processes_event_with_registered_provider(
        self, mock_provider_email, mock_state_email
    ):
        """Test that license encumbrance lifting notification listener processes events for registered providers."""
        from cc_common.email_service_client import EncumbranceNotificationTemplateVariables
        from handlers.encumbrance_events import license_encumbrance_lifting_notification_listener

        # Set up test data with registered provider
        self.test_data_generator.put_default_provider_record_in_provider_table(
            value_overrides={'compactConnectRegisteredEmailAddress': 'provider@example.com'}
        )

        # Add the license where encumbrance is being lifted (in DEFAULT_LICENSE_JURISDICTION = 'oh')
        self.test_data_generator.put_default_license_record_in_provider_table()

        # Create additional licenses and privileges for notification testing
        self.test_data_generator.put_default_license_record_in_provider_table(
            value_overrides={
                'jurisdiction': 'ne',
                'jurisdictionUploadedLicenseStatus': 'active',
            }
        )
        self.test_data_generator.put_default_privilege_record_in_provider_table(
            value_overrides={
                'jurisdiction': 'ky',
                'administratorSetStatus': 'active',
            }
        )

        self.test_data_generator.put_default_adverse_action_record_in_provider_table(
            value_overrides={
                'actionAgainst': 'license',
                'effectiveLiftDate': date.fromisoformat(DEFAULT_EFFECTIVE_DATE),
                'jurisdiction': DEFAULT_LICENSE_JURISDICTION,
                'licenseTypeAbbreviation': DEFAULT_LICENSE_TYPE_ABBREVIATION,
                'licenseType': DEFAULT_LICENSE_TYPE,
            }
        )

        message = self._generate_license_encumbrance_lifting_message()
        event = self._create_sqs_event(message)

        # Execute the handler
        result = license_encumbrance_lifting_notification_listener(event, self.mock_context)

        # Should succeed with no batch failures
        self.assertEqual({'batchItemFailures': []}, result)

        # Verify provider notification
        mock_provider_email.assert_called_once_with(
            compact=DEFAULT_COMPACT,
            provider_email='provider@example.com',
            template_variables=EncumbranceNotificationTemplateVariables(
                provider_first_name='Björk',
                provider_last_name='Guðmundsdóttir',
                encumbered_jurisdiction='oh',
                license_type='speech-language pathologist',
                effective_date=date.fromisoformat(DEFAULT_EFFECTIVE_DATE),
                provider_id=None,
            ),
        )

        # Verify state notifications were sent
        self.assertEqual(3, mock_state_email.call_count)

        # Check each call individually since they have different provider_id values
        calls = mock_state_email.call_args_list
        call_jurisdictions = [call.kwargs['jurisdiction'] for call in calls]
        self.assertEqual(sorted(call_jurisdictions), ['ky', 'ne', 'oh'])

        # Verify all calls have the correct template_variables structure
        for call in calls:
            self.assertEqual(call.kwargs['compact'], DEFAULT_COMPACT)
            self.assertEqual(
                call.kwargs['template_variables'],
                EncumbranceNotificationTemplateVariables(
                    provider_first_name='Björk',
                    provider_last_name='Guðmundsdóttir',
                    encumbered_jurisdiction='oh',
                    license_type='speech-language pathologist',
                    effective_date=date.fromisoformat(DEFAULT_EFFECTIVE_DATE),
                    provider_id=UUID(DEFAULT_PROVIDER_ID),
                ),
            )

    @patch(
        'cc_common.email_service_client.EmailServiceClient.send_license_encumbrance_lifting_state_notification_email'
    )
    @patch(
        'cc_common.email_service_client.EmailServiceClient.send_license_encumbrance_lifting_provider_notification_email'
    )
    def test_license_encumbrance_lifting_notification_listener_processes_event_with_unregistered_provider(
        self, mock_provider_email, mock_state_email
    ):
        """Test that license encumbrance lifting notification listener handles unregistered providers."""
        from cc_common.email_service_client import EncumbranceNotificationTemplateVariables
        from handlers.encumbrance_events import license_encumbrance_lifting_notification_listener

        # Set up test data with unregistered provider (no email)
        self.test_data_generator.put_default_provider_record_in_provider_table(is_registered=False)

        # Add the license where encumbrance is being lifted (in DEFAULT_LICENSE_JURISDICTION = 'oh')
        self.test_data_generator.put_default_license_record_in_provider_table()

        # Create additional active records for state notifications
        self.test_data_generator.put_default_license_record_in_provider_table(
            value_overrides={
                'jurisdiction': 'ne',
                'jurisdictionUploadedLicenseStatus': 'active',
            }
        )

        self.test_data_generator.put_default_adverse_action_record_in_provider_table(
            value_overrides={
                'actionAgainst': 'license',
                'effectiveLiftDate': date.fromisoformat(DEFAULT_EFFECTIVE_DATE),
                'jurisdiction': DEFAULT_LICENSE_JURISDICTION,
                'licenseTypeAbbreviation': DEFAULT_LICENSE_TYPE_ABBREVIATION,
                'licenseType': DEFAULT_LICENSE_TYPE,
            }
        )

        message = self._generate_license_encumbrance_lifting_message()
        event = self._create_sqs_event(message)

        # Execute the handler
        result = license_encumbrance_lifting_notification_listener(event, self.mock_context)

        # Should succeed with no batch failures
        self.assertEqual({'batchItemFailures': []}, result)

        # Verify no provider notification is sent (provider not registered)
        mock_provider_email.assert_not_called()

        # Verify state notifications were sent
        self.assertEqual(2, mock_state_email.call_count)

        # Check each call individually since they have different provider_id values
        calls = mock_state_email.call_args_list
        call_jurisdictions = [call.kwargs['jurisdiction'] for call in calls]
        self.assertEqual(sorted(call_jurisdictions), ['ne', 'oh'])

        # Verify all calls have the correct template_variables structure
        for call in calls:
            self.assertEqual(call.kwargs['compact'], DEFAULT_COMPACT)
            self.assertEqual(
                call.kwargs['template_variables'],
                EncumbranceNotificationTemplateVariables(
                    provider_first_name='Björk',
                    provider_last_name='Guðmundsdóttir',
                    encumbered_jurisdiction='oh',
                    license_type='speech-language pathologist',
                    effective_date=date.fromisoformat(DEFAULT_EFFECTIVE_DATE),
                    provider_id=UUID(DEFAULT_PROVIDER_ID),
                ),
            )

    @patch(
        'cc_common.email_service_client.EmailServiceClient.send_license_encumbrance_lifting_state_notification_email'
    )
    @patch(
        'cc_common.email_service_client.EmailServiceClient.send_license_encumbrance_lifting_provider_notification_email'
    )
    def test_license_encumbrance_lifting_notification_listener_identifies_notification_jurisdictions(
        self, mock_provider_email, mock_state_email
    ):
        """Test that license encumbrance lifting notification listener correctly identifies states to notify."""
        from cc_common.email_service_client import EncumbranceNotificationTemplateVariables
        from handlers.encumbrance_events import license_encumbrance_lifting_notification_listener

        # Set up test data
        self.test_data_generator.put_default_provider_record_in_provider_table(
            value_overrides={'compactConnectRegisteredEmailAddress': 'provider@example.com'}
        )

        # Add the license where encumbrance is being lifted (in DEFAULT_LICENSE_JURISDICTION = 'oh')
        self.test_data_generator.put_default_license_record_in_provider_table()

        # Create active licenses in multiple jurisdictions (excluding the lifting jurisdiction 'oh')
        self.test_data_generator.put_default_license_record_in_provider_table(
            value_overrides={
                'jurisdiction': 'ne',
                'jurisdictionUploadedLicenseStatus': 'active',
            }
        )
        self.test_data_generator.put_default_license_record_in_provider_table(
            value_overrides={
                'jurisdiction': 'ky',
                'jurisdictionUploadedLicenseStatus': 'active',
            }
        )

        # Create active privileges in multiple jurisdictions (excluding the lifting jurisdiction 'oh')
        self.test_data_generator.put_default_privilege_record_in_provider_table(
            value_overrides={
                'jurisdiction': 'tx',
                'administratorSetStatus': 'active',
            }
        )

        self.test_data_generator.put_default_adverse_action_record_in_provider_table(
            value_overrides={
                'actionAgainst': 'license',
                'effectiveLiftDate': date.fromisoformat(DEFAULT_EFFECTIVE_DATE),
                'jurisdiction': DEFAULT_LICENSE_JURISDICTION,
                'licenseTypeAbbreviation': DEFAULT_LICENSE_TYPE_ABBREVIATION,
                'licenseType': DEFAULT_LICENSE_TYPE,
            }
        )

        # The encumbrance lifting occurs in DEFAULT_LICENSE_JURISDICTION ('oh')
        message = self._generate_license_encumbrance_lifting_message()
        event = self._create_sqs_event(message)

        # Execute the handler
        result = license_encumbrance_lifting_notification_listener(event, self.mock_context)

        # Should succeed with no batch failures
        self.assertEqual({'batchItemFailures': []}, result)

        # Verify provider notification
        mock_provider_email.assert_called_once_with(
            compact=DEFAULT_COMPACT,
            provider_email='provider@example.com',
            template_variables=EncumbranceNotificationTemplateVariables(
                provider_first_name='Björk',
                provider_last_name='Guðmundsdóttir',
                encumbered_jurisdiction='oh',
                license_type='speech-language pathologist',
                effective_date=date.fromisoformat(DEFAULT_EFFECTIVE_DATE),
                provider_id=None,
            ),
        )

        # Verify state notifications were sent to all relevant jurisdictions
        self.assertEqual(4, mock_state_email.call_count)

        # Check each call individually since they have different provider_id values
        calls = mock_state_email.call_args_list
        call_jurisdictions = [call.kwargs['jurisdiction'] for call in calls]
        self.assertEqual(sorted(call_jurisdictions), ['ky', 'ne', 'oh', 'tx'])

        # Verify all calls have the correct template_variables structure
        for call in calls:
            self.assertEqual(call.kwargs['compact'], DEFAULT_COMPACT)
            self.assertEqual(
                EncumbranceNotificationTemplateVariables(
                    provider_first_name='Björk',
                    provider_last_name='Guðmundsdóttir',
                    encumbered_jurisdiction='oh',
                    license_type='speech-language pathologist',
                    effective_date=date.fromisoformat(DEFAULT_EFFECTIVE_DATE),
                    provider_id=UUID(DEFAULT_PROVIDER_ID),
                ),
                call.kwargs['template_variables'],
            )

    def test_license_encumbrance_lifting_notification_listener_handles_provider_retrieval_failure(self):
        """Test that license encumbrance lifting notification listener handles provider retrieval failures."""
        from handlers.encumbrance_events import license_encumbrance_lifting_notification_listener

        # Don't create any provider records - should cause retrieval failure
        message = self._generate_license_encumbrance_lifting_message()
        event = self._create_sqs_event(message)

        # SQS handler wrapper catches exceptions and returns batch item failures
        result = license_encumbrance_lifting_notification_listener(event, self.mock_context)

        # Should return batch item failure for the message
        expected_failure = {'batchItemFailures': [{'itemIdentifier': event['Records'][0]['messageId']}]}
        self.assertEqual(expected_failure, result)

    @patch(
        'cc_common.email_service_client.EmailServiceClient.send_license_encumbrance_lifting_state_notification_email'
    )
    @patch(
        'cc_common.email_service_client.EmailServiceClient.send_license_encumbrance_lifting_provider_notification_email'
    )
    @patch('cc_common.email_service_client.EmailServiceClient.send_license_encumbrance_state_notification_email')
    @patch('cc_common.email_service_client.EmailServiceClient.send_license_encumbrance_provider_notification_email')
    def test_license_encumbrance_notification_listeners_handle_no_additional_jurisdictions(
        self, mock_enc_provider, mock_enc_state, mock_lift_provider, mock_lift_state
    ):
        """
        Test that license encumbrance notification listeners handle case where provider has no other active
        licenses/privileges.
        """
        from handlers.encumbrance_events import (
            license_encumbrance_lifting_notification_listener,
            license_encumbrance_notification_listener,
        )

        # Set up test data with only provider record
        self.test_data_generator.put_default_provider_record_in_provider_table(
            value_overrides={'compactConnectRegisteredEmailAddress': 'provider@example.com'}
        )

        # Add the license that is being encumbered/lifted (in DEFAULT_LICENSE_JURISDICTION = 'oh')
        self.test_data_generator.put_default_license_record_in_provider_table()

        # Only create records in the same jurisdiction as the encumbrance (no other jurisdictions)
        self.test_data_generator.put_default_privilege_record_in_provider_table(
            value_overrides={
                'jurisdiction': DEFAULT_LICENSE_JURISDICTION,
                'administratorSetStatus': 'active',
            }
        )

        self.test_data_generator.put_default_adverse_action_record_in_provider_table(
            value_overrides={
                'actionAgainst': 'license',
                'effectiveLiftDate': date.fromisoformat(DEFAULT_EFFECTIVE_DATE),
                'jurisdiction': DEFAULT_LICENSE_JURISDICTION,
                'licenseTypeAbbreviation': DEFAULT_LICENSE_TYPE_ABBREVIATION,
                'licenseType': DEFAULT_LICENSE_TYPE,
            }
        )

        # Test license encumbrance notification
        message = self._generate_license_encumbrance_message()
        event = self._create_sqs_event(message)
        result = license_encumbrance_notification_listener(event, self.mock_context)

        # Should succeed with no batch failures
        self.assertEqual({'batchItemFailures': []}, result)

        # Test license encumbrance lifting notification
        message = self._generate_license_encumbrance_lifting_message()
        event = self._create_sqs_event(message)
        result = license_encumbrance_lifting_notification_listener(event, self.mock_context)

        # Should succeed with no batch failures
        self.assertEqual({'batchItemFailures': []}, result)

        # Verify license encumbrance notifications
        from cc_common.email_service_client import EncumbranceNotificationTemplateVariables

        mock_enc_provider.assert_called_once_with(
            compact=DEFAULT_COMPACT,
            provider_email='provider@example.com',
            template_variables=EncumbranceNotificationTemplateVariables(
                provider_first_name='Björk',
                provider_last_name='Guðmundsdóttir',
                encumbered_jurisdiction='oh',
                license_type='speech-language pathologist',
                effective_date=date.fromisoformat(DEFAULT_EFFECTIVE_DATE),
                provider_id=None,
            ),
        )

        # Only state 'oh' should be notified (no other jurisdictions)
        mock_enc_state.assert_called_once_with(
            compact=DEFAULT_COMPACT,
            jurisdiction='oh',
            template_variables=EncumbranceNotificationTemplateVariables(
                provider_first_name='Björk',
                provider_last_name='Guðmundsdóttir',
                encumbered_jurisdiction='oh',
                license_type='speech-language pathologist',
                effective_date=date.fromisoformat(DEFAULT_EFFECTIVE_DATE),
                provider_id=UUID(DEFAULT_PROVIDER_ID),
            ),
        )

        # Verify license lifting notifications
        mock_lift_provider.assert_called_once_with(
            compact=DEFAULT_COMPACT,
            provider_email='provider@example.com',
            template_variables=EncumbranceNotificationTemplateVariables(
                provider_first_name='Björk',
                provider_last_name='Guðmundsdóttir',
                encumbered_jurisdiction='oh',
                license_type='speech-language pathologist',
                effective_date=date.fromisoformat(DEFAULT_EFFECTIVE_DATE),
                provider_id=None,
            ),
        )

        # Only state 'oh' should be notified (no other jurisdictions)
        mock_lift_state.assert_called_once_with(
            compact=DEFAULT_COMPACT,
            jurisdiction='oh',
            template_variables=EncumbranceNotificationTemplateVariables(
                provider_first_name='Björk',
                provider_last_name='Guðmundsdóttir',
                encumbered_jurisdiction='oh',
                license_type='speech-language pathologist',
                effective_date=date.fromisoformat(DEFAULT_EFFECTIVE_DATE),
                provider_id=UUID(DEFAULT_PROVIDER_ID),
            ),
        )

    @patch('cc_common.event_bus_client.EventBusClient._publish_event')
    def test_license_encumbrance_lifted_listener_uses_latest_effective_lift_date_for_privilege_lifting(
        self, mock_publish_event
    ):
        """Test that privilege lifting uses the latest effective lift date when license has multiple encumbrances."""
        from cc_common.data_model.schema.common import PrivilegeEncumberedStatusEnum
        from handlers.encumbrance_events import license_encumbrance_lifted_listener

        # Set up test data
        self.test_data_generator.put_default_provider_record_in_provider_table()

        # Create a license that will be fully unencumbered after all adverse actions are lifted
        self.test_data_generator.put_default_license_record_in_provider_table(
            value_overrides={
                'jurisdiction': DEFAULT_LICENSE_JURISDICTION,
                'licenseType': DEFAULT_LICENSE_TYPE,
                'encumberedStatus': 'unencumbered',  # License is now fully unencumbered
            }
        )

        # Create multiple adverse actions for the license with different effective lift dates
        # Encumbrance A: lifted with effective date 2024-03-15 (later date)
        self.test_data_generator.put_default_adverse_action_record_in_provider_table(
            value_overrides={
                'adverseActionId': '98765432-9876-9876-9876-987654321123',
                'actionAgainst': 'license',
                'jurisdiction': DEFAULT_LICENSE_JURISDICTION,
                'licenseType': DEFAULT_LICENSE_TYPE,
                'effectiveLiftDate': date(2024, 3, 15),  # Later effective lift date
            }
        )

        # Encumbrance B: lifted with effective date 2024-03-01 (earlier date)
        self.test_data_generator.put_default_adverse_action_record_in_provider_table(
            value_overrides={
                'adverseActionId': '98765432-9876-9876-9876-987654321456',
                'actionAgainst': 'license',
                'jurisdiction': DEFAULT_LICENSE_JURISDICTION,
                'licenseType': DEFAULT_LICENSE_TYPE,
                'effectiveLiftDate': date(2024, 3, 1),  # Earlier effective lift date
            }
        )

        # Create a privilege that will become unencumbered due to license lifting
        self.test_data_generator.put_default_privilege_record_in_provider_table(
            value_overrides={
                'licenseJurisdiction': DEFAULT_LICENSE_JURISDICTION,
                'licenseTypeAbbreviation': DEFAULT_LICENSE_TYPE_ABBREVIATION,
                'encumberedStatus': 'licenseEncumbered',  # will be unencumbered due to lifting
                'jurisdiction': DEFAULT_PRIVILEGE_JURISDICTION,
            }
        )

        # Simulate the license encumbrance lifting event (this would be triggered when the last
        # license encumbrance is lifted, making the license fully unencumbered)
        message = self._generate_license_encumbrance_lifting_message(
            {
                'effectiveDate': '2024-03-01',  # This is the date when the most recent encumbrance was lifted
            }
        )
        event = self._create_sqs_event(message)

        # Execute the handler
        license_encumbrance_lifted_listener(event, self.mock_context)

        # Verify the privilege was unencumbered
        provider_records = self.config.data_client.get_provider_user_records(
            compact=DEFAULT_COMPACT,
            provider_id=DEFAULT_PROVIDER_ID,
        )

        privileges = provider_records.get_privilege_records()
        updated_privilege = next(p for p in privileges if p.jurisdiction == DEFAULT_PRIVILEGE_JURISDICTION)

        self.assertEqual(PrivilegeEncumberedStatusEnum.UNENCUMBERED, updated_privilege.encumberedStatus)

        # Verify privilege update record was created with the LATEST effective lift date (2024-03-15)
        # not the date from the event (2024-03-01)
        privilege_update_records = (
            self.test_data_generator.query_privilege_update_records_for_given_record_from_database(updated_privilege)
        )

        self.assertEqual(1, len(privilege_update_records))
        update_record = privilege_update_records[0]

        # The key assertion: effectiveDate should be the LATEST lift date (2024-03-15), not the event date (2024-03-01)
        expected_effective_date = datetime.combine(
            date(2024, 3, 15), time(12, 0, 0), tzinfo=self.config.expiration_resolution_timezone
        )
        self.assertEqual(expected_effective_date, update_record.effectiveDate)
        self.assertEqual('lifting_encumbrance', update_record.updateType)
        self.assertEqual({'encumberedStatus': 'unencumbered'}, update_record.updatedValues)

        # Verify that a privilege encumbrance lifting event was published with the correct effective date
        mock_publish_event.assert_called_once()
        call_args = mock_publish_event.call_args[1]

        # Extract and verify event_batch_writer separately
        called_event_batch_writer = call_args.pop('event_batch_writer')
        from cc_common.event_batch_writer import EventBatchWriter

        self.assertIsInstance(called_event_batch_writer, EventBatchWriter)

        # Verify the published event uses the latest effective lift date
        self.assertEqual(
            {
                'source': 'org.compactconnect.data-events',
                'detail_type': 'privilege.encumbranceLifted',
                'detail': {
                    'compact': DEFAULT_COMPACT,
                    'providerId': DEFAULT_PROVIDER_ID,
                    'jurisdiction': DEFAULT_PRIVILEGE_JURISDICTION,
                    'licenseTypeAbbreviation': DEFAULT_LICENSE_TYPE_ABBREVIATION,
                    'effectiveDate': '2024-03-15',  # Should be the latest lift date, not the event date
                    'eventTime': DEFAULT_DATE_OF_UPDATE_TIMESTAMP,
                },
            },
            call_args,
        )

    def _when_testing_privilege_lift_handler_with_encumbered_privilege(
        self, encumbered_status, mock_provider_email, mock_state_email
    ):
        from handlers.encumbrance_events import privilege_encumbrance_lifting_notification_listener

        # Set up test data with registered provider
        self.test_data_generator.put_default_provider_record_in_provider_table(
            value_overrides={'compactConnectRegisteredEmailAddress': 'provider@example.com'}
        )

        # Create a privilege that is still ENCUMBERED (has its own adverse action)
        self.test_data_generator.put_default_privilege_record_in_provider_table(
            value_overrides={
                'jurisdiction': DEFAULT_PRIVILEGE_JURISDICTION,
                'encumberedStatus': encumbered_status,  # Still encumbered due to another adverse action
            }
        )

        # Create additional active records that would normally trigger notifications
        self.test_data_generator.put_default_license_record_in_provider_table(
            value_overrides={
                'jurisdiction': 'co',
                'jurisdictionUploadedLicenseStatus': 'active',
            }
        )

        # Generate privilege encumbrance lifting event
        message = self._generate_privilege_encumbrance_lifting_message()
        event = self._create_sqs_event(message)

        # Execute the handler
        result = privilege_encumbrance_lifting_notification_listener(event, self.mock_context)

        # Should succeed with no batch failures (handler completes successfully)
        self.assertEqual({'batchItemFailures': []}, result)

        # Verify NO notifications were sent because privilege is still encumbered
        mock_provider_email.assert_not_called()
        mock_state_email.assert_not_called()

    @patch(
        'cc_common.email_service_client.EmailServiceClient.send_privilege_encumbrance_lifting_state_notification_email'
    )
    @patch(
        'cc_common.email_service_client.EmailServiceClient.send_privilege_encumbrance_lifting_provider_notification_email'
    )
    def test_privilege_encumbrance_lifting_notification_listener_skips_notifications_when_privilege_still_encumbered(
        self, mock_provider_email, mock_state_email
    ):
        """Test that privilege encumbrance lifting notifications are NOT sent when privilege is still encumbered."""
        from cc_common.data_model.schema.common import PrivilegeEncumberedStatusEnum

        self._when_testing_privilege_lift_handler_with_encumbered_privilege(
            PrivilegeEncumberedStatusEnum.ENCUMBERED, mock_provider_email, mock_state_email
        )

    @patch(
        'cc_common.email_service_client.EmailServiceClient.send_privilege_encumbrance_lifting_state_notification_email'
    )
    @patch(
        'cc_common.email_service_client.EmailServiceClient.send_privilege_encumbrance_lifting_provider_notification_email'
    )
    def test_privilege_encumbrance_lifting_notification_listener_skips_notifications_when_privilege_license_encumbered(
        self, mock_provider_email, mock_state_email
    ):
        """Test that privilege encumbrance lifting notifications are NOT sent when privilege is LICENSE_ENCUMBERED."""
        from cc_common.data_model.schema.common import PrivilegeEncumberedStatusEnum

        self._when_testing_privilege_lift_handler_with_encumbered_privilege(
            PrivilegeEncumberedStatusEnum.LICENSE_ENCUMBERED, mock_provider_email, mock_state_email
        )

    @patch(
        'cc_common.email_service_client.EmailServiceClient.send_license_encumbrance_lifting_state_notification_email'
    )
    @patch(
        'cc_common.email_service_client.EmailServiceClient.send_license_encumbrance_lifting_provider_notification_email'
    )
    def test_license_encumbrance_lifting_notification_listener_skips_notifications_when_license_still_encumbered(
        self, mock_provider_email, mock_state_email
    ):
        """Test that license encumbrance lifting notifications are NOT sent when license is still encumbered."""
        from handlers.encumbrance_events import license_encumbrance_lifting_notification_listener

        # Set up test data with registered provider
        self.test_data_generator.put_default_provider_record_in_provider_table(
            value_overrides={'compactConnectRegisteredEmailAddress': 'provider@example.com'}
        )

        # Create a license that is still ENCUMBERED (has another adverse action)
        self.test_data_generator.put_default_license_record_in_provider_table(
            value_overrides={
                'jurisdiction': DEFAULT_LICENSE_JURISDICTION,
                'encumberedStatus': 'encumbered',  # Still encumbered due to another adverse action
            }
        )

        # Generate license encumbrance lifting event
        message = self._generate_license_encumbrance_lifting_message()
        event = self._create_sqs_event(message)

        # Execute the handler
        result = license_encumbrance_lifting_notification_listener(event, self.mock_context)

        # Should succeed with no batch failures (handler completes successfully)
        self.assertEqual({'batchItemFailures': []}, result)

        # Verify NO notifications were sent because license is still encumbered
        mock_provider_email.assert_not_called()
        mock_state_email.assert_not_called()

<<<<<<< HEAD
    @patch('cc_common.event_bus_client.EventBusClient._publish_event')
    def test_license_encumbrance_listener_does_not_create_duplicate_update_records_for_unencumbered_privileges_on_retry(
        self,
        _mock_publish_event,
    ):
        """Test that license encumbrance event does not create duplicate update records
        when re-run for unencumbered privileges."""
        from cc_common.data_model.schema.common import UpdateCategory
        from handlers.encumbrance_events import license_encumbrance_listener

        # Set up test data
        self.test_data_generator.put_default_provider_record_in_provider_table()
        privilege = self.test_data_generator.put_default_privilege_record_in_provider_table(
            value_overrides={
                'licenseJurisdiction': DEFAULT_LICENSE_JURISDICTION,
                'licenseTypeAbbreviation': DEFAULT_LICENSE_TYPE_ABBREVIATION,
                'encumberedStatus': 'unencumbered',
                'jurisdiction': 'ne',
            }
        )

        # Add adverse action for license
        self.test_data_generator.put_default_adverse_action_record_in_provider_table(
            value_overrides={'actionAgainst': 'license'}
        )
=======
    @patch('cc_common.email_service_client.EmailServiceClient.send_license_encumbrance_state_notification_email')
    @patch('cc_common.email_service_client.EmailServiceClient.send_license_encumbrance_provider_notification_email')
    def test_license_encumbrance_notification_listener_skips_already_sent_notifications_and_retries_failed(
        self, mock_provider_email, mock_state_email
    ):
        """
        Test that license encumbrance notification listener skips notifications that were already sent successfully
        and only retries notifications that failed in a previous attempt.
        """
        from cc_common.event_state_client import EventType, NotificationTracker, RecipientType
        from handlers.encumbrance_events import license_encumbrance_notification_listener

        # Set up test data
        self.test_data_generator.put_default_provider_record_in_provider_table(
            value_overrides={'compactConnectRegisteredEmailAddress': 'provider@example.com'}
        )
        self.test_data_generator.put_default_license_record_in_provider_table()
        self.test_data_generator.put_default_privilege_record_in_provider_table(value_overrides={'jurisdiction': 'ne'})
        self.test_data_generator.put_default_privilege_record_in_provider_table(value_overrides={'jurisdiction': 'ky'})
>>>>>>> 81352513

        message = self._generate_license_encumbrance_message()
        event = self._create_sqs_event(message)

<<<<<<< HEAD
        # Execute the handler FIRST TIME
        license_encumbrance_listener(event, self.mock_context)

        # Verify privilege update record was created using the test helper
        update_records = self.test_data_generator.query_privilege_update_records_for_given_record_from_database(
            privilege
        )
        matching_updates = [
            update
            for update in update_records
            if update.updateType == UpdateCategory.ENCUMBRANCE
            and update.encumbranceDetails is not None
            and update.encumbranceDetails.get('adverseActionId') == UUID(DEFAULT_ADVERSE_ACTION_ID)
        ]

        self.assertEqual(1, len(matching_updates))
        first_update_record = matching_updates[0]
        self.assertEqual(UpdateCategory.ENCUMBRANCE, first_update_record.updateType)
        self.assertEqual({'encumberedStatus': 'licenseEncumbered'}, first_update_record.updatedValues)
        self.assertEqual(UUID(DEFAULT_ADVERSE_ACTION_ID), first_update_record.encumbranceDetails.get('adverseActionId'))

        # Execute the handler SECOND TIME (simulating re-run of same event)
        license_encumbrance_listener(event, self.mock_context)

        # Verify STILL only one update record exists (no duplicate created)
        update_records_after_retry = self.test_data_generator.query_privilege_update_records_for_given_record_from_database(
            privilege
        )
        matching_updates_after_retry = [
            update
            for update in update_records_after_retry
            if update.updateType == UpdateCategory.ENCUMBRANCE
            and update.encumbranceDetails is not None
            and update.encumbranceDetails.get('adverseActionId') == UUID(DEFAULT_ADVERSE_ACTION_ID)
        ]

        self.assertEqual(1, len(matching_updates_after_retry))
        # Verify it's the same record (same createDate as a proxy for same record)
        self.assertEqual(first_update_record.createDate, matching_updates_after_retry[0].createDate)

    @patch('cc_common.event_bus_client.EventBusClient._publish_event')
    def test_license_encumbrance_listener_does_not_create_duplicate_update_records_for_already_encumbered_privileges(
        self,
        _mock_publish_event,
    ):
        """Test that license encumbrance event does not create duplicate update records when
        re-run for already encumbered privileges."""
        from cc_common.data_model.schema.common import UpdateCategory
        from handlers.encumbrance_events import license_encumbrance_listener

        # Set up test data
        self.test_data_generator.put_default_provider_record_in_provider_table()
        privilege = self.test_data_generator.put_default_privilege_record_in_provider_table(
            value_overrides={
                'licenseJurisdiction': DEFAULT_LICENSE_JURISDICTION,
                'licenseTypeAbbreviation': DEFAULT_LICENSE_TYPE_ABBREVIATION,
                'encumberedStatus': 'encumbered',  # Already encumbered by a different adverse action
                'jurisdiction': 'ky',
            }
        )

        # Add adverse action for license
        self.test_data_generator.put_default_adverse_action_record_in_provider_table(
            value_overrides={'actionAgainst': 'license'}
        )

        message = self._generate_license_encumbrance_message()
        event = self._create_sqs_event(message)

        # Execute the handler FIRST TIME
        license_encumbrance_listener(event, self.mock_context)

        # Verify privilege update record was created (even though privilege was already encumbered)
        # using the test helper
        update_records = self.test_data_generator.query_privilege_update_records_for_given_record_from_database(
            privilege
        )
        matching_updates = [
            update
            for update in update_records
            if update.updateType == UpdateCategory.ENCUMBRANCE
            and update.encumbranceDetails is not None
            and update.encumbranceDetails.get('adverseActionId') == UUID(DEFAULT_ADVERSE_ACTION_ID)
        ]

        self.assertEqual(1, len(matching_updates))
        first_update_record = matching_updates[0]
        self.assertEqual(UpdateCategory.ENCUMBRANCE, first_update_record.updateType)
        # For already encumbered privileges, updatedValues is empty but we still track the encumbrance event
        self.assertEqual({}, first_update_record.updatedValues)
        self.assertEqual(UUID(DEFAULT_ADVERSE_ACTION_ID), first_update_record.encumbranceDetails.get('adverseActionId'))

        # Execute the handler SECOND TIME (simulating re-run of same event)
        license_encumbrance_listener(event, self.mock_context)

        # Verify STILL only one update record exists (no duplicate created)
        update_records_after_retry = self.test_data_generator.query_privilege_update_records_for_given_record_from_database(
            privilege
        )
        matching_updates_after_retry = [
            update
            for update in update_records_after_retry
            if update.updateType == UpdateCategory.ENCUMBRANCE
            and update.encumbranceDetails is not None
            and update.encumbranceDetails.get('adverseActionId') == UUID(DEFAULT_ADVERSE_ACTION_ID)
        ]

        self.assertEqual(1, len(matching_updates_after_retry))
        # Verify it's the same record (same createDate as a proxy for same record)
        self.assertEqual(first_update_record.createDate, matching_updates_after_retry[0].createDate)

    @patch('cc_common.event_bus_client.EventBusClient._publish_event')
    def test_license_encumbrance_lifted_listener_does_not_create_duplicate_update_records_on_retry(
        self, _mock_publish_event
    ):
        """Test that license encumbrance lifting event does not create duplicate update records when re-run.

        This test confirms that the early return logic when no LICENSE_ENCUMBERED privileges are found
        prevents duplicate update record creation on retry.
        """
        from cc_common.data_model.schema.common import PrivilegeEncumberedStatusEnum, UpdateCategory
        from handlers.encumbrance_events import license_encumbrance_lifted_listener

        # Set up test data
        self.test_data_generator.put_default_provider_record_in_provider_table()

        # Set up license record that is unencumbered (all adverse actions lifted)
        self.test_data_generator.put_default_license_record_in_provider_table(
            value_overrides={
                'jurisdiction': DEFAULT_LICENSE_JURISDICTION,
                'licenseType': DEFAULT_LICENSE_TYPE,
                'encumberedStatus': 'unencumbered',
            }
        )

        privilege = self.test_data_generator.put_default_privilege_record_in_provider_table(
            value_overrides={
                'licenseJurisdiction': DEFAULT_LICENSE_JURISDICTION,
                'licenseTypeAbbreviation': DEFAULT_LICENSE_TYPE_ABBREVIATION,
                'encumberedStatus': 'licenseEncumbered',  # Will be lifted
            }
        )

        # Add adverse action with effectiveLiftDate set
        self.test_data_generator.put_default_adverse_action_record_in_provider_table(
            value_overrides={
                'actionAgainst': 'license',
                'effectiveLiftDate': date.fromisoformat(DEFAULT_EFFECTIVE_DATE),
                'jurisdiction': DEFAULT_LICENSE_JURISDICTION,
                'licenseTypeAbbreviation': DEFAULT_LICENSE_TYPE_ABBREVIATION,
                'licenseType': DEFAULT_LICENSE_TYPE,
            }
        )

        message = self._generate_license_encumbrance_lifting_message()
        event = self._create_sqs_event(message)

        # Execute the handler FIRST TIME
        license_encumbrance_lifted_listener(event, self.mock_context)

        # Verify privilege is now unencumbered
        provider_records = self.config.data_client.get_provider_user_records(
            compact=DEFAULT_COMPACT,
            provider_id=DEFAULT_PROVIDER_ID,
        )
        privileges = provider_records.get_privilege_records()
        self.assertEqual(1, len(privileges))
        self.assertEqual(PrivilegeEncumberedStatusEnum.UNENCUMBERED, privileges[0].encumberedStatus)

        # Verify privilege update record was created using the test helper
        update_records = self.test_data_generator.query_privilege_update_records_for_given_record_from_database(
            privilege
        )
        matching_updates = [
            update for update in update_records if update.updateType == UpdateCategory.LIFTING_ENCUMBRANCE
        ]

        self.assertEqual(1, len(matching_updates))
        first_update_record = matching_updates[0]
        self.assertEqual(UpdateCategory.LIFTING_ENCUMBRANCE, first_update_record.updateType)
        self.assertEqual({'encumberedStatus': 'unencumbered'}, first_update_record.updatedValues)

        # Execute the handler SECOND TIME (simulating re-run of same event)
        license_encumbrance_lifted_listener(event, self.mock_context)

        # Verify STILL only one update record exists (no duplicate created)
        # The function should return early because no LICENSE_ENCUMBERED privileges remain
        update_records_after_retry = self.test_data_generator.query_privilege_update_records_for_given_record_from_database(
            privilege
        )
        matching_updates_after_retry = [
            update for update in update_records_after_retry if update.updateType == UpdateCategory.LIFTING_ENCUMBRANCE
        ]

        self.assertEqual(1, len(matching_updates_after_retry))
        # Verify it's the same record (same createDate as a proxy for same record)
        self.assertEqual(first_update_record.createDate, matching_updates_after_retry[0].createDate)
=======
        # mock previous attempt where the notification to ky failed
        tracker = NotificationTracker(compact=DEFAULT_COMPACT, message_id=event['Records'][0]['messageId'])
        tracker.record_success(
            recipient_type=RecipientType.PROVIDER,
            provider_id=DEFAULT_PROVIDER_ID,
            event_type=EventType.LICENSE_ENCUMBRANCE,
            event_time=DEFAULT_DATE_OF_UPDATE_TIMESTAMP,
        )
        tracker.record_success(
            recipient_type=RecipientType.STATE,
            provider_id=DEFAULT_PROVIDER_ID,
            event_type=EventType.LICENSE_ENCUMBRANCE,
            event_time=DEFAULT_DATE_OF_UPDATE_TIMESTAMP,
            jurisdiction=DEFAULT_LICENSE_JURISDICTION,
        )
        tracker.record_success(
            recipient_type=RecipientType.STATE,
            provider_id=DEFAULT_PROVIDER_ID,
            event_type=EventType.LICENSE_ENCUMBRANCE,
            event_time=DEFAULT_DATE_OF_UPDATE_TIMESTAMP,
            jurisdiction='ne',
        )
        tracker.record_failure(
            recipient_type=RecipientType.STATE,
            provider_id=DEFAULT_PROVIDER_ID,
            event_type=EventType.LICENSE_ENCUMBRANCE,
            event_time=DEFAULT_DATE_OF_UPDATE_TIMESTAMP,
            error_message='something failed',
            jurisdiction='ky',
        )

        # Execute listener, which should only attempt to send notification to ky
        license_encumbrance_notification_listener(event, self.mock_context)

        # Re-instantiate tracker to get latest notification attempts
        updated_tracker = NotificationTracker(compact=DEFAULT_COMPACT, message_id=event['Records'][0]['messageId'])

        notification_records = updated_tracker._attempts  # noqa: SLF001

        # ky should now be SUCCESS
        self.assertEqual('SUCCESS', notification_records['NOTIFICATION#state#ky']['status'])

        # verify only the email to ky was sent
        mock_provider_email.assert_not_called()
        mock_state_email.assert_called_once_with(
            compact=DEFAULT_COMPACT,
            jurisdiction='ky',
            template_variables=ANY,
        )

    @patch('cc_common.email_service_client.EmailServiceClient.send_license_encumbrance_state_notification_email')
    @patch('cc_common.email_service_client.EmailServiceClient.send_license_encumbrance_provider_notification_email')
    def test_license_encumbrance_notification_listener_creates_notification_events_to_track_successful_notifications(
        self,
        mock_provider_email,  # noqa: ARG002
        mock_state_email,  # noqa: ARG002
    ):
        """
        Test that license encumbrance notification listener stores successful notification events for tracking in the
        event of handler retries.
        """
        from cc_common.event_state_client import NotificationStatus, NotificationTracker
        from handlers.encumbrance_events import license_encumbrance_notification_listener

        # Set up test data
        self.test_data_generator.put_default_provider_record_in_provider_table(
            value_overrides={'compactConnectRegisteredEmailAddress': 'provider@example.com'}
        )
        self.test_data_generator.put_default_license_record_in_provider_table()
        self.test_data_generator.put_default_privilege_record_in_provider_table(value_overrides={'jurisdiction': 'ne'})
        self.test_data_generator.put_default_privilege_record_in_provider_table(value_overrides={'jurisdiction': 'ky'})

        message = self._generate_license_encumbrance_message()
        event = self._create_sqs_event(message)

        # Execute
        license_encumbrance_notification_listener(event, self.mock_context)

        # Re-instantiate tracker to get latest notification attempts
        updated_tracker = NotificationTracker(compact=DEFAULT_COMPACT, message_id=event['Records'][0]['messageId'])

        notification_records = updated_tracker._attempts  # noqa: SLF001

        expected_sks = [
            'NOTIFICATION#provider#',
            'NOTIFICATION#state#ky',
            'NOTIFICATION#state#ne',
            'NOTIFICATION#state#oh',
        ]

        self.assertEqual(expected_sks, list(notification_records.keys()))
        for sk in expected_sks:
            self.assertEqual(NotificationStatus.SUCCESS, notification_records.get(sk).get('status'))
>>>>>>> 81352513
<|MERGE_RESOLUTION|>--- conflicted
+++ resolved
@@ -3033,7 +3033,6 @@
         mock_provider_email.assert_not_called()
         mock_state_email.assert_not_called()
 
-<<<<<<< HEAD
     @patch('cc_common.event_bus_client.EventBusClient._publish_event')
     def test_license_encumbrance_listener_does_not_create_duplicate_update_records_for_unencumbered_privileges_on_retry(
         self,
@@ -3059,7 +3058,208 @@
         self.test_data_generator.put_default_adverse_action_record_in_provider_table(
             value_overrides={'actionAgainst': 'license'}
         )
-=======
+
+        message = self._generate_license_encumbrance_message()
+        event = self._create_sqs_event(message)
+
+        # Execute the handler FIRST TIME
+        license_encumbrance_listener(event, self.mock_context)
+
+        # Verify privilege update record was created using the test helper
+        update_records = self.test_data_generator.query_privilege_update_records_for_given_record_from_database(
+            privilege
+        )
+        matching_updates = [
+            update
+            for update in update_records
+            if update.updateType == UpdateCategory.ENCUMBRANCE
+            and update.encumbranceDetails is not None
+            and update.encumbranceDetails.get('adverseActionId') == UUID(DEFAULT_ADVERSE_ACTION_ID)
+        ]
+
+        self.assertEqual(1, len(matching_updates))
+        first_update_record = matching_updates[0]
+        self.assertEqual(UpdateCategory.ENCUMBRANCE, first_update_record.updateType)
+        self.assertEqual({'encumberedStatus': 'licenseEncumbered'}, first_update_record.updatedValues)
+        self.assertEqual(UUID(DEFAULT_ADVERSE_ACTION_ID), first_update_record.encumbranceDetails.get('adverseActionId'))
+
+        # Execute the handler SECOND TIME (simulating re-run of same event)
+        license_encumbrance_listener(event, self.mock_context)
+
+        # Verify STILL only one update record exists (no duplicate created)
+        update_records_after_retry = self.test_data_generator.query_privilege_update_records_for_given_record_from_database(
+            privilege
+        )
+        matching_updates_after_retry = [
+            update
+            for update in update_records_after_retry
+            if update.updateType == UpdateCategory.ENCUMBRANCE
+            and update.encumbranceDetails is not None
+            and update.encumbranceDetails.get('adverseActionId') == UUID(DEFAULT_ADVERSE_ACTION_ID)
+        ]
+
+        self.assertEqual(1, len(matching_updates_after_retry))
+        # Verify it's the same record (same createDate as a proxy for same record)
+        self.assertEqual(first_update_record.createDate, matching_updates_after_retry[0].createDate)
+
+    @patch('cc_common.event_bus_client.EventBusClient._publish_event')
+    def test_license_encumbrance_listener_does_not_create_duplicate_update_records_for_already_encumbered_privileges(
+        self,
+        _mock_publish_event,
+    ):
+        """Test that license encumbrance event does not create duplicate update records when
+        re-run for already encumbered privileges."""
+        from cc_common.data_model.schema.common import UpdateCategory
+        from handlers.encumbrance_events import license_encumbrance_listener
+
+        # Set up test data
+        self.test_data_generator.put_default_provider_record_in_provider_table()
+        privilege = self.test_data_generator.put_default_privilege_record_in_provider_table(
+            value_overrides={
+                'licenseJurisdiction': DEFAULT_LICENSE_JURISDICTION,
+                'licenseTypeAbbreviation': DEFAULT_LICENSE_TYPE_ABBREVIATION,
+                'encumberedStatus': 'encumbered',  # Already encumbered by a different adverse action
+                'jurisdiction': 'ky',
+            }
+        )
+
+        # Add adverse action for license
+        self.test_data_generator.put_default_adverse_action_record_in_provider_table(
+            value_overrides={'actionAgainst': 'license'}
+        )
+
+        message = self._generate_license_encumbrance_message()
+        event = self._create_sqs_event(message)
+
+        # Execute the handler FIRST TIME
+        license_encumbrance_listener(event, self.mock_context)
+
+        # Verify privilege update record was created (even though privilege was already encumbered)
+        # using the test helper
+        update_records = self.test_data_generator.query_privilege_update_records_for_given_record_from_database(
+            privilege
+        )
+        matching_updates = [
+            update
+            for update in update_records
+            if update.updateType == UpdateCategory.ENCUMBRANCE
+            and update.encumbranceDetails is not None
+            and update.encumbranceDetails.get('adverseActionId') == UUID(DEFAULT_ADVERSE_ACTION_ID)
+        ]
+
+        self.assertEqual(1, len(matching_updates))
+        first_update_record = matching_updates[0]
+        self.assertEqual(UpdateCategory.ENCUMBRANCE, first_update_record.updateType)
+        # For already encumbered privileges, updatedValues is empty but we still track the encumbrance event
+        self.assertEqual({}, first_update_record.updatedValues)
+        self.assertEqual(UUID(DEFAULT_ADVERSE_ACTION_ID), first_update_record.encumbranceDetails.get('adverseActionId'))
+
+        # Execute the handler SECOND TIME (simulating re-run of same event)
+        license_encumbrance_listener(event, self.mock_context)
+
+        # Verify STILL only one update record exists (no duplicate created)
+        update_records_after_retry = self.test_data_generator.query_privilege_update_records_for_given_record_from_database(
+            privilege
+        )
+        matching_updates_after_retry = [
+            update
+            for update in update_records_after_retry
+            if update.updateType == UpdateCategory.ENCUMBRANCE
+            and update.encumbranceDetails is not None
+            and update.encumbranceDetails.get('adverseActionId') == UUID(DEFAULT_ADVERSE_ACTION_ID)
+        ]
+
+        self.assertEqual(1, len(matching_updates_after_retry))
+        # Verify it's the same record (same createDate as a proxy for same record)
+        self.assertEqual(first_update_record.createDate, matching_updates_after_retry[0].createDate)
+
+    @patch('cc_common.event_bus_client.EventBusClient._publish_event')
+    def test_license_encumbrance_lifted_listener_does_not_create_duplicate_update_records_on_retry(
+        self, _mock_publish_event
+    ):
+        """Test that license encumbrance lifting event does not create duplicate update records when re-run.
+
+        This test confirms that the early return logic when no LICENSE_ENCUMBERED privileges are found
+        prevents duplicate update record creation on retry.
+        """
+        from cc_common.data_model.schema.common import PrivilegeEncumberedStatusEnum, UpdateCategory
+        from handlers.encumbrance_events import license_encumbrance_lifted_listener
+
+        # Set up test data
+        self.test_data_generator.put_default_provider_record_in_provider_table()
+
+        # Set up license record that is unencumbered (all adverse actions lifted)
+        self.test_data_generator.put_default_license_record_in_provider_table(
+            value_overrides={
+                'jurisdiction': DEFAULT_LICENSE_JURISDICTION,
+                'licenseType': DEFAULT_LICENSE_TYPE,
+                'encumberedStatus': 'unencumbered',
+            }
+        )
+
+        privilege = self.test_data_generator.put_default_privilege_record_in_provider_table(
+            value_overrides={
+                'licenseJurisdiction': DEFAULT_LICENSE_JURISDICTION,
+                'licenseTypeAbbreviation': DEFAULT_LICENSE_TYPE_ABBREVIATION,
+                'encumberedStatus': 'licenseEncumbered',  # Will be lifted
+            }
+        )
+
+        # Add adverse action with effectiveLiftDate set
+        self.test_data_generator.put_default_adverse_action_record_in_provider_table(
+            value_overrides={
+                'actionAgainst': 'license',
+                'effectiveLiftDate': date.fromisoformat(DEFAULT_EFFECTIVE_DATE),
+                'jurisdiction': DEFAULT_LICENSE_JURISDICTION,
+                'licenseTypeAbbreviation': DEFAULT_LICENSE_TYPE_ABBREVIATION,
+                'licenseType': DEFAULT_LICENSE_TYPE,
+            }
+        )
+
+        message = self._generate_license_encumbrance_lifting_message()
+        event = self._create_sqs_event(message)
+
+        # Execute the handler FIRST TIME
+        license_encumbrance_lifted_listener(event, self.mock_context)
+
+        # Verify privilege is now unencumbered
+        provider_records = self.config.data_client.get_provider_user_records(
+            compact=DEFAULT_COMPACT,
+            provider_id=DEFAULT_PROVIDER_ID,
+        )
+        privileges = provider_records.get_privilege_records()
+        self.assertEqual(1, len(privileges))
+        self.assertEqual(PrivilegeEncumberedStatusEnum.UNENCUMBERED, privileges[0].encumberedStatus)
+
+        # Verify privilege update record was created using the test helper
+        update_records = self.test_data_generator.query_privilege_update_records_for_given_record_from_database(
+            privilege
+        )
+        matching_updates = [
+            update for update in update_records if update.updateType == UpdateCategory.LIFTING_ENCUMBRANCE
+        ]
+
+        self.assertEqual(1, len(matching_updates))
+        first_update_record = matching_updates[0]
+        self.assertEqual(UpdateCategory.LIFTING_ENCUMBRANCE, first_update_record.updateType)
+        self.assertEqual({'encumberedStatus': 'unencumbered'}, first_update_record.updatedValues)
+
+        # Execute the handler SECOND TIME (simulating re-run of same event)
+        license_encumbrance_lifted_listener(event, self.mock_context)
+
+        # Verify STILL only one update record exists (no duplicate created)
+        # The function should return early because no LICENSE_ENCUMBERED privileges remain
+        update_records_after_retry = self.test_data_generator.query_privilege_update_records_for_given_record_from_database(
+            privilege
+        )
+        matching_updates_after_retry = [
+            update for update in update_records_after_retry if update.updateType == UpdateCategory.LIFTING_ENCUMBRANCE
+        ]
+
+        self.assertEqual(1, len(matching_updates_after_retry))
+        # Verify it's the same record (same createDate as a proxy for same record)
+        self.assertEqual(first_update_record.createDate, matching_updates_after_retry[0].createDate)
+
     @patch('cc_common.email_service_client.EmailServiceClient.send_license_encumbrance_state_notification_email')
     @patch('cc_common.email_service_client.EmailServiceClient.send_license_encumbrance_provider_notification_email')
     def test_license_encumbrance_notification_listener_skips_already_sent_notifications_and_retries_failed(
@@ -3079,210 +3279,10 @@
         self.test_data_generator.put_default_license_record_in_provider_table()
         self.test_data_generator.put_default_privilege_record_in_provider_table(value_overrides={'jurisdiction': 'ne'})
         self.test_data_generator.put_default_privilege_record_in_provider_table(value_overrides={'jurisdiction': 'ky'})
->>>>>>> 81352513
 
         message = self._generate_license_encumbrance_message()
         event = self._create_sqs_event(message)
 
-<<<<<<< HEAD
-        # Execute the handler FIRST TIME
-        license_encumbrance_listener(event, self.mock_context)
-
-        # Verify privilege update record was created using the test helper
-        update_records = self.test_data_generator.query_privilege_update_records_for_given_record_from_database(
-            privilege
-        )
-        matching_updates = [
-            update
-            for update in update_records
-            if update.updateType == UpdateCategory.ENCUMBRANCE
-            and update.encumbranceDetails is not None
-            and update.encumbranceDetails.get('adverseActionId') == UUID(DEFAULT_ADVERSE_ACTION_ID)
-        ]
-
-        self.assertEqual(1, len(matching_updates))
-        first_update_record = matching_updates[0]
-        self.assertEqual(UpdateCategory.ENCUMBRANCE, first_update_record.updateType)
-        self.assertEqual({'encumberedStatus': 'licenseEncumbered'}, first_update_record.updatedValues)
-        self.assertEqual(UUID(DEFAULT_ADVERSE_ACTION_ID), first_update_record.encumbranceDetails.get('adverseActionId'))
-
-        # Execute the handler SECOND TIME (simulating re-run of same event)
-        license_encumbrance_listener(event, self.mock_context)
-
-        # Verify STILL only one update record exists (no duplicate created)
-        update_records_after_retry = self.test_data_generator.query_privilege_update_records_for_given_record_from_database(
-            privilege
-        )
-        matching_updates_after_retry = [
-            update
-            for update in update_records_after_retry
-            if update.updateType == UpdateCategory.ENCUMBRANCE
-            and update.encumbranceDetails is not None
-            and update.encumbranceDetails.get('adverseActionId') == UUID(DEFAULT_ADVERSE_ACTION_ID)
-        ]
-
-        self.assertEqual(1, len(matching_updates_after_retry))
-        # Verify it's the same record (same createDate as a proxy for same record)
-        self.assertEqual(first_update_record.createDate, matching_updates_after_retry[0].createDate)
-
-    @patch('cc_common.event_bus_client.EventBusClient._publish_event')
-    def test_license_encumbrance_listener_does_not_create_duplicate_update_records_for_already_encumbered_privileges(
-        self,
-        _mock_publish_event,
-    ):
-        """Test that license encumbrance event does not create duplicate update records when
-        re-run for already encumbered privileges."""
-        from cc_common.data_model.schema.common import UpdateCategory
-        from handlers.encumbrance_events import license_encumbrance_listener
-
-        # Set up test data
-        self.test_data_generator.put_default_provider_record_in_provider_table()
-        privilege = self.test_data_generator.put_default_privilege_record_in_provider_table(
-            value_overrides={
-                'licenseJurisdiction': DEFAULT_LICENSE_JURISDICTION,
-                'licenseTypeAbbreviation': DEFAULT_LICENSE_TYPE_ABBREVIATION,
-                'encumberedStatus': 'encumbered',  # Already encumbered by a different adverse action
-                'jurisdiction': 'ky',
-            }
-        )
-
-        # Add adverse action for license
-        self.test_data_generator.put_default_adverse_action_record_in_provider_table(
-            value_overrides={'actionAgainst': 'license'}
-        )
-
-        message = self._generate_license_encumbrance_message()
-        event = self._create_sqs_event(message)
-
-        # Execute the handler FIRST TIME
-        license_encumbrance_listener(event, self.mock_context)
-
-        # Verify privilege update record was created (even though privilege was already encumbered)
-        # using the test helper
-        update_records = self.test_data_generator.query_privilege_update_records_for_given_record_from_database(
-            privilege
-        )
-        matching_updates = [
-            update
-            for update in update_records
-            if update.updateType == UpdateCategory.ENCUMBRANCE
-            and update.encumbranceDetails is not None
-            and update.encumbranceDetails.get('adverseActionId') == UUID(DEFAULT_ADVERSE_ACTION_ID)
-        ]
-
-        self.assertEqual(1, len(matching_updates))
-        first_update_record = matching_updates[0]
-        self.assertEqual(UpdateCategory.ENCUMBRANCE, first_update_record.updateType)
-        # For already encumbered privileges, updatedValues is empty but we still track the encumbrance event
-        self.assertEqual({}, first_update_record.updatedValues)
-        self.assertEqual(UUID(DEFAULT_ADVERSE_ACTION_ID), first_update_record.encumbranceDetails.get('adverseActionId'))
-
-        # Execute the handler SECOND TIME (simulating re-run of same event)
-        license_encumbrance_listener(event, self.mock_context)
-
-        # Verify STILL only one update record exists (no duplicate created)
-        update_records_after_retry = self.test_data_generator.query_privilege_update_records_for_given_record_from_database(
-            privilege
-        )
-        matching_updates_after_retry = [
-            update
-            for update in update_records_after_retry
-            if update.updateType == UpdateCategory.ENCUMBRANCE
-            and update.encumbranceDetails is not None
-            and update.encumbranceDetails.get('adverseActionId') == UUID(DEFAULT_ADVERSE_ACTION_ID)
-        ]
-
-        self.assertEqual(1, len(matching_updates_after_retry))
-        # Verify it's the same record (same createDate as a proxy for same record)
-        self.assertEqual(first_update_record.createDate, matching_updates_after_retry[0].createDate)
-
-    @patch('cc_common.event_bus_client.EventBusClient._publish_event')
-    def test_license_encumbrance_lifted_listener_does_not_create_duplicate_update_records_on_retry(
-        self, _mock_publish_event
-    ):
-        """Test that license encumbrance lifting event does not create duplicate update records when re-run.
-
-        This test confirms that the early return logic when no LICENSE_ENCUMBERED privileges are found
-        prevents duplicate update record creation on retry.
-        """
-        from cc_common.data_model.schema.common import PrivilegeEncumberedStatusEnum, UpdateCategory
-        from handlers.encumbrance_events import license_encumbrance_lifted_listener
-
-        # Set up test data
-        self.test_data_generator.put_default_provider_record_in_provider_table()
-
-        # Set up license record that is unencumbered (all adverse actions lifted)
-        self.test_data_generator.put_default_license_record_in_provider_table(
-            value_overrides={
-                'jurisdiction': DEFAULT_LICENSE_JURISDICTION,
-                'licenseType': DEFAULT_LICENSE_TYPE,
-                'encumberedStatus': 'unencumbered',
-            }
-        )
-
-        privilege = self.test_data_generator.put_default_privilege_record_in_provider_table(
-            value_overrides={
-                'licenseJurisdiction': DEFAULT_LICENSE_JURISDICTION,
-                'licenseTypeAbbreviation': DEFAULT_LICENSE_TYPE_ABBREVIATION,
-                'encumberedStatus': 'licenseEncumbered',  # Will be lifted
-            }
-        )
-
-        # Add adverse action with effectiveLiftDate set
-        self.test_data_generator.put_default_adverse_action_record_in_provider_table(
-            value_overrides={
-                'actionAgainst': 'license',
-                'effectiveLiftDate': date.fromisoformat(DEFAULT_EFFECTIVE_DATE),
-                'jurisdiction': DEFAULT_LICENSE_JURISDICTION,
-                'licenseTypeAbbreviation': DEFAULT_LICENSE_TYPE_ABBREVIATION,
-                'licenseType': DEFAULT_LICENSE_TYPE,
-            }
-        )
-
-        message = self._generate_license_encumbrance_lifting_message()
-        event = self._create_sqs_event(message)
-
-        # Execute the handler FIRST TIME
-        license_encumbrance_lifted_listener(event, self.mock_context)
-
-        # Verify privilege is now unencumbered
-        provider_records = self.config.data_client.get_provider_user_records(
-            compact=DEFAULT_COMPACT,
-            provider_id=DEFAULT_PROVIDER_ID,
-        )
-        privileges = provider_records.get_privilege_records()
-        self.assertEqual(1, len(privileges))
-        self.assertEqual(PrivilegeEncumberedStatusEnum.UNENCUMBERED, privileges[0].encumberedStatus)
-
-        # Verify privilege update record was created using the test helper
-        update_records = self.test_data_generator.query_privilege_update_records_for_given_record_from_database(
-            privilege
-        )
-        matching_updates = [
-            update for update in update_records if update.updateType == UpdateCategory.LIFTING_ENCUMBRANCE
-        ]
-
-        self.assertEqual(1, len(matching_updates))
-        first_update_record = matching_updates[0]
-        self.assertEqual(UpdateCategory.LIFTING_ENCUMBRANCE, first_update_record.updateType)
-        self.assertEqual({'encumberedStatus': 'unencumbered'}, first_update_record.updatedValues)
-
-        # Execute the handler SECOND TIME (simulating re-run of same event)
-        license_encumbrance_lifted_listener(event, self.mock_context)
-
-        # Verify STILL only one update record exists (no duplicate created)
-        # The function should return early because no LICENSE_ENCUMBERED privileges remain
-        update_records_after_retry = self.test_data_generator.query_privilege_update_records_for_given_record_from_database(
-            privilege
-        )
-        matching_updates_after_retry = [
-            update for update in update_records_after_retry if update.updateType == UpdateCategory.LIFTING_ENCUMBRANCE
-        ]
-
-        self.assertEqual(1, len(matching_updates_after_retry))
-        # Verify it's the same record (same createDate as a proxy for same record)
-        self.assertEqual(first_update_record.createDate, matching_updates_after_retry[0].createDate)
-=======
         # mock previous attempt where the notification to ky failed
         tracker = NotificationTracker(compact=DEFAULT_COMPACT, message_id=event['Records'][0]['messageId'])
         tracker.record_success(
@@ -3376,4 +3376,3 @@
         self.assertEqual(expected_sks, list(notification_records.keys()))
         for sk in expected_sks:
             self.assertEqual(NotificationStatus.SUCCESS, notification_records.get(sk).get('status'))
->>>>>>> 81352513
