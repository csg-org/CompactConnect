--- conflicted
+++ resolved
@@ -30,30 +30,37 @@
     compact = license_post['compact']
     jurisdiction = license_post['jurisdiction']
 
-<<<<<<< HEAD
     with logger.append_context_keys(compact=compact, jurisdiction=jurisdiction):
-        provider_id = config.data_client.get_or_create_provider_id(compact=compact, ssn=license_post['ssn'])
+        provider_id = config.data_client.get_or_create_provider_id(compact=compact, ssn=ssn)
         with logger.append_context_keys(provider_id=provider_id):
             logger.info('Ingesting license data')
 
-            # Start preparing our db transactions and events
+            # Start preparing our db transactions
             data_events = []
+
+            license_record_schema = LicenseRecordSchema()
+            dumped_license = license_record_schema.dumps(
+                {
+                    'providerId': provider_id,
+                    'compact': compact,
+                    'jurisdiction': jurisdiction,
+                    'ssnLastFour': ssn[-4:],
+                    **license_post,
+                },
+            )
+            del ssn
+            del license_post
+
+            # We fully JSON serialize then load again so that we have a completely independent copy of the data
+            posted_license_record = license_record_schema.load(json.loads(dumped_license))
+
             dynamo_transactions = [
                 # Put the posted license
                 {
                     'Put': {
                         'TableName': config.provider_table_name,
                         # We'll use the schema/serializer to populate index fields for us
-                        'Item': TypeSerializer().serialize(
-                            LicenseRecordSchema().dump(
-                                {
-                                    'providerId': provider_id,
-                                    'compact': compact,
-                                    'jurisdiction': jurisdiction,
-                                    **license_post,
-                                },
-                            ),
-                        )['M'],
+                        'Item': TypeSerializer().serialize(json.loads(dumped_license))['M'],
                     },
                 },
             ]
@@ -83,16 +90,15 @@
             # If at least one active: last issued active license
             # If all inactive: last issued inactive license
             # Set (or replace) the posted license for its jurisdiction
-            existing_license = licenses.get(license_post['jurisdiction'])
-
+            existing_license = licenses.get(posted_license_record['jurisdiction'])
             if existing_license is not None:
                 _process_license_update(
                     existing_license=existing_license,
-                    new_license=license_post,
+                    new_license=posted_license_record,
                     dynamo_transactions=dynamo_transactions,
                     data_events=data_events,
                 )
-            licenses[license_post['jurisdiction']] = license_post
+            licenses[posted_license_record['jurisdiction']] = posted_license_record
 
             # First try to find the home state license
             best_license = config.data_client.find_home_state_license(
@@ -102,12 +108,12 @@
             if best_license is None:
                 best_license = _find_best_license(licenses.values())
 
-            if best_license is license_post:
+            if best_license is posted_license_record:
                 logger.info('Updating provider data')
 
                 provider_record = _populate_provider_record(
                     provider_id=provider_id,
-                    license_post=license_post,
+                    posted_license_record=posted_license_record,
                     privilege_jurisdictions=privilege_jurisdictions,
                 )
                 # Update our provider data
@@ -128,122 +134,20 @@
                     event_writer.put_event(Entry=event)
 
 
-def _populate_provider_record(*, provider_id: str, license_post: dict, privilege_jurisdictions: set) -> dict:
+def _populate_provider_record(*, provider_id: str, posted_license_record: dict, privilege_jurisdictions: set) -> dict:
     return ProviderRecordSchema().dump(
         {
             'providerId': provider_id,
-            'compact': license_post['compact'],
-            'licenseJurisdiction': license_post['jurisdiction'],
+            'compact': posted_license_record['compact'],
+            'licenseJurisdiction': posted_license_record['jurisdiction'],
             # We can't put an empty string set to DynamoDB, so we'll only add the field if it is not empty
             **({'privilegeJurisdictions': privilege_jurisdictions} if privilege_jurisdictions else {}),
-            **license_post,
+            **posted_license_record,
         }
     )
 
 
 def _process_license_update(*, existing_license: dict, new_license: dict, dynamo_transactions: list, data_events: list):
-=======
-    provider_id = config.data_client.get_or_create_provider_id(compact=compact, ssn=ssn)
-    logger.info('Ingesting license data', provider_id=provider_id, compact=compact, jurisdiction=jurisdiction)
-
-    # Start preparing our db transactions
-    license_record_schema = LicenseRecordSchema()
-    dumped_license = license_record_schema.dumps(
-        {
-            'providerId': provider_id,
-            'compact': compact,
-            'jurisdiction': jurisdiction,
-            'ssnLastFour': ssn[-4:],
-            **license_post,
-        },
-    )
-    # We fully JSON serialize then load again so that we have a completely independent copy of the data
-    posted_license_record = license_record_schema.load(json.loads(dumped_license))
-
-    dynamo_transactions = [
-        # Put the posted license
-        {
-            'Put': {
-                'TableName': config.provider_table_name,
-                # We'll use the schema/serializer to populate index fields for us
-                'Item': TypeSerializer().serialize(json.loads(dumped_license))['M'],
-            },
-        },
-    ]
-
-    try:
-        provider_data = config.data_client.get_provider(
-            compact=compact,
-            provider_id=provider_id,
-            detail=True,
-            consistent_read=True,
-        )
-        # Get all privilege jurisdictions, directly from privilege records
-        privilege_jurisdictions = {
-            record['jurisdiction']
-            for record in provider_data['items']
-            if record['type'] == 'privilege' and record['status'] == 'active'
-        }
-        # Get all the existing license records, by jurisdiction, to find the best data for the provider
-        licenses = {record['jurisdiction']: record for record in provider_data['items'] if record['type'] == 'license'}
-    except CCNotFoundException:
-        privilege_jurisdictions = set()
-        licenses = {}
-
-    # Which license do we use for provider data?
-    # If at least one active: last issued active license
-    # If all inactive: last issued inactive license
-    # Set (or replace) the posted license for its jurisdiction
-    existing_license = licenses.get(posted_license_record['jurisdiction'])
-    if existing_license is not None:
-        _process_license_update(
-            existing_license=existing_license,
-            new_license=posted_license_record,
-            dynamo_transactions=dynamo_transactions,
-        )
-    licenses[posted_license_record['jurisdiction']] = posted_license_record
-
-    # First try to find the home state license
-    best_license = config.data_client.find_home_state_license(
-        compact=compact, provider_id=provider_id, licenses=list(licenses.values())
-    )
-    # If no home state selection exists yet, fall back to finding the best license based on status and date
-    if best_license is None:
-        best_license = _find_best_license(licenses.values())
-
-    if best_license is posted_license_record:
-        logger.info('Updating provider data', provider_id=provider_id, compact=compact, jurisdiction=jurisdiction)
-
-        provider_record = _populate_provider_record(
-            provider_id=provider_id,
-            posted_license_record=posted_license_record,
-            privilege_jurisdictions=privilege_jurisdictions,
-        )
-        # Update our provider data
-        dynamo_transactions.append({'Put': {'TableName': config.provider_table_name, 'Item': provider_record}})
-
-    # Write the records together as a transaction that succeeds or fails as one, to ensure consistency
-    config.dynamodb_client.transact_write_items(TransactItems=dynamo_transactions)
-
-
-def _populate_provider_record(*, provider_id: str, posted_license_record: dict, privilege_jurisdictions: set) -> dict:
-    dynamodb_serializer = TypeSerializer()
-    return dynamodb_serializer.serialize(
-        ProviderRecordSchema().dump(
-            {
-                'providerId': provider_id,
-                'compact': posted_license_record['compact'],
-                'licenseJurisdiction': posted_license_record['jurisdiction'],
-                # We can't put an empty string set to DynamoDB, so we'll only add the field if it is not empty
-                **({'privilegeJurisdictions': privilege_jurisdictions} if privilege_jurisdictions else {}),
-                **posted_license_record,
-            },
-        ),
-    )['M']
-
-
-def _process_license_update(*, existing_license: dict, new_license: dict, dynamo_transactions: list):
->>>>>>> 7d56f601
     """
     Examine the differences between existing_license and new_license, categorize the change, and add
     a licenseUpdate record to the transaction if appropriate.
