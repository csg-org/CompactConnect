--- conflicted
+++ resolved
@@ -43,29 +43,30 @@
         self.create_staff_user_pool()
 
         boto3.client('events').create_event_bus(Name=os.environ['EVENT_BUS_NAME'])
-
-<<<<<<< HEAD
+        
+        # Create a new Cognito user pool for providers
+        cognito_client = boto3.client('cognito-idp')
+        user_pool_name = 'TestProviderUserPool'
+        user_pool_response = cognito_client.create_user_pool(
+            PoolName=user_pool_name,
+            AliasAttributes=['email'],
+            UsernameAttributes=['email'],
+        )
+        os.environ['PROVIDER_USER_POOL_ID'] = user_pool_response['UserPool']['Id']
+        self._provider_user_pool_id = user_pool_response['UserPool']['Id']
+
     def create_staff_user_pool(self):
         # Create a new Cognito user pool
         cognito_client = boto3.client('cognito-idp')
         user_pool_name = 'TestUserPool'
-=======
-        # Create a new Cognito user pool for providers
-        cognito_client = boto3.client('cognito-idp')
-        user_pool_name = 'TestProviderUserPool'
->>>>>>> d56fc84f
         user_pool_response = cognito_client.create_user_pool(
             PoolName=user_pool_name,
             AliasAttributes=['email'],
             UsernameAttributes=['email'],
         )
-<<<<<<< HEAD
         os.environ['USER_POOL_ID'] = user_pool_response['UserPool']['Id']
         self._user_pool_id = user_pool_response['UserPool']['Id']
-=======
-        os.environ['PROVIDER_USER_POOL_ID'] = user_pool_response['UserPool']['Id']
-        self._provider_user_pool_id = user_pool_response['UserPool']['Id']
->>>>>>> d56fc84f
+
 
     def create_provider_table(self):
         self._provider_table = boto3.resource('dynamodb').create_table(
