import json
import logging
import os
from datetime import UTC, date, datetime, timedelta
from decimal import Decimal
from glob import glob
from random import randint
from unittest.mock import patch

import boto3
from faker import Faker
from moto import mock_aws

from tests import TstLambdas

logger = logging.getLogger(__name__)
logging.basicConfig()
logger.setLevel(logging.DEBUG if os.environ.get('DEBUG', 'false') == 'true' else logging.INFO)


@mock_aws
class TstFunction(TstLambdas):
    """Base class to set up Moto mocking and create mock AWS resources for functional testing"""

    def setUp(self):  # noqa: N801 invalid-name
        super().setUp()

        self.build_resources()

        import cc_common.config

        cc_common.config.config = cc_common.config._Config()  # noqa: SLF001 protected-access
        self.config = cc_common.config.config

        self.addCleanup(self.delete_resources)

    def build_resources(self):
        self._bucket = boto3.resource('s3').create_bucket(Bucket=os.environ['BULK_BUCKET_NAME'])
        self.create_provider_table()
        self.create_ssn_table()
        self.create_rate_limiting_table()
        self.create_license_preprocessing_queue()

        boto3.client('events').create_event_bus(Name=os.environ['EVENT_BUS_NAME'])

    def create_provider_table(self):
        self._provider_table = boto3.resource('dynamodb').create_table(
            AttributeDefinitions=[
                {'AttributeName': 'pk', 'AttributeType': 'S'},
                {'AttributeName': 'sk', 'AttributeType': 'S'},
                {'AttributeName': 'providerFamGivMid', 'AttributeType': 'S'},
                {'AttributeName': 'providerDateOfUpdate', 'AttributeType': 'S'},
                {'AttributeName': 'licenseGSIPK', 'AttributeType': 'S'},
                {'AttributeName': 'licenseGSISK', 'AttributeType': 'S'},
            ],
            TableName=os.environ['PROVIDER_TABLE_NAME'],
            KeySchema=[{'AttributeName': 'pk', 'KeyType': 'HASH'}, {'AttributeName': 'sk', 'KeyType': 'RANGE'}],
            BillingMode='PAY_PER_REQUEST',
            GlobalSecondaryIndexes=[
                {
                    'IndexName': os.environ['PROV_FAM_GIV_MID_INDEX_NAME'],
                    'KeySchema': [
                        {'AttributeName': 'sk', 'KeyType': 'HASH'},
                        {'AttributeName': 'providerFamGivMid', 'KeyType': 'RANGE'},
                    ],
                    'Projection': {'ProjectionType': 'ALL'},
                },
                {
                    'IndexName': os.environ['PROV_DATE_OF_UPDATE_INDEX_NAME'],
                    'KeySchema': [
                        {'AttributeName': 'sk', 'KeyType': 'HASH'},
                        {'AttributeName': 'providerDateOfUpdate', 'KeyType': 'RANGE'},
                    ],
                    'Projection': {'ProjectionType': 'ALL'},
                },
                {
                    'IndexName': os.environ['LICENSE_GSI_NAME'],
                    'KeySchema': [
                        {'AttributeName': 'licenseGSIPK', 'KeyType': 'HASH'},
                        {'AttributeName': 'licenseGSISK', 'KeyType': 'RANGE'},
                    ],
                    'Projection': {'ProjectionType': 'ALL'},
                },
            ],
        )

    def create_ssn_table(self):
        self._ssn_table = boto3.resource('dynamodb').create_table(
            AttributeDefinitions=[
                {'AttributeName': 'pk', 'AttributeType': 'S'},
                {'AttributeName': 'sk', 'AttributeType': 'S'},
                {'AttributeName': 'providerIdGSIpk', 'AttributeType': 'S'},
            ],
            TableName=os.environ['SSN_TABLE_NAME'],
            KeySchema=[
                {'AttributeName': 'pk', 'KeyType': 'HASH'},
                {'AttributeName': 'sk', 'KeyType': 'RANGE'},
            ],
            BillingMode='PAY_PER_REQUEST',
            GlobalSecondaryIndexes=[
                {
                    'IndexName': os.environ['SSN_INDEX_NAME'],
                    'KeySchema': [
                        {'AttributeName': 'providerIdGSIpk', 'KeyType': 'HASH'},
                        {'AttributeName': 'sk', 'KeyType': 'RANGE'},
                    ],
                    'Projection': {'ProjectionType': 'ALL'},
                },
            ],
        )

    def create_rate_limiting_table(self):
        self._rate_limiting_table = boto3.resource('dynamodb').create_table(
            AttributeDefinitions=[
                {'AttributeName': 'pk', 'AttributeType': 'S'},
                {'AttributeName': 'sk', 'AttributeType': 'S'},
            ],
            TableName=os.environ['RATE_LIMITING_TABLE_NAME'],
            KeySchema=[{'AttributeName': 'pk', 'KeyType': 'HASH'}, {'AttributeName': 'sk', 'KeyType': 'RANGE'}],
            BillingMode='PAY_PER_REQUEST',
        )

    def create_license_preprocessing_queue(self):
        self._license_preprocessing_queue = boto3.resource('sqs').create_queue(QueueName='workflow-queue')
        os.environ['LICENSE_PREPROCESSING_QUEUE_URL'] = self._license_preprocessing_queue.url

    def delete_resources(self):
        self._bucket.objects.delete()
        self._bucket.delete()
        self._provider_table.delete()
        self._ssn_table.delete()
        self._rate_limiting_table.delete()
        self._license_preprocessing_queue.delete()
        boto3.client('events').delete_event_bus(Name=os.environ['EVENT_BUS_NAME'])

    def _load_provider_data(self):
        """Use the canned test resources to load a basic provider to the DB"""
        test_resources = glob('../common/tests/resources/dynamo/*.json')

        def privilege_jurisdictions_to_set(obj: dict):
            if obj.get('type') == 'provider' and 'privilegeJurisdictions' in obj:
                obj['privilegeJurisdictions'] = set(obj['privilegeJurisdictions'])
            return obj

        for resource in test_resources:
            with open(resource) as f:
                if resource.endswith('user.json'):
                    # skip the staff user test data, as it is not stored in the provider table
                    continue
                record = json.load(f, object_hook=privilege_jurisdictions_to_set, parse_float=Decimal)

            logger.debug('Loading resource, %s: %s', resource, str(record))
            if record['type'] == 'provider-ssn':
                self._ssn_table.put_item(Item=record)
            else:
                self._provider_table.put_item(Item=record)

    def _generate_providers(self, *, home: str, privilege: str, start_serial: int, names: tuple[tuple[str, str]] = ()):
        """Generate 10 providers with one license and one privilege
        :param home: The jurisdiction for the license
        :param privilege: The jurisdiction for the privilege
        :param start_serial: Starting number for last portion of the provider's SSN
        :param names: A list of tuples, each containing a family name and given name
        """
        from cc_common.data_model.data_client import DataClient
        from handlers.ingest import ingest_license_message, preprocess_license_ingest

        with open('../common/tests/resources/ingest/preprocessor-sqs-message.json') as f:
            preprocessing_sqs_message = json.load(f)

        with open('../common/tests/resources/ingest/event-bridge-message.json') as f:
            ingest_message = json.load(f)

        name_faker = Faker(['en_US', 'ja_JP', 'es_MX'])
        data_client = DataClient(self.config)

        # Generate 10 providers, each with a license and a privilege
        for name_idx, ssn_serial in enumerate(range(start_serial, start_serial - 10, -1)):
            # So we can mutate top-level fields without messing up subsequent iterations
            preprocessing_sqs_message_copy = json.loads(json.dumps(preprocessing_sqs_message))
            ingest_message_copy = json.loads(json.dumps(ingest_message))

            # Use a requested name, if provided
            try:
                family_name, given_name = names[name_idx]
            except IndexError:
                family_name = name_faker.unique.last_name()
                given_name = name_faker.unique.first_name()

            # Update both message copies with the same data
            ssn = f'{randint(100, 999)}-{randint(10, 99)}-{ssn_serial}'

            # Update preprocessing message with license data including SSN
            preprocessing_sqs_message_copy.update(
                {
                    'compact': 'aslp',
                    'jurisdiction': home,
                    'licenseNumber': f'TEST-{ssn_serial}',
                    'licenseType': 'speech-language pathologist',
                    'status': 'active',
                    'dateOfIssuance': '2020-01-01',
                    'dateOfExpiration': '2050-01-01',
                    'familyName': family_name,
                    'givenName': given_name,
                    'middleName': name_faker.unique.first_name(),
                    'ssn': ssn,
                    'dateOfBirth': '1980-01-01',
                    'homeAddressStreet1': '123 Test St',
                    'homeAddressCity': 'Test City',
                    'homeAddressState': 'TS',
                    'homeAddressPostalCode': '12345',
                }
            )

            # Update ingest message with the same data (minus SSN which will be handled by preprocessor)
            ingest_message_copy['detail'].update(
                {
                    'familyName': family_name,
                    'givenName': given_name,
                    'middleName': name_faker.unique.first_name(),
                    'compact': 'aslp',
                    'jurisdiction': home,
                    'licenseNumber': f'TEST-{ssn_serial}',
                    'licenseType': 'speech-language pathologist',
                    'status': 'active',
                    'dateOfIssuance': '2020-01-01',
                    'dateOfExpiration': '2050-01-01',
                    'dateOfBirth': '1980-01-01',
                    'homeAddressStreet1': '123 Test St',
                    'homeAddressCity': 'Test City',
                    'homeAddressState': 'TS',
                    'homeAddressPostalCode': '12345',
                    # Only include last 4 of SSN in the event bus message
                    'ssnLastFour': ssn[-4:],
                }
            )

            # This gives us some variation in dateOfUpdate values to sort by
            with patch(
                'cc_common.config._Config.current_standard_datetime',
                new_callable=lambda: datetime.now(tz=UTC).replace(microsecond=0) - timedelta(days=randint(1, 365)),
            ):
                # First call the preprocessor to handle the SSN data
                preprocess_license_ingest(
                    {'Records': [{'messageId': '123', 'body': json.dumps(preprocessing_sqs_message_copy)}]},
                    self.mock_context,
                )
                # we need to get the provider id from the ssn table so it can be used in the ingest message
                provider_id = data_client.get_provider_id(compact='aslp', ssn=ssn)

                # update the ingest message with the provider id
                ingest_message_copy['detail']['providerId'] = provider_id

                # Then call the ingest message handler to process the provider data
                ingest_license_message(
                    {'Records': [{'messageId': '123', 'body': json.dumps(ingest_message_copy)}]},
                    self.mock_context,
                )

            # Add a privilege
<<<<<<< HEAD
            provider_id = data_client.get_provider_id(compact='aslp', ssn=ssn)
            provider_record = data_client.get_provider(compact='aslp', provider_id=provider_id, detail=False)['items'][
                0
            ]
=======

            provider_record = data_client.get_provider(compact='aslp', provider_id=provider_id, detail=False)
>>>>>>> 9564354b
            data_client.create_provider_privileges(
                compact='aslp',
                provider_id=provider_id,
                provider_record=provider_record,
                jurisdiction_postal_abbreviations=[privilege],
                license_expiration_date=date(2050, 6, 6),
                compact_transaction_id='1234567890',
                existing_privileges=[],
                license_type='speech-language pathologist',
                # This attestation id/version pair is defined in the 'privilege.json' file under the
                # common/tests/resources/dynamo directory
                attestations=[{'attestationId': 'jurisprudence-confirmation', 'version': '1'}],
            )<|MERGE_RESOLUTION|>--- conflicted
+++ resolved
@@ -258,15 +258,12 @@
                 )
 
             # Add a privilege
-<<<<<<< HEAD
-            provider_id = data_client.get_provider_id(compact='aslp', ssn=ssn)
-            provider_record = data_client.get_provider(compact='aslp', provider_id=provider_id, detail=False)['items'][
-                0
-            ]
-=======
-
-            provider_record = data_client.get_provider(compact='aslp', provider_id=provider_id, detail=False)
->>>>>>> 9564354b
+
+            provider_record = data_client.get_provider(
+                compact='aslp',
+                provider_id=provider_id,
+                detail=False
+            )['items'][0]
             data_client.create_provider_privileges(
                 compact='aslp',
                 provider_id=provider_id,
