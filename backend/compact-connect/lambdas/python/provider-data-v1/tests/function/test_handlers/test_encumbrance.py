--- conflicted
+++ resolved
@@ -164,19 +164,10 @@
                 'createDate': datetime.fromisoformat(DEFAULT_DATE_OF_UPDATE_TIMESTAMP),
                 'encumbranceDetails': {
                     'clinicalPrivilegeActionCategory': 'Unsafe Practice or Substandard Care',
-<<<<<<< HEAD
-                    'adverseActionId': DEFAULT_ADVERSE_ACTION_ID,
-                },
-            }
-        )
-        loaded_privilege_update_data = PrivilegeUpdateData.from_database_record(item)
-        loaded_privilege_update_data.encumbranceDetails['adverseActionId'] = uuid.UUID(DEFAULT_ADVERSE_ACTION_ID)
-=======
                     'adverseActionId': loaded_privilege_update_data.encumbranceDetails['adverseActionId'],
                 },
             }
         )
->>>>>>> 4ced5724
 
         self.assertEqual(
             expected_privilege_update_data.to_dict(),
