import json
from datetime import UTC, date, datetime, timedelta
from unittest.mock import MagicMock, patch

from boto3.dynamodb.conditions import Key
from cc_common.exceptions import CCInternalException
from common_test.test_constants import (
    DEFAULT_AA_SUBMITTING_USER_ID,
    DEFAULT_DATE_OF_UPDATE_TIMESTAMP,
    DEFAULT_ENCUMBRANCE_TYPE,
    DEFAULT_LICENSE_JURISDICTION,
    DEFAULT_LICENSE_TYPE_ABBREVIATION,
    DEFAULT_PRIVILEGE_JURISDICTION,
)
from moto import mock_aws

from .. import TstFunction

PRIVILEGE_ENCUMBRANCE_ENDPOINT_RESOURCE = (
    '/v1/compacts/{compact}/providers/{providerId}/privileges/'
    'jurisdiction/{jurisdiction}/licenseType/{licenseType}/encumbrance'
)
LICENSE_ENCUMBRANCE_ENDPOINT_RESOURCE = (
    '/v1/compacts/{compact}/providers/{providerId}/licenses/'
    'jurisdiction/{jurisdiction}/licenseType/{licenseType}/encumbrance'
)
PRIVILEGE_ENCUMBRANCE_ID_ENDPOINT_RESOURCE = (
    '/v1/compacts/{compact}/providers/{providerId}/privileges/'
    'jurisdiction/{jurisdiction}/licenseType/{licenseType}/encumbrance/{encumbranceId}'
)
LICENSE_ENCUMBRANCE_ID_ENDPOINT_RESOURCE = (
    '/v1/compacts/{compact}/providers/{providerId}/licenses/'
    'jurisdiction/{jurisdiction}/licenseType/{licenseType}/encumbrance/{encumbranceId}'
)

TEST_ENCUMBRANCE_EFFECTIVE_DATE = '2023-01-15'

# Noon UTC-4, designated encumbrance time to make date consistent across US timezones
TEST_ENCUMBRANCE_EFFECTIVE_DATETIME = '2023-01-15T12:00:00-04:00'


def _generate_test_body():
    from cc_common.data_model.schema.common import ClinicalPrivilegeActionCategory, EncumbranceType

    return {
        'encumbranceEffectiveDate': TEST_ENCUMBRANCE_EFFECTIVE_DATE,
        # These Enums are expected to be `str` type, so we'll directly access their .value
        'encumbranceType': EncumbranceType.SUSPENSION.value,
        'clinicalPrivilegeActionCategory': ClinicalPrivilegeActionCategory.UNSAFE_PRACTICE.value,
    }


@mock_aws
@patch('cc_common.config._Config.current_standard_datetime', datetime.fromisoformat(DEFAULT_DATE_OF_UPDATE_TIMESTAMP))
class TestPostPrivilegeEncumbrance(TstFunction):
    """Test suite for privilege encumbrance endpoints."""

    def _when_testing_privilege_encumbrance(self, body_overrides: dict | None = None):
        self.test_data_generator.put_default_provider_record_in_provider_table()
        test_privilege_record = self.test_data_generator.put_default_privilege_record_in_provider_table()

        body = _generate_test_body()
        if body_overrides:
            body.update(body_overrides)

        test_event = self.test_data_generator.generate_test_api_event(
            sub_override=DEFAULT_AA_SUBMITTING_USER_ID,
            scope_override=f'openid email {test_privilege_record.jurisdiction}/aslp.admin',
            value_overrides={
                'httpMethod': 'POST',
                'resource': PRIVILEGE_ENCUMBRANCE_ENDPOINT_RESOURCE,
                'pathParameters': {
                    'compact': test_privilege_record.compact,
                    'providerId': test_privilege_record.providerId,
                    'jurisdiction': test_privilege_record.jurisdiction,
                    'licenseType': self.test_data_generator.get_license_type_abbr_for_license_type(
                        compact=test_privilege_record.compact, license_type=test_privilege_record.licenseType
                    ),
                },
                'body': json.dumps(body),
            },
        )
        # return both the test event and the test privilege record
        return test_event, test_privilege_record

    def test_privilege_encumbrance_handler_returns_ok_message_with_valid_body(self):
        from handlers.encumbrance import encumbrance_handler

        event = self._when_testing_privilege_encumbrance()[0]

        response = encumbrance_handler(event, self.mock_context)
        self.assertEqual(200, response['statusCode'], msg=json.loads(response['body']))
        response_body = json.loads(response['body'])

        self.assertEqual(
            {'message': 'OK'},
            response_body,
        )

    @patch('cc_common.feature_flag_client.is_feature_enabled', return_value=True)
    def test_privilege_encumbrance_handler_adds_adverse_action_record_in_provider_data_table(self, mock_flag):  # noqa: ARG002
        from cc_common.data_model.schema.adverse_action import AdverseActionData
        from handlers.encumbrance import encumbrance_handler

        event, test_privilege_record = self._when_testing_privilege_encumbrance()

        response = encumbrance_handler(event, self.mock_context)
        self.assertEqual(200, response['statusCode'], msg=json.loads(response['body']))

        # Verify that the encumbrance record was added to the provider data table
        # Perform a query to list all encumbrances for the provider using the starts_with key condition
        adverse_action_encumbrances = self._provider_table.query(
            Select='ALL_ATTRIBUTES',
            KeyConditionExpression=Key('pk').eq(test_privilege_record.serialize_to_database_record()['pk'])
            & Key('sk').begins_with(
                f'{test_privilege_record.compact}#PROVIDER#privilege/{test_privilege_record.jurisdiction}/slp#ADVERSE_ACTION'
            ),
        )
        self.assertEqual(1, len(adverse_action_encumbrances['Items']))
        item = adverse_action_encumbrances['Items'][0]

        default_adverse_action_encumbrance = self.test_data_generator.generate_default_adverse_action(
            value_overrides={
                'adverseActionId': item['adverseActionId'],
                'encumbranceType': DEFAULT_ENCUMBRANCE_TYPE,
                'effectiveStartDate': date.fromisoformat(TEST_ENCUMBRANCE_EFFECTIVE_DATE),
                'jurisdiction': DEFAULT_PRIVILEGE_JURISDICTION,
                # TODO - remove this as part of https://github.com/csg-org/CompactConnect/issues/1136 # noqa: FIX002
                'clinicalPrivilegeActionCategory': 'Unsafe Practice or Substandard Care',
            }
        )
        loaded_adverse_action = AdverseActionData.from_database_record(item)

        self.assertEqual(
            default_adverse_action_encumbrance.to_dict(),
            loaded_adverse_action.to_dict(),
        )

    @patch('cc_common.feature_flag_client.is_feature_enabled', return_value=True)
    def test_privilege_encumbrance_handler_adds_privilege_update_record_in_provider_data_table(self, mock_flag):  # noqa: ARG002
        from cc_common.data_model.schema.privilege import PrivilegeUpdateData
        from handlers.encumbrance import encumbrance_handler

        event, test_privilege_record = self._when_testing_privilege_encumbrance()

        response = encumbrance_handler(event, self.mock_context)
        self.assertEqual(200, response['statusCode'], msg=json.loads(response['body']))

        # Verify that the encumbrance record was added to the provider data table
        # Perform a query to list all encumbrances for the provider using the starts_with key condition
        privilege_update_records = self._provider_table.query(
            Select='ALL_ATTRIBUTES',
            KeyConditionExpression=Key('pk').eq(test_privilege_record.serialize_to_database_record()['pk'])
            & Key('sk').begins_with(
                f'{test_privilege_record.compact}#PROVIDER#privilege/{test_privilege_record.jurisdiction}/slp#UPDATE'
            ),
        )
        self.assertEqual(1, len(privilege_update_records['Items']))
        item = privilege_update_records['Items'][0]

        loaded_privilege_update_data = PrivilegeUpdateData.from_database_record(item)

        expected_privilege_update_data = self.test_data_generator.generate_default_privilege_update(
            value_overrides={
                'updateType': 'encumbrance',
                'updatedValues': {'encumberedStatus': 'encumbered'},
                'effectiveDate': datetime.fromisoformat(TEST_ENCUMBRANCE_EFFECTIVE_DATETIME),
                'createDate': datetime.fromisoformat(DEFAULT_DATE_OF_UPDATE_TIMESTAMP),
                'encumbranceDetails': {
<<<<<<< HEAD
                    'clinicalPrivilegeActionCategory': 'Unsafe Practice or Substandard Care',
=======
                    'clinicalPrivilegeActionCategories': ['Unsafe Practice or Substandard Care'],
>>>>>>> 999c9010
                    'adverseActionId': loaded_privilege_update_data.encumbranceDetails['adverseActionId'],
                },
            }
        )
<<<<<<< HEAD
=======

        self.assertEqual(
            expected_privilege_update_data.to_dict(),
            loaded_privilege_update_data.to_dict(),
        )
        self.assertEqual({'encumberedStatus': 'encumbered'}, loaded_privilege_update_data.updatedValues)

    # TODO - remove the test as part of https://github.com/csg-org/CompactConnect/issues/1136 # noqa: FIX002
    @patch('cc_common.feature_flag_client.is_feature_enabled', return_value=False)
    def test_privilege_encumbrance_handler_adds_privilege_update_record_in_provider_data_table_flag_off(
        self,
        mock_flag,  # noqa: ARG002
    ):
        from cc_common.data_model.schema.privilege import PrivilegeUpdateData
        from handlers.encumbrance import encumbrance_handler

        event, test_privilege_record = self._when_testing_privilege_encumbrance()

        response = encumbrance_handler(event, self.mock_context)
        self.assertEqual(200, response['statusCode'], msg=json.loads(response['body']))

        # Verify that the encumbrance record was added to the provider data table
        # Perform a query to list all encumbrances for the provider using the starts_with key condition
        privilege_update_records = self._provider_table.query(
            Select='ALL_ATTRIBUTES',
            KeyConditionExpression=Key('pk').eq(test_privilege_record.serialize_to_database_record()['pk'])
            & Key('sk').begins_with(
                f'{test_privilege_record.compact}#PROVIDER#privilege/{test_privilege_record.jurisdiction}/slp#UPDATE'
            ),
        )
        self.assertEqual(1, len(privilege_update_records['Items']))
        item = privilege_update_records['Items'][0]

        loaded_privilege_update_data = PrivilegeUpdateData.from_database_record(item)

        expected_privilege_update_data = self.test_data_generator.generate_default_privilege_update(
            value_overrides={
                'updateType': 'encumbrance',
                'updatedValues': {'encumberedStatus': 'encumbered'},
                'effectiveDate': datetime.fromisoformat(TEST_ENCUMBRANCE_EFFECTIVE_DATETIME),
                'createDate': datetime.fromisoformat(DEFAULT_DATE_OF_UPDATE_TIMESTAMP),
                'encumbranceDetails': {
                    'clinicalPrivilegeActionCategory': 'Unsafe Practice or Substandard Care',
                    'adverseActionId': loaded_privilege_update_data.encumbranceDetails['adverseActionId'],
                },
            }
        )
>>>>>>> 999c9010

        self.assertEqual(
            expected_privilege_update_data.to_dict(),
            loaded_privilege_update_data.to_dict(),
        )
        self.assertEqual({'encumberedStatus': 'encumbered'}, loaded_privilege_update_data.updatedValues)

    def test_privilege_encumbrance_handler_sets_privilege_record_to_inactive_in_provider_data_table(self):
        from cc_common.data_model.schema.common import PrivilegeEncumberedStatusEnum
        from cc_common.data_model.schema.privilege import PrivilegeData
        from handlers.encumbrance import encumbrance_handler

        event, test_privilege_record = self._when_testing_privilege_encumbrance()

        response = encumbrance_handler(event, self.mock_context)
        self.assertEqual(200, response['statusCode'], msg=json.loads(response['body']))

        # Verify that the encumbrance record was added to the provider data table
        # Perform a query to get the privilege that matches the expected pk/sk
        privilege_serialized_record = test_privilege_record.serialize_to_database_record()
        privilege_records = self._provider_table.query(
            Select='ALL_ATTRIBUTES',
            KeyConditionExpression=Key('pk').eq(privilege_serialized_record['pk'])
            & Key('sk').eq(privilege_serialized_record['sk']),
        )
        self.assertEqual(1, len(privilege_records['Items']))
        item = privilege_records['Items'][0]

        expected_privilege_data = self.test_data_generator.generate_default_privilege(
            value_overrides={'dateOfUpdate': DEFAULT_DATE_OF_UPDATE_TIMESTAMP, 'encumberedStatus': 'encumbered'}
        )
        loaded_privilege_data = PrivilegeData.from_database_record(item)

        self.assertEqual(PrivilegeEncumberedStatusEnum.ENCUMBERED, loaded_privilege_data.encumberedStatus)

        self.assertEqual(
            expected_privilege_data.to_dict(),
            loaded_privilege_data.to_dict(),
        )

    def test_privilege_encumbrance_handler_sets_provider_record_to_encumbered_in_provider_data_table(self):
        from cc_common.data_model.schema.common import LicenseEncumberedStatusEnum
        from cc_common.data_model.schema.provider import ProviderData
        from handlers.encumbrance import encumbrance_handler

        event, test_privilege_record = self._when_testing_privilege_encumbrance()
        test_provider_record = self.test_data_generator.generate_default_provider()

        response = encumbrance_handler(event, self.mock_context)
        self.assertEqual(200, response['statusCode'], msg=json.loads(response['body']))

        # Verify that the encumbrance status was added to the provider record
        provider_serialized_record = test_provider_record.serialize_to_database_record()
        provider_records = self._provider_table.get_item(
            Key={'pk': provider_serialized_record['pk'], 'sk': provider_serialized_record['sk']}
        )
        item = provider_records['Item']

        expected_provider_data = self.test_data_generator.generate_default_provider(
            value_overrides={'dateOfUpdate': DEFAULT_DATE_OF_UPDATE_TIMESTAMP, 'encumberedStatus': 'encumbered'}
        )
        loaded_provider_data = ProviderData.from_database_record(item)

        self.assertEqual(LicenseEncumberedStatusEnum.ENCUMBERED, loaded_provider_data.encumberedStatus)

        self.assertEqual(
            expected_provider_data.to_dict(),
            loaded_provider_data.to_dict(),
        )

    def test_privilege_encumbrance_handler_returns_access_denied_if_compact_admin(self):
        from handlers.encumbrance import encumbrance_handler

        event, test_privilege_record = self._when_testing_privilege_encumbrance()

        event['requestContext']['authorizer']['claims']['scope'] = f'openid email {test_privilege_record.compact}/admin'

        response = encumbrance_handler(event, self.mock_context)
        self.assertEqual(403, response['statusCode'], msg=json.loads(response['body']))
        response_body = json.loads(response['body'])

        self.assertEqual(
            {'message': 'Access denied'},
            response_body,
        )

    def test_privilege_encumbrance_handler_returns_400_if_encumbrance_date_in_future(self):
        """Verifying that encumbrance dates cannot be set in the future"""
        from handlers.encumbrance import encumbrance_handler

        future_date = (datetime.now(tz=UTC) + timedelta(days=2)).strftime('%Y-%m-%d')
        event, test_privilege_record = self._when_testing_privilege_encumbrance(
            body_overrides={'encumbranceEffectiveDate': future_date}
        )

        response = encumbrance_handler(event, self.mock_context)
        self.assertEqual(400, response['statusCode'], msg=json.loads(response['body']))
        response_body = json.loads(response['body'])

        self.assertEqual(
            {'message': 'The encumbrance date must not be a future date'},
            response_body,
        )

    @patch('cc_common.event_bus_client.EventBusClient._publish_event')
    def test_privilege_encumbrance_handler_publishes_event(self, mock_publish_event):
        """Test that privilege encumbrance handler publishes the correct event."""
        from handlers.encumbrance import encumbrance_handler

        event, test_privilege_record = self._when_testing_privilege_encumbrance()

        response = encumbrance_handler(event, self.mock_context)
        self.assertEqual(200, response['statusCode'])

        # Verify event was published with correct details
        mock_publish_event.assert_called_once()
        call_args = mock_publish_event.call_args[1]
        self.assertEqual('org.compactconnect.provider-data', call_args['source'])
        self.assertEqual('privilege.encumbrance', call_args['detail_type'])
        self.assertEqual(test_privilege_record.compact, call_args['detail']['compact'])
        self.assertEqual(str(test_privilege_record.providerId), call_args['detail']['providerId'])
        self.assertEqual(test_privilege_record.jurisdiction, call_args['detail']['jurisdiction'])
        self.assertEqual(test_privilege_record.licenseTypeAbbreviation, call_args['detail']['licenseTypeAbbreviation'])
        self.assertEqual(DEFAULT_DATE_OF_UPDATE_TIMESTAMP, call_args['detail']['eventTime'])

    @patch('cc_common.event_bus_client.EventBusClient._publish_event')
    def test_privilege_encumbrance_handler_handles_event_publishing_failure(self, mock_publish_event):
        """Test that privilege encumbrance handler fails when event publishing fails."""
        from handlers.encumbrance import encumbrance_handler

        event, _ = self._when_testing_privilege_encumbrance()
        mock_publish_event.side_effect = Exception('Event publishing failed')

        with self.assertRaises(Exception) as context:
            encumbrance_handler(event, self.mock_context)
        self.assertEqual('Event publishing failed', str(context.exception))

    # TODO - remove this test once the deprecated 'clinicalPrivilegeActionCategory' field is removed  # noqa: FIX002
    def test_privilege_encumbrance_handler_migrates_clinical_privilege_action_category_to_list(self):
        """Test that the deprecated clinicalPrivilegeActionCategory field is migrated
        to clinicalPrivilegeActionCategories list."""
        from cc_common.data_model.schema.adverse_action import AdverseActionData
        from handlers.encumbrance import encumbrance_handler

        event, test_privilege_record = self._when_testing_privilege_encumbrance()

        response = encumbrance_handler(event, self.mock_context)
        self.assertEqual(200, response['statusCode'], msg=json.loads(response['body']))

        # Verify that the adverse action record was created with the migrated field
        adverse_action_encumbrances = self._provider_table.query(
            Select='ALL_ATTRIBUTES',
            KeyConditionExpression=Key('pk').eq(test_privilege_record.serialize_to_database_record()['pk'])
            & Key('sk').begins_with(
                f'{test_privilege_record.compact}#PROVIDER#privilege/{test_privilege_record.jurisdiction}/slp#ADVERSE_ACTION'
            ),
        )
        self.assertEqual(1, len(adverse_action_encumbrances['Items']))
        item = adverse_action_encumbrances['Items'][0]

        # Load the adverse action record from the database
        loaded_adverse_action = AdverseActionData.from_database_record(item)

        # TODO - remove this assertion as part of https://github.com/csg-org/CompactConnect/issues/1136 # noqa: FIX002
        # Verify that the deprecated field is present in the stored data
        self.assertIn('clinicalPrivilegeActionCategory', item)
        self.assertEqual('Unsafe Practice or Substandard Care', loaded_adverse_action.clinicalPrivilegeActionCategory)

        # Verify that the new list field contains the migrated value
        self.assertIn('clinicalPrivilegeActionCategories', item)
        self.assertIsNotNone(loaded_adverse_action.clinicalPrivilegeActionCategories)
        self.assertEqual(
            ['Unsafe Practice or Substandard Care'], loaded_adverse_action.clinicalPrivilegeActionCategories
        )

    # TODO - remove this test once the deprecated 'clinicalPrivilegeActionCategory' field is removed  # noqa: FIX002
    def test_privilege_encumbrance_handler_returns_400_if_both_category_fields_provided(self):
        """Test that a 400 error is returned when both clinicalPrivilegeActionCategory and
        clinicalPrivilegeActionCategories are provided."""
        from handlers.encumbrance import encumbrance_handler

        event, test_privilege_record = self._when_testing_privilege_encumbrance(
            body_overrides={
                'clinicalPrivilegeActionCategory': 'Unsafe Practice or Substandard Care',
                'clinicalPrivilegeActionCategories': [
                    'Unsafe Practice or Substandard Care',
                    'Non-compliance With Requirements',
                ],
            }
        )

        response = encumbrance_handler(event, self.mock_context)
        self.assertEqual(400, response['statusCode'], msg=json.loads(response['body']))
        response_body = json.loads(response['body'])

        self.assertIn(
            'Cannot provide both clinicalPrivilegeActionCategory and clinicalPrivilegeActionCategories',
            response_body['message'],
        )


mock_flag_client = MagicMock()
mock_flag_client.return_value = True


@mock_aws
@patch('cc_common.feature_flag_client.is_feature_enabled', mock_flag_client)
@patch('cc_common.config._Config.current_standard_datetime', datetime.fromisoformat(DEFAULT_DATE_OF_UPDATE_TIMESTAMP))
class TestPostLicenseEncumbrance(TstFunction):
    """Test suite for license encumbrance endpoints."""

    def _when_testing_valid_license_encumbrance(self, body_overrides: dict | None = None):
        self.test_data_generator.put_default_provider_record_in_provider_table()
        test_license_record = self.test_data_generator.put_default_license_record_in_provider_table()

        body = _generate_test_body()
        if body_overrides:
            body.update(body_overrides)

        test_event = self.test_data_generator.generate_test_api_event(
            sub_override=DEFAULT_AA_SUBMITTING_USER_ID,
            scope_override=f'openid email {test_license_record.jurisdiction}/aslp.admin',
            value_overrides={
                'httpMethod': 'POST',
                'resource': LICENSE_ENCUMBRANCE_ENDPOINT_RESOURCE,
                'pathParameters': {
                    'compact': test_license_record.compact,
                    'providerId': test_license_record.providerId,
                    'jurisdiction': test_license_record.jurisdiction,
                    'licenseType': self.test_data_generator.get_license_type_abbr_for_license_type(
                        compact=test_license_record.compact, license_type=test_license_record.licenseType
                    ),
                },
                'body': json.dumps(body),
            },
        )

        # return both the event and test license record
        return test_event, test_license_record

    def test_license_encumbrance_handler_returns_ok_message_with_valid_body(self):
        from handlers.encumbrance import encumbrance_handler

        event = self._when_testing_valid_license_encumbrance()[0]

        response = encumbrance_handler(event, self.mock_context)
        self.assertEqual(200, response['statusCode'], msg=json.loads(response['body']))
        response_body = json.loads(response['body'])

        self.assertEqual(
            {'message': 'OK'},
            response_body,
        )

    @patch('cc_common.feature_flag_client.is_feature_enabled', return_value=True)
    def test_license_encumbrance_handler_adds_adverse_action_record_in_provider_data_table(self, mock_flag):  # noqa: ARG002
        from cc_common.data_model.schema.adverse_action import AdverseActionData
        from handlers.encumbrance import encumbrance_handler

        event, test_license_record = self._when_testing_valid_license_encumbrance()

        response = encumbrance_handler(event, self.mock_context)
        self.assertEqual(200, response['statusCode'], msg=json.loads(response['body']))

        # Verify that the encumbrance record was added to the provider data table
        # Perform a query to list all encumbrances for the provider using the starts_with key condition
        adverse_action_encumbrances = self._provider_table.query(
            Select='ALL_ATTRIBUTES',
            KeyConditionExpression=Key('pk').eq(test_license_record.serialize_to_database_record()['pk'])
            & Key('sk').begins_with(
                f'{test_license_record.compact}#PROVIDER#license/{test_license_record.jurisdiction}/slp#ADVERSE_ACTION'
            ),
        )
        self.assertEqual(1, len(adverse_action_encumbrances['Items']))
        item = adverse_action_encumbrances['Items'][0]

        expected_adverse_action_encumbrance = self.test_data_generator.generate_default_adverse_action(
            value_overrides={
                'actionAgainst': 'license',
                'adverseActionId': item['adverseActionId'],
                'encumbranceType': DEFAULT_ENCUMBRANCE_TYPE,
                'effectiveStartDate': date.fromisoformat(TEST_ENCUMBRANCE_EFFECTIVE_DATE),
                'jurisdiction': DEFAULT_LICENSE_JURISDICTION,
                # TODO - remove this as part of https://github.com/csg-org/CompactConnect/issues/1136 # noqa: FIX002
                'clinicalPrivilegeActionCategory': 'Unsafe Practice or Substandard Care',
            }
        )
        loaded_adverse_action = AdverseActionData.from_database_record(item)

        self.assertEqual(
            expected_adverse_action_encumbrance.to_dict(),
            loaded_adverse_action.to_dict(),
        )

    def test_license_encumbrance_handler_adds_license_update_record_in_provider_data_table(self):
        from cc_common.data_model.schema.license import LicenseUpdateData
        from handlers.encumbrance import encumbrance_handler

        event, test_license_record = self._when_testing_valid_license_encumbrance()

        response = encumbrance_handler(event, self.mock_context)
        self.assertEqual(200, response['statusCode'], msg=json.loads(response['body']))

        # Verify that the update record was added for the license
        license_update_records = self._provider_table.query(
            Select='ALL_ATTRIBUTES',
            KeyConditionExpression=Key('pk').eq(test_license_record.serialize_to_database_record()['pk'])
            & Key('sk').begins_with(
                f'{test_license_record.compact}#PROVIDER#license/{test_license_record.jurisdiction}/slp#UPDATE'
            ),
        )
        self.assertEqual(1, len(license_update_records['Items']))
        item = license_update_records['Items'][0]

        expected_license_update_data = self.test_data_generator.generate_default_license_update(
            value_overrides={
                'updateType': 'encumbrance',
                'updatedValues': {'encumberedStatus': 'encumbered'},
                'createDate': datetime.fromisoformat(DEFAULT_DATE_OF_UPDATE_TIMESTAMP),
                'effectiveDate': datetime.fromisoformat(TEST_ENCUMBRANCE_EFFECTIVE_DATETIME),
            }
        )
        loaded_license_update_data = LicenseUpdateData.from_database_record(item)

        self.assertEqual(
            expected_license_update_data.to_dict(),
            loaded_license_update_data.to_dict(),
        )

    def test_license_encumbrance_handler_sets_license_record_to_encumbered_in_provider_data_table(self):
        from cc_common.data_model.schema.common import LicenseEncumberedStatusEnum
        from cc_common.data_model.schema.license import LicenseData
        from handlers.encumbrance import encumbrance_handler

        event, test_license_record = self._when_testing_valid_license_encumbrance()

        response = encumbrance_handler(event, self.mock_context)
        self.assertEqual(200, response['statusCode'], msg=json.loads(response['body']))

        # Verify that the encumbrance status was added to the license record
        license_serialized_record = test_license_record.serialize_to_database_record()
        license_records = self._provider_table.query(
            Select='ALL_ATTRIBUTES',
            KeyConditionExpression=Key('pk').eq(license_serialized_record['pk'])
            & Key('sk').eq(license_serialized_record['sk']),
        )
        self.assertEqual(1, len(license_records['Items']))
        item = license_records['Items'][0]

        expected_license_data = self.test_data_generator.generate_default_license(
            value_overrides={'dateOfUpdate': DEFAULT_DATE_OF_UPDATE_TIMESTAMP, 'encumberedStatus': 'encumbered'}
        )
        loaded_license_data = LicenseData.from_database_record(item)

        self.assertEqual(LicenseEncumberedStatusEnum.ENCUMBERED, loaded_license_data.encumberedStatus)

        self.assertEqual(
            expected_license_data.to_dict(),
            loaded_license_data.to_dict(),
        )

    def test_license_encumbrance_handler_sets_provider_record_to_encumbered_in_provider_data_table(self):
        from cc_common.data_model.schema.common import LicenseEncumberedStatusEnum
        from cc_common.data_model.schema.provider import ProviderData
        from handlers.encumbrance import encumbrance_handler

        event, test_license_record = self._when_testing_valid_license_encumbrance()
        test_provider_record = self.test_data_generator.generate_default_provider()

        response = encumbrance_handler(event, self.mock_context)
        self.assertEqual(200, response['statusCode'], msg=json.loads(response['body']))

        # Verify that the encumbrance status was added to the provider record
        provider_serialized_record = test_provider_record.serialize_to_database_record()
        provider_records = self._provider_table.get_item(
            Key={'pk': provider_serialized_record['pk'], 'sk': provider_serialized_record['sk']}
        )
        item = provider_records['Item']

        expected_provider_data = self.test_data_generator.generate_default_provider(
            value_overrides={'dateOfUpdate': DEFAULT_DATE_OF_UPDATE_TIMESTAMP, 'encumberedStatus': 'encumbered'}
        )
        loaded_provider_data = ProviderData.from_database_record(item)

        self.assertEqual(LicenseEncumberedStatusEnum.ENCUMBERED, loaded_provider_data.encumberedStatus)

        self.assertEqual(
            expected_provider_data.to_dict(),
            loaded_provider_data.to_dict(),
        )

    def test_license_encumbrance_handler_returns_access_denied_if_compact_admin(self):
        """Verifying that only state admins are allowed to encumber licenses"""
        from handlers.encumbrance import encumbrance_handler

        event, test_license_record = self._when_testing_valid_license_encumbrance()

        event['requestContext']['authorizer']['claims']['scope'] = f'openid email {test_license_record.compact}/admin'

        response = encumbrance_handler(event, self.mock_context)
        self.assertEqual(403, response['statusCode'], msg=json.loads(response['body']))
        response_body = json.loads(response['body'])

        self.assertEqual(
            {'message': 'Access denied'},
            response_body,
        )

    def test_license_encumbrance_handler_returns_400_if_encumbrance_date_in_future(self):
        """Verifying that license encumbrances cannot have future effective dates"""
        from handlers.encumbrance import encumbrance_handler

        future_date = (datetime.now(tz=UTC) + timedelta(days=2)).strftime('%Y-%m-%d')

        event, test_license_record = self._when_testing_valid_license_encumbrance(
            body_overrides={'encumbranceEffectiveDate': future_date}
        )

        response = encumbrance_handler(event, self.mock_context)
        self.assertEqual(400, response['statusCode'], msg=json.loads(response['body']))
        response_body = json.loads(response['body'])

        self.assertEqual(
            {'message': 'The encumbrance date must not be a future date'},
            response_body,
        )

    # TODO - remove this test once the deprecated 'clinicalPrivilegeActionCategory' field is removed  # noqa: FIX002
    def test_license_encumbrance_handler_migrates_clinical_privilege_action_category_to_list(self):
        """Test that the deprecated clinicalPrivilegeActionCategory field is migrated to
        clinicalPrivilegeActionCategories list."""
        from cc_common.data_model.schema.adverse_action import AdverseActionData
        from handlers.encumbrance import encumbrance_handler

        event, test_license_record = self._when_testing_valid_license_encumbrance()

        response = encumbrance_handler(event, self.mock_context)
        self.assertEqual(200, response['statusCode'], msg=json.loads(response['body']))

        # Verify that the adverse action record was created with the migrated field
        adverse_action_encumbrances = self._provider_table.query(
            Select='ALL_ATTRIBUTES',
            KeyConditionExpression=Key('pk').eq(test_license_record.serialize_to_database_record()['pk'])
            & Key('sk').begins_with(
                f'{test_license_record.compact}#PROVIDER#license/{test_license_record.jurisdiction}/slp#ADVERSE_ACTION'
            ),
        )
        self.assertEqual(1, len(adverse_action_encumbrances['Items']))
        item = adverse_action_encumbrances['Items'][0]

        # Load the adverse action record from the database
        loaded_adverse_action = AdverseActionData.from_database_record(item)

        # TODO - remove this assertion as part of https://github.com/csg-org/CompactConnect/issues/1136 # noqa: FIX002
        # Verify that the deprecated field is present in the stored data
        self.assertIn('clinicalPrivilegeActionCategory', item)
        self.assertEqual('Unsafe Practice or Substandard Care', loaded_adverse_action.clinicalPrivilegeActionCategory)

        # Verify that the new list field contains the migrated value
        self.assertIn('clinicalPrivilegeActionCategories', item)
        self.assertIsNotNone(loaded_adverse_action.clinicalPrivilegeActionCategories)
        self.assertEqual(
            ['Unsafe Practice or Substandard Care'], loaded_adverse_action.clinicalPrivilegeActionCategories
        )

    # TODO - remove this test once the deprecated 'clinicalPrivilegeActionCategory' field is removed  # noqa: FIX002
    def test_license_encumbrance_handler_returns_400_if_both_category_fields_provided(self):
        """Test that a 400 error is returned when both clinicalPrivilegeActionCategory
        and clinicalPrivilegeActionCategories are provided."""
        from handlers.encumbrance import encumbrance_handler

        event, test_license_record = self._when_testing_valid_license_encumbrance(
            body_overrides={
                'clinicalPrivilegeActionCategory': 'Unsafe Practice or Substandard Care',
                'clinicalPrivilegeActionCategories': [
                    'Unsafe Practice or Substandard Care',
                    'Non-compliance With Requirements',
                ],
            }
        )

        response = encumbrance_handler(event, self.mock_context)
        self.assertEqual(400, response['statusCode'], msg=json.loads(response['body']))
        response_body = json.loads(response['body'])

        self.assertIn(
            'Cannot provide both clinicalPrivilegeActionCategory and clinicalPrivilegeActionCategories',
            response_body['message'],
        )


@mock_aws
@patch('cc_common.config._Config.current_standard_datetime', datetime.fromisoformat(DEFAULT_DATE_OF_UPDATE_TIMESTAMP))
class TestPatchPrivilegeEncumbranceLifting(TstFunction):
    """Test suite for privilege encumbrance lifting endpoints."""

    def _setup_privilege_with_adverse_action(
        self, adverse_action_overrides=None, privilege_overrides=None, license_overrides=None
    ):
        """Helper method to set up a privilege with an adverse action for testing."""
        self.test_data_generator.put_default_provider_record_in_provider_table(
            value_overrides={'encumberedStatus': 'encumbered'}
        )
        test_privilege_record = self.test_data_generator.put_default_privilege_record_in_provider_table(
            value_overrides=privilege_overrides or {'encumberedStatus': 'encumbered'}
        )
        test_adverse_action = self.test_data_generator.put_default_adverse_action_record_in_provider_table(
            value_overrides={
                'actionAgainst': 'privilege',
                'jurisdiction': test_privilege_record.jurisdiction,
                'licenseType': test_privilege_record.licenseType,
                **(adverse_action_overrides or {}),
            }
        )

        # Set up license with encumbered status
        self.test_data_generator.put_default_license_record_in_provider_table(
            value_overrides={
                'providerId': test_privilege_record.providerId,
                'compact': test_privilege_record.compact,
                'jurisdiction': test_privilege_record.licenseJurisdiction,
                'licenseType': test_privilege_record.licenseType,
                **(license_overrides or {}),
            }
        )
        return test_privilege_record, test_adverse_action

    def _generate_lift_encumbrance_event(self, privilege_record, adverse_action, body_overrides=None):
        """Helper method to generate a test event for lifting privilege encumbrance."""
        body = {
            'effectiveLiftDate': '2024-01-15',
            **(body_overrides or {}),
        }

        return self.test_data_generator.generate_test_api_event(
            sub_override=DEFAULT_AA_SUBMITTING_USER_ID,
            scope_override=f'openid email {privilege_record.jurisdiction}/aslp.admin',
            value_overrides={
                'httpMethod': 'PATCH',
                'resource': PRIVILEGE_ENCUMBRANCE_ID_ENDPOINT_RESOURCE,
                'pathParameters': {
                    'compact': privilege_record.compact,
                    'providerId': str(privilege_record.providerId),
                    'jurisdiction': privilege_record.jurisdiction,
                    'licenseType': DEFAULT_LICENSE_TYPE_ABBREVIATION,
                    'encumbranceId': str(adverse_action.adverseActionId),
                },
                'body': json.dumps(body),
            },
        )

    def test_should_raise_cc_invalid_exception_if_lift_date_in_future(self):
        from handlers.encumbrance import encumbrance_handler

        privilege_record, adverse_action = self._setup_privilege_with_adverse_action()

        # Set lift date to future
        future_date = (datetime.now(UTC) + timedelta(days=2)).strftime('%Y-%m-%d')
        event = self._generate_lift_encumbrance_event(
            privilege_record, adverse_action, body_overrides={'effectiveLiftDate': future_date}
        )

        response = encumbrance_handler(event, self.mock_context)
        self.assertEqual(400, response['statusCode'])
        response_body = json.loads(response['body'])
        self.assertIn('future date', response_body['message'])

    def test_should_raise_cc_invalid_exception_if_lift_date_is_invalid_date(self):
        from handlers.encumbrance import encumbrance_handler

        privilege_record, adverse_action = self._setup_privilege_with_adverse_action()

        event = self._generate_lift_encumbrance_event(
            privilege_record, adverse_action, body_overrides={'effectiveLiftDate': 'invalid-date'}
        )

        response = encumbrance_handler(event, self.mock_context)
        self.assertEqual(400, response['statusCode'])
        response_body = json.loads(response['body'])
        self.assertEqual("Invalid request body: {'effectiveLiftDate': ['Not a valid date.']}", response_body['message'])

    def test_should_raise_cc_not_found_exception_if_adverse_action_not_found(self):
        from handlers.encumbrance import encumbrance_handler

        privilege_record, _ = self._setup_privilege_with_adverse_action()

        # Use a non-existent adverse action ID
        event = self._generate_lift_encumbrance_event(
            privilege_record, type('MockAdverseAction', (), {'adverseActionId': 'non-existent-id'})()
        )

        response = encumbrance_handler(event, self.mock_context)
        self.assertEqual(404, response['statusCode'])
        response_body = json.loads(response['body'])
        self.assertIn('Encumbrance record not found', response_body['message'])

    def test_should_raise_cc_invalid_exception_if_adverse_action_is_already_lifted(self):
        from handlers.encumbrance import encumbrance_handler

        privilege_record, adverse_action = self._setup_privilege_with_adverse_action(
            adverse_action_overrides={'effectiveLiftDate': date(2024, 1, 10)}
        )

        event = self._generate_lift_encumbrance_event(privilege_record, adverse_action)

        response = encumbrance_handler(event, self.mock_context)
        self.assertEqual(400, response['statusCode'])
        response_body = json.loads(response['body'])
        self.assertIn('already been lifted', response_body['message'])

    def test_should_return_ok_message_if_successful(self):
        from handlers.encumbrance import encumbrance_handler

        privilege_record, adverse_action = self._setup_privilege_with_adverse_action()
        event = self._generate_lift_encumbrance_event(privilege_record, adverse_action)

        response = encumbrance_handler(event, self.mock_context)

        self.assertEqual(200, response['statusCode'])
        response_body = json.loads(response['body'])
        self.assertEqual({'message': 'OK'}, response_body)

    def test_should_raise_cc_internal_exception_if_privilege_record_not_found(self):
        from handlers.encumbrance import encumbrance_handler

        # Set up adverse action without corresponding privilege record
        self.test_data_generator.put_default_provider_record_in_provider_table()
        adverse_action = self.test_data_generator.put_default_adverse_action_record_in_provider_table(
            value_overrides={'actionAgainst': 'privilege'}
        )

        event = self.test_data_generator.generate_test_api_event(
            sub_override=DEFAULT_AA_SUBMITTING_USER_ID,
            scope_override=f'openid email {adverse_action.jurisdiction}/aslp.admin',
            value_overrides={
                'httpMethod': 'PATCH',
                'resource': PRIVILEGE_ENCUMBRANCE_ID_ENDPOINT_RESOURCE,
                'pathParameters': {
                    'compact': adverse_action.compact,
                    'providerId': str(adverse_action.providerId),
                    'jurisdiction': adverse_action.jurisdiction,
                    'licenseType': adverse_action.licenseTypeAbbreviation,
                    'encumbranceId': str(adverse_action.adverseActionId),
                },
                'body': json.dumps(
                    {
                        'effectiveLiftDate': '2024-01-15',
                    }
                ),
            },
        )

        with self.assertRaises(CCInternalException) as context:
            encumbrance_handler(event, self.mock_context)

        self.assertIn('Privilege record not found', str(context.exception))

    def test_should_update_encumbrance_status_on_privilege_record_if_last_encumbrance_lifted(self):
        from cc_common.data_model.schema.common import PrivilegeEncumberedStatusEnum
        from handlers.encumbrance import encumbrance_handler

        privilege_record, adverse_action = self._setup_privilege_with_adverse_action(
            privilege_overrides={'encumberedStatus': 'encumbered'}
        )
        event = self._generate_lift_encumbrance_event(privilege_record, adverse_action)

        response = encumbrance_handler(event, self.mock_context)
        self.assertEqual(200, response['statusCode'])

        # Verify privilege record is now unencumbered
        provider_records = self.config.data_client.get_provider_user_records(
            compact=privilege_record.compact, provider_id=str(privilege_record.providerId)
        )

        privilege_records = provider_records.get_privilege_records(
            filter_condition=lambda p: (
                p.jurisdiction == privilege_record.jurisdiction and p.licenseType == privilege_record.licenseType
            )
        )

        self.assertEqual(1, len(privilege_records))
        self.assertEqual(PrivilegeEncumberedStatusEnum.UNENCUMBERED, privilege_records[0].encumberedStatus)

    def test_should_update_adverse_action_to_set_lifted_fields_when_privilege_encumbrance_is_lifted(self):
        from handlers.encumbrance import encumbrance_handler

        privilege_record, adverse_action = self._setup_privilege_with_adverse_action()
        event = self._generate_lift_encumbrance_event(privilege_record, adverse_action)

        response = encumbrance_handler(event, self.mock_context)
        self.assertEqual(200, response['statusCode'])

        # Verify adverse action has lift information
        provider_records = self.config.data_client.get_provider_user_records(
            compact=privilege_record.compact, provider_id=str(privilege_record.providerId)
        )

        adverse_actions = provider_records.get_adverse_action_records_for_privilege(
            privilege_jurisdiction=privilege_record.jurisdiction,
            privilege_license_type_abbreviation=adverse_action.licenseTypeAbbreviation,
        )

        self.assertEqual(1, len(adverse_actions))
        lifted_adverse_action = adverse_actions[0]
        self.assertEqual(date(2024, 1, 15), lifted_adverse_action.effectiveLiftDate)
        self.assertEqual(DEFAULT_AA_SUBMITTING_USER_ID, str(lifted_adverse_action.liftingUser))

    def test_should_update_provider_record_to_unencumbered_when_last_privilege_encumbrance_is_lifted(self):
        from cc_common.data_model.provider_record_util import ProviderUserRecords
        from cc_common.data_model.schema.common import LicenseEncumberedStatusEnum
        from handlers.encumbrance import encumbrance_handler

        privilege_record, adverse_action = self._setup_privilege_with_adverse_action(
            privilege_overrides={'encumberedStatus': 'encumbered'}
        )
        event = self._generate_lift_encumbrance_event(privilege_record, adverse_action)

        response = encumbrance_handler(event, self.mock_context)
        self.assertEqual(200, response['statusCode'])

        # Verify provider record is now unencumbered
        provider_records: ProviderUserRecords = self.config.data_client.get_provider_user_records(
            compact=privilege_record.compact, provider_id=str(privilege_record.providerId)
        )

        loaded_provider_data = provider_records.get_provider_record()
        self.assertEqual(LicenseEncumberedStatusEnum.UNENCUMBERED, loaded_provider_data.encumberedStatus)

    def test_should_not_update_provider_record_when_other_privilege_encumbrances_exist(self):
        from cc_common.data_model.provider_record_util import ProviderUserRecords
        from cc_common.data_model.schema.common import LicenseEncumberedStatusEnum
        from handlers.encumbrance import encumbrance_handler

        # Set up first privilege with adverse action
        privilege_record, adverse_action = self._setup_privilege_with_adverse_action()

        # Set up second privilege with encumbered status (different jurisdiction)
        self.test_data_generator.put_default_privilege_record_in_provider_table(
            value_overrides={
                'encumberedStatus': 'encumbered',
                'jurisdiction': 'ky',  # Different jurisdiction
                'providerId': privilege_record.providerId,
                'compact': privilege_record.compact,
            }
        )

        event = self._generate_lift_encumbrance_event(privilege_record, adverse_action)

        response = encumbrance_handler(event, self.mock_context)
        self.assertEqual(200, response['statusCode'])

        # Verify provider record remains encumbered
        provider_records: ProviderUserRecords = self.config.data_client.get_provider_user_records(
            compact=privilege_record.compact, provider_id=str(privilege_record.providerId)
        )

        loaded_provider_data = provider_records.get_provider_record()
        self.assertEqual(LicenseEncumberedStatusEnum.ENCUMBERED, loaded_provider_data.encumberedStatus)

    def test_should_not_update_provider_record_when_encumbered_license_exists(self):
        from cc_common.data_model.provider_record_util import ProviderUserRecords
        from cc_common.data_model.schema.common import LicenseEncumberedStatusEnum
        from handlers.encumbrance import encumbrance_handler

        # Set up privilege with adverse action and encumbered license
        privilege_record, adverse_action = self._setup_privilege_with_adverse_action(
            license_overrides={
                'encumberedStatus': 'encumbered',
            }
        )

        event = self._generate_lift_encumbrance_event(privilege_record, adverse_action)

        response = encumbrance_handler(event, self.mock_context)
        self.assertEqual(200, response['statusCode'])

        # Verify provider record remains encumbered
        provider_records: ProviderUserRecords = self.config.data_client.get_provider_user_records(
            compact=privilege_record.compact, provider_id=str(privilege_record.providerId)
        )

        loaded_provider_data = provider_records.get_provider_record()
        self.assertEqual(LicenseEncumberedStatusEnum.ENCUMBERED, loaded_provider_data.encumberedStatus)

    def test_should_update_privilege_to_license_encumbered_when_associated_license_is_encumbered(self):
        """Test that lifting a privilege encumbrance sets privilege to LICENSE_ENCUMBERED when associated
        license is encumbered."""
        from cc_common.data_model.provider_record_util import ProviderUserRecords
        from cc_common.data_model.schema.common import PrivilegeEncumberedStatusEnum
        from handlers.encumbrance import encumbrance_handler

        # Set up privilege with adverse action and encumbered license
        privilege_record, adverse_action = self._setup_privilege_with_adverse_action(
            privilege_overrides={'encumberedStatus': 'encumbered'}, license_overrides={'encumberedStatus': 'encumbered'}
        )

        event = self._generate_lift_encumbrance_event(privilege_record, adverse_action)

        response = encumbrance_handler(event, self.mock_context)
        self.assertEqual(200, response['statusCode'])

        # Verify privilege record is now LICENSE_ENCUMBERED (not UNENCUMBERED)
        provider_records: ProviderUserRecords = self.config.data_client.get_provider_user_records(
            compact=privilege_record.compact, provider_id=str(privilege_record.providerId)
        )

        privilege_records = provider_records.get_privilege_records(
            filter_condition=lambda p: (
                p.jurisdiction == privilege_record.jurisdiction and p.licenseType == privilege_record.licenseType
            )
        )

        self.assertEqual(1, len(privilege_records))
        self.assertEqual(PrivilegeEncumberedStatusEnum.LICENSE_ENCUMBERED, privilege_records[0].encumberedStatus)

    def test_should_return_access_denied_if_compact_admin_attempts_to_lift_privilege_encumbrance(self):
        """Verifying that only state admins are allowed to lift privilege encumbrances"""
        from handlers.encumbrance import encumbrance_handler

        privilege_record, adverse_action = self._setup_privilege_with_adverse_action()
        event = self._generate_lift_encumbrance_event(privilege_record, adverse_action)

        # Change scope to compact admin instead of state admin
        event['requestContext']['authorizer']['claims']['scope'] = f'openid email {privilege_record.compact}/admin'

        response = encumbrance_handler(event, self.mock_context)
        self.assertEqual(403, response['statusCode'])
        response_body = json.loads(response['body'])

        self.assertEqual(
            {'message': 'Access denied'},
            response_body,
        )

    @patch('cc_common.event_bus_client.EventBusClient._publish_event')
    def test_privilege_encumbrance_lifting_handler_publishes_event(self, mock_publish_event):
        """Test that privilege encumbrance lifting handler publishes the correct event."""
        from handlers.encumbrance import encumbrance_handler

        privilege_record, adverse_action = self._setup_privilege_with_adverse_action()
        event = self._generate_lift_encumbrance_event(privilege_record, adverse_action)

        response = encumbrance_handler(event, self.mock_context)
        self.assertEqual(200, response['statusCode'])

        # Verify event was published with correct details
        mock_publish_event.assert_called_once()
        call_args = mock_publish_event.call_args[1]
        self.assertEqual('org.compactconnect.provider-data', call_args['source'])
        self.assertEqual('privilege.encumbranceLifted', call_args['detail_type'])
        self.assertEqual(privilege_record.compact, call_args['detail']['compact'])
        self.assertEqual(str(privilege_record.providerId), call_args['detail']['providerId'])
        self.assertEqual(privilege_record.jurisdiction, call_args['detail']['jurisdiction'])
        self.assertEqual(privilege_record.licenseTypeAbbreviation, call_args['detail']['licenseTypeAbbreviation'])
        self.assertEqual(DEFAULT_DATE_OF_UPDATE_TIMESTAMP, call_args['detail']['eventTime'])

    @patch('cc_common.event_bus_client.EventBusClient._publish_event')
    def test_privilege_encumbrance_lifting_handler_handles_event_publishing_failure(self, mock_publish_event):
        """Test that privilege encumbrance lifting handler fails when event publishing fails."""
        from handlers.encumbrance import encumbrance_handler

        privilege_record, adverse_action = self._setup_privilege_with_adverse_action()
        event = self._generate_lift_encumbrance_event(privilege_record, adverse_action)
        mock_publish_event.side_effect = Exception('Event publishing failed')

        with self.assertRaises(Exception) as context:
            encumbrance_handler(event, self.mock_context)
        self.assertEqual('Event publishing failed', str(context.exception))


@mock_aws
@patch('cc_common.config._Config.current_standard_datetime', datetime.fromisoformat(DEFAULT_DATE_OF_UPDATE_TIMESTAMP))
class TestPatchLicenseEncumbranceLifting(TstFunction):
    """Test suite for license encumbrance lifting endpoints."""

    def _setup_license_with_adverse_action(self, adverse_action_overrides=None, license_overrides=None):
        """Helper method to set up a license with an adverse action for testing."""
        self.test_data_generator.put_default_provider_record_in_provider_table(
            value_overrides={'encumberedStatus': 'encumbered'}
        )
        test_license_record = self.test_data_generator.put_default_license_record_in_provider_table(
            value_overrides=license_overrides or {'encumberedStatus': 'encumbered'}
        )
        test_adverse_action = self.test_data_generator.put_default_adverse_action_record_in_provider_table(
            value_overrides={
                'actionAgainst': 'license',
                'jurisdiction': test_license_record.jurisdiction,
                **(adverse_action_overrides or {}),
            }
        )
        return test_license_record, test_adverse_action

    def _generate_lift_encumbrance_event(self, license_record, adverse_action, body_overrides=None):
        """Helper method to generate a test event for lifting license encumbrance."""
        body = {
            'effectiveLiftDate': '2024-01-15',
            **(body_overrides or {}),
        }

        return self.test_data_generator.generate_test_api_event(
            sub_override=DEFAULT_AA_SUBMITTING_USER_ID,
            scope_override=f'openid email {license_record.jurisdiction}/aslp.admin',
            value_overrides={
                'httpMethod': 'PATCH',
                'resource': LICENSE_ENCUMBRANCE_ID_ENDPOINT_RESOURCE,
                'pathParameters': {
                    'compact': license_record.compact,
                    'providerId': str(license_record.providerId),
                    'jurisdiction': license_record.jurisdiction,
                    'licenseType': DEFAULT_LICENSE_TYPE_ABBREVIATION,
                    'encumbranceId': str(adverse_action.adverseActionId),
                },
                'body': json.dumps(body),
            },
        )

    def test_should_raise_cc_invalid_exception_if_lift_date_in_future(self):
        from handlers.encumbrance import encumbrance_handler

        license_record, adverse_action = self._setup_license_with_adverse_action()

        # Set lift date to future
        future_date = (datetime.now(tz=UTC) + timedelta(days=2)).strftime('%Y-%m-%d')
        event = self._generate_lift_encumbrance_event(
            license_record, adverse_action, body_overrides={'effectiveLiftDate': future_date}
        )

        response = encumbrance_handler(event, self.mock_context)
        self.assertEqual(400, response['statusCode'])
        response_body = json.loads(response['body'])
        self.assertIn('future date', response_body['message'])

    def test_should_raise_cc_invalid_exception_if_lift_date_is_invalid_date(self):
        from handlers.encumbrance import encumbrance_handler

        license_record, adverse_action = self._setup_license_with_adverse_action()

        event = self._generate_lift_encumbrance_event(
            license_record, adverse_action, body_overrides={'effectiveLiftDate': 'invalid-date'}
        )

        response = encumbrance_handler(event, self.mock_context)
        self.assertEqual(400, response['statusCode'])
        response_body = json.loads(response['body'])
        self.assertEqual("Invalid request body: {'effectiveLiftDate': ['Not a valid date.']}", response_body['message'])

    def test_should_raise_cc_not_found_exception_if_adverse_action_not_found(self):
        from handlers.encumbrance import encumbrance_handler

        license_record, _ = self._setup_license_with_adverse_action()

        # Use a non-existent adverse action ID
        event = self._generate_lift_encumbrance_event(
            license_record, type('MockAdverseAction', (), {'adverseActionId': 'non-existent-id'})()
        )

        response = encumbrance_handler(event, self.mock_context)
        self.assertEqual(404, response['statusCode'])
        response_body = json.loads(response['body'])
        self.assertIn('Encumbrance record not found', response_body['message'])

    def test_should_raise_cc_invalid_exception_if_adverse_action_is_already_lifted(self):
        from handlers.encumbrance import encumbrance_handler

        license_record, adverse_action = self._setup_license_with_adverse_action(
            adverse_action_overrides={'effectiveLiftDate': date(2024, 1, 10)}
        )

        event = self._generate_lift_encumbrance_event(license_record, adverse_action)

        response = encumbrance_handler(event, self.mock_context)
        self.assertEqual(400, response['statusCode'])
        response_body = json.loads(response['body'])
        self.assertIn('already been lifted', response_body['message'])

    def test_should_return_ok_message_if_successful(self):
        from handlers.encumbrance import encumbrance_handler

        license_record, adverse_action = self._setup_license_with_adverse_action()
        event = self._generate_lift_encumbrance_event(license_record, adverse_action)

        response = encumbrance_handler(event, self.mock_context)

        self.assertEqual(200, response['statusCode'])
        response_body = json.loads(response['body'])
        self.assertEqual({'message': 'OK'}, response_body)

    def test_should_raise_cc_internal_exception_if_license_record_not_found(self):
        from handlers.encumbrance import encumbrance_handler

        # Set up adverse action without corresponding license record
        self.test_data_generator.put_default_provider_record_in_provider_table()
        adverse_action = self.test_data_generator.put_default_adverse_action_record_in_provider_table(
            value_overrides={'actionAgainst': 'license'}
        )

        event = self.test_data_generator.generate_test_api_event(
            sub_override=DEFAULT_AA_SUBMITTING_USER_ID,
            scope_override=f'openid email {adverse_action.jurisdiction}/aslp.admin',
            value_overrides={
                'httpMethod': 'PATCH',
                'resource': LICENSE_ENCUMBRANCE_ID_ENDPOINT_RESOURCE,
                'pathParameters': {
                    'compact': adverse_action.compact,
                    'providerId': str(adverse_action.providerId),
                    'jurisdiction': adverse_action.jurisdiction,
                    'licenseType': adverse_action.licenseTypeAbbreviation,
                    'encumbranceId': str(adverse_action.adverseActionId),
                },
                'body': json.dumps(
                    {
                        'effectiveLiftDate': '2024-01-15',
                    }
                ),
            },
        )

        with self.assertRaises(CCInternalException) as context:
            encumbrance_handler(event, self.mock_context)

        self.assertIn('License record not found', str(context.exception))

    def test_should_update_encumbrance_status_on_license_record_if_last_encumbrance_lifted(self):
        from cc_common.data_model.schema.common import LicenseEncumberedStatusEnum
        from handlers.encumbrance import encumbrance_handler

        license_record, adverse_action = self._setup_license_with_adverse_action(
            license_overrides={'encumberedStatus': 'encumbered'}
        )
        event = self._generate_lift_encumbrance_event(license_record, adverse_action)

        response = encumbrance_handler(event, self.mock_context)
        self.assertEqual(200, response['statusCode'])

        # Verify license record is now unencumbered
        provider_records = self.config.data_client.get_provider_user_records(
            compact=license_record.compact, provider_id=str(license_record.providerId)
        )

        license_records = provider_records.get_license_records(
            filter_condition=lambda record: (
                record.jurisdiction == license_record.jurisdiction and record.licenseType == license_record.licenseType
            )
        )

        self.assertEqual(1, len(license_records))
        self.assertEqual(LicenseEncumberedStatusEnum.UNENCUMBERED, license_records[0].encumberedStatus)

    def test_should_update_adverse_action_to_set_lifted_fields_when_license_encumbrance_is_lifted(self):
        from handlers.encumbrance import encumbrance_handler

        license_record, adverse_action = self._setup_license_with_adverse_action()
        event = self._generate_lift_encumbrance_event(license_record, adverse_action)

        response = encumbrance_handler(event, self.mock_context)
        self.assertEqual(200, response['statusCode'])

        # Verify adverse action has lift information
        provider_records = self.config.data_client.get_provider_user_records(
            compact=license_record.compact, provider_id=str(license_record.providerId)
        )

        adverse_actions = provider_records.get_adverse_action_records_for_license(
            license_jurisdiction=license_record.jurisdiction,
            license_type_abbreviation=adverse_action.licenseTypeAbbreviation,
        )

        self.assertEqual(1, len(adverse_actions))
        lifted_adverse_action = adverse_actions[0]
        self.assertEqual(date(2024, 1, 15), lifted_adverse_action.effectiveLiftDate)
        self.assertEqual(DEFAULT_AA_SUBMITTING_USER_ID, str(lifted_adverse_action.liftingUser))

    def test_should_update_provider_record_to_unencumbered_when_last_license_encumbrance_is_lifted(self):
        from cc_common.data_model.provider_record_util import ProviderUserRecords
        from cc_common.data_model.schema.common import LicenseEncumberedStatusEnum
        from handlers.encumbrance import encumbrance_handler

        license_record, adverse_action = self._setup_license_with_adverse_action(
            license_overrides={'encumberedStatus': 'encumbered'}
        )
        event = self._generate_lift_encumbrance_event(license_record, adverse_action)

        response = encumbrance_handler(event, self.mock_context)
        self.assertEqual(200, response['statusCode'])

        # Verify provider record is now unencumbered
        provider_records: ProviderUserRecords = self.config.data_client.get_provider_user_records(
            compact=license_record.compact, provider_id=str(license_record.providerId)
        )

        loaded_provider_data = provider_records.get_provider_record()
        self.assertEqual(LicenseEncumberedStatusEnum.UNENCUMBERED, loaded_provider_data.encumberedStatus)

    def test_should_not_update_provider_record_when_other_license_encumbrances_exist(self):
        from cc_common.data_model.provider_record_util import ProviderUserRecords
        from cc_common.data_model.schema.common import LicenseEncumberedStatusEnum
        from handlers.encumbrance import encumbrance_handler

        # Set up first license with adverse action
        license_record, adverse_action = self._setup_license_with_adverse_action()

        # Set up second license with encumbered status (different jurisdiction)
        self.test_data_generator.put_default_license_record_in_provider_table(
            value_overrides={
                'encumberedStatus': 'encumbered',
                'jurisdiction': 'ne',  # Different jurisdiction
                'providerId': license_record.providerId,
                'compact': license_record.compact,
            }
        )

        event = self._generate_lift_encumbrance_event(license_record, adverse_action)

        response = encumbrance_handler(event, self.mock_context)
        self.assertEqual(200, response['statusCode'])

        # Verify provider record remains encumbered
        provider_records: ProviderUserRecords = self.config.data_client.get_provider_user_records(
            compact=license_record.compact, provider_id=str(license_record.providerId)
        )

        loaded_provider_data = provider_records.get_provider_record()
        self.assertEqual(LicenseEncumberedStatusEnum.ENCUMBERED, loaded_provider_data.encumberedStatus)

    def test_should_not_update_provider_record_when_encumbered_privilege_exists(self):
        from cc_common.data_model.provider_record_util import ProviderUserRecords
        from cc_common.data_model.schema.common import LicenseEncumberedStatusEnum
        from handlers.encumbrance import encumbrance_handler

        # Set up license with adverse action
        license_record, adverse_action = self._setup_license_with_adverse_action()

        # Set up privilege with encumbered status
        self.test_data_generator.put_default_privilege_record_in_provider_table(
            value_overrides={
                'encumberedStatus': 'encumbered',
                'providerId': license_record.providerId,
                'compact': license_record.compact,
            }
        )

        event = self._generate_lift_encumbrance_event(license_record, adverse_action)

        response = encumbrance_handler(event, self.mock_context)
        self.assertEqual(200, response['statusCode'])

        # Verify provider record remains encumbered
        provider_records: ProviderUserRecords = self.config.data_client.get_provider_user_records(
            compact=license_record.compact, provider_id=str(license_record.providerId)
        )

        loaded_provider_data = provider_records.get_provider_record()
        self.assertEqual(LicenseEncumberedStatusEnum.ENCUMBERED, loaded_provider_data.encumberedStatus)

    def test_should_return_access_denied_if_compact_admin_attempts_to_lift_license_encumbrance(self):
        """Verifying that only state admins are allowed to lift license encumbrances"""
        from handlers.encumbrance import encumbrance_handler

        license_record, adverse_action = self._setup_license_with_adverse_action()
        event = self._generate_lift_encumbrance_event(license_record, adverse_action)

        # Change scope to compact admin instead of state admin
        event['requestContext']['authorizer']['claims']['scope'] = f'openid email {license_record.compact}/admin'

        response = encumbrance_handler(event, self.mock_context)
        self.assertEqual(403, response['statusCode'])
        response_body = json.loads(response['body'])

        self.assertEqual(
            {'message': 'Access denied'},
            response_body,
        )<|MERGE_RESOLUTION|>--- conflicted
+++ resolved
@@ -167,17 +167,11 @@
                 'effectiveDate': datetime.fromisoformat(TEST_ENCUMBRANCE_EFFECTIVE_DATETIME),
                 'createDate': datetime.fromisoformat(DEFAULT_DATE_OF_UPDATE_TIMESTAMP),
                 'encumbranceDetails': {
-<<<<<<< HEAD
-                    'clinicalPrivilegeActionCategory': 'Unsafe Practice or Substandard Care',
-=======
                     'clinicalPrivilegeActionCategories': ['Unsafe Practice or Substandard Care'],
->>>>>>> 999c9010
                     'adverseActionId': loaded_privilege_update_data.encumbranceDetails['adverseActionId'],
                 },
             }
         )
-<<<<<<< HEAD
-=======
 
         self.assertEqual(
             expected_privilege_update_data.to_dict(),
@@ -225,7 +219,6 @@
                 },
             }
         )
->>>>>>> 999c9010
 
         self.assertEqual(
             expected_privilege_update_data.to_dict(),
