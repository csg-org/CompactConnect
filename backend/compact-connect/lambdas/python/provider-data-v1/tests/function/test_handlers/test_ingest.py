--- conflicted
+++ resolved
@@ -698,7 +698,6 @@
 
         self.assertEqual(expected_provider, provider_data)
 
-<<<<<<< HEAD
     def test_multiple_license_types_same_jurisdiction(self):
         """
         Test that multiple license types in the same jurisdiction are handled correctly.
@@ -725,7 +724,7 @@
 
         # Now ingest a second license for the same provider but with a different license type
         # and a newer issuance date
-        with open('../common/tests/resources/ingest/message.json') as f:
+        with open('../common/tests/resources/ingest/event-bridge-message.json') as f:
             message = json.load(f)
 
         # Update the message to be for an audiologist license with a newer issuance date
@@ -820,7 +819,7 @@
 
         # Now ingest a second license for the same provider but with a different license type
         # in a different jurisdiction (ky) and with a newer issuance date
-        with open('../common/tests/resources/ingest/message.json') as f:
+        with open('../common/tests/resources/ingest/event-bridge-message.json') as f:
             message = json.load(f)
 
         # Update the message to be for an audiologist license in 'ky' with a newer issuance date
@@ -901,7 +900,7 @@
 
         # Now ingest a second license for the same provider but with a different license type
         # in a different jurisdiction and a newer issuance date
-        with open('../common/tests/resources/ingest/message.json') as f:
+        with open('../common/tests/resources/ingest/event-bridge-message.json') as f:
             message = json.load(f)
 
         # Update the message to be for an audiologist license in 'ky' with a newer issuance date
@@ -951,7 +950,7 @@
         self.assertEqual('ky', provider_data['licenseJurisdiction'])
         self.assertEqual('Audrey', provider_data['givenName'])
         self.assertEqual('Guðmundsdóttir', provider_data['familyName'])
-=======
+
     def test_preprocess_license_ingest_creates_ssn_provider_record(self):
         from handlers.ingest import preprocess_license_ingest
 
@@ -990,5 +989,4 @@
         event = {'Records': [{'messageId': '123', 'body': json.dumps(message)}]}
 
         resp = preprocess_license_ingest(event, self.mock_context)
-        self.assertEqual({'batchItemFailures': [{'itemIdentifier': '123'}]}, resp)
->>>>>>> 9564354b
+        self.assertEqual({'batchItemFailures': [{'itemIdentifier': '123'}]}, resp)