#
# This file is autogenerated by pip-compile with Python 3.12
# by the following command:
#
#    pip-compile --no-emit-index-url compact-connect/lambdas/python/common/requirements.in
#
aws-lambda-powertools==3.5.0
    # via -r compact-connect/lambdas/python/common/requirements.in
<<<<<<< HEAD
boto3==1.36.8
    # via -r compact-connect/lambdas/python/common/requirements.in
botocore==1.36.8
=======
boto3==1.36.4
    # via -r compact-connect/lambdas/python/common/requirements.in
botocore==1.36.4
>>>>>>> a1033dd8
    # via
    #   boto3
    #   s3transfer
jmespath==1.0.1
    # via
    #   aws-lambda-powertools
    #   boto3
    #   botocore
marshmallow==3.26.0
    # via -r compact-connect/lambdas/python/common/requirements.in
packaging==24.2
    # via marshmallow
python-dateutil==2.9.0.post0
    # via botocore
<<<<<<< HEAD
s3transfer==0.11.2
=======
s3transfer==0.11.1
>>>>>>> a1033dd8
    # via boto3
six==1.17.0
    # via python-dateutil
typing-extensions==4.12.2
    # via aws-lambda-powertools
urllib3==2.3.0
    # via botocore<|MERGE_RESOLUTION|>--- conflicted
+++ resolved
@@ -6,15 +6,9 @@
 #
 aws-lambda-powertools==3.5.0
     # via -r compact-connect/lambdas/python/common/requirements.in
-<<<<<<< HEAD
-boto3==1.36.8
+boto3==1.36.13
     # via -r compact-connect/lambdas/python/common/requirements.in
-botocore==1.36.8
-=======
-boto3==1.36.4
-    # via -r compact-connect/lambdas/python/common/requirements.in
-botocore==1.36.4
->>>>>>> a1033dd8
+botocore==1.36.13
     # via
     #   boto3
     #   s3transfer
@@ -23,17 +17,13 @@
     #   aws-lambda-powertools
     #   boto3
     #   botocore
-marshmallow==3.26.0
+marshmallow==3.26.1
     # via -r compact-connect/lambdas/python/common/requirements.in
 packaging==24.2
     # via marshmallow
 python-dateutil==2.9.0.post0
     # via botocore
-<<<<<<< HEAD
 s3transfer==0.11.2
-=======
-s3transfer==0.11.1
->>>>>>> a1033dd8
     # via boto3
 six==1.17.0
     # via python-dateutil
