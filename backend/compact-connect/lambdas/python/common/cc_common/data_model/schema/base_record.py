--- conflicted
+++ resolved
@@ -102,43 +102,26 @@
     compactEligibility = CompactEligibility(required=True, allow_none=False)
 
     @pre_dump
-<<<<<<< HEAD
     def remove_status_field_if_present(self, in_data, **_kwargs):
-        """Remove the status field before dumping to the database"""
-=======
-    def remove_status_field_if_present(self, in_data, **kwargs):
         """Remove the calculated status fields before dumping to the database"""
->>>>>>> 25e438ae
         in_data.pop('status', None)
         in_data.pop('licenseStatus', None)
         in_data.pop('compactEligibility', None)
         return in_data
 
     @pre_load
-<<<<<<< HEAD
-    def _calculate_status(self, in_data, **_kwargs):
-        """Determine the status of the record based on the expiration date"""
-        in_data['status'] = (
-            'active'
-            # licenses have a jurisdictionStatus field, but privileges do not
-            # so we need to check for the existence of the field before using it
-            if (
-                in_data.get('jurisdictionStatus', 'active') == 'active'
-                and date.fromisoformat(in_data['dateOfExpiration']) > config.current_standard_datetime.date()
-=======
     def _calculate_statuses(self, in_data, **_kwargs):
         """Determine the statuses of the record based on the expiration date"""
         in_data = self._calculate_license_status(in_data)
         return self._calculate_compact_eligibility(in_data)
 
-    def _calculate_license_status(self, in_data, **kwargs):
+    def _calculate_license_status(self, in_data, **_kwargs):
         """Determine the status of the license based on the expiration date"""
         in_data['licenseStatus'] = (
             ActiveInactiveStatus.ACTIVE
             if (
                 in_data['jurisdictionUploadedLicenseStatus'] == ActiveInactiveStatus.ACTIVE
                 and date.fromisoformat(in_data['dateOfExpiration']) >= config.expiration_resolution_date
->>>>>>> 25e438ae
             )
             else ActiveInactiveStatus.INACTIVE
         )
