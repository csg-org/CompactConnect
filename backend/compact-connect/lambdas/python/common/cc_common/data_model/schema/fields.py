--- conflicted
+++ resolved
@@ -2,15 +2,12 @@
 from marshmallow.validate import OneOf, Regexp
 
 from cc_common.config import config
-<<<<<<< HEAD
 from cc_common.data_model.schema.common import (
+    ActiveInactiveStatus,
     ClinicalPrivilegeActionCategory,
-    ProviderEligibilityStatus,
+    CompactEligibilityStatus,
     UpdateCategory,
 )
-=======
-from cc_common.data_model.schema.common import ActiveInactiveStatus, CompactEligibilityStatus, UpdateCategory
->>>>>>> 25e438ae
 
 
 class SocialSecurityNumber(String):
