--- conflicted
+++ resolved
@@ -1,9 +1,5 @@
-<<<<<<< HEAD
-# ruff: noqa: N801, N815, ARG002 invalid-name unused-kwargs
+# ruff: noqa: N801, N802, N815, ARG002 invalid-name unused-kwargs
 
-=======
-# ruff: noqa: N801, N802, N815, ARG002 invalid-name unused-kwargs
->>>>>>> e29f6aed
 from collections import UserDict
 from decimal import Decimal
 
