--- conflicted
+++ resolved
@@ -1,22 +1,9 @@
 # ruff: noqa: N802 we use camelCase to match the marshmallow schema definition
-
-<<<<<<< HEAD
-from cc_common.data_model.schema.base_record import ForgivingSchema
-from cc_common.data_model.schema.common import ValidatesLicenseTypeMixin
-from cc_common.data_model.schema.fields import (
-    Compact,
-    ITUTE164PhoneNumber,
-    Jurisdiction,
-)
-from marshmallow.fields import Date, Email, String
-from marshmallow.validate import Length
-=======
 from datetime import date
 from uuid import UUID
 
 from cc_common.data_model.schema.common import CCDataClass
 from cc_common.data_model.schema.license.record import LicenseRecordSchema, LicenseUpdateRecordSchema
->>>>>>> 08532b97
 
 
 class LicenseData(CCDataClass):
