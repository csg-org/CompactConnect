--- conflicted
+++ resolved
@@ -373,9 +373,6 @@
                 and event.get('encumbranceDetails')
                 and should_include_encumbrance_details
             ):
-<<<<<<< HEAD
-                event['note'] = event['encumbranceDetails']['clinicalPrivilegeActionCategory']
-=======
                 # TODO - remove the flag as part of https://github.com/csg-org/CompactConnect/issues/1136 # noqa: FIX002
                 # as well as check for deprecated field
                 from cc_common.feature_flag_client import is_feature_enabled
@@ -388,7 +385,6 @@
                         event['note'] = ', '.join(event['encumbranceDetails']['clinicalPrivilegeActionCategories'])
                 else:
                     event['note'] = event['encumbranceDetails']['clinicalPrivilegeActionCategory']
->>>>>>> 999c9010
             elif event['updateType'] == UpdateCategory.DEACTIVATION and event.get('deactivationDetails'):
                 event['note'] = event['deactivationDetails']['note']
 
