from collections.abc import Callable, Iterable
from datetime import (
    UTC,
    datetime,
    timedelta,
)
from enum import StrEnum

from cc_common.config import config, logger
from cc_common.data_model.schema.adverse_action import AdverseActionData
from cc_common.data_model.schema.common import (
    ActiveInactiveStatus,
    AdverseActionAgainstEnum,
    CompactEligibilityStatus,
    HomeJurisdictionChangeStatusEnum,
    PrivilegeEncumberedStatusEnum,
    UpdateCategory,
)
from cc_common.data_model.schema.license import LicenseData, LicenseUpdateData
from cc_common.data_model.schema.license.api import LicenseUpdatePreviousResponseSchema
from cc_common.data_model.schema.military_affiliation import MilitaryAffiliationData
from cc_common.data_model.schema.privilege import PrivilegeData, PrivilegeUpdateData
from cc_common.data_model.schema.privilege.api import (
    PrivilegeHistoryPublicResponseSchema,
    PrivilegeUpdatePreviousGeneralResponseSchema,
)
from cc_common.data_model.schema.provider import ProviderData, ProviderUpdateData
from cc_common.exceptions import CCInternalException


class ProviderRecordType(StrEnum):
    """
    The type of provider record.
    """

    PROVIDER = 'provider'
    PROVIDER_UPDATE = 'providerUpdate'
    LICENSE = 'license'
    LICENSE_UPDATE = 'licenseUpdate'
    PRIVILEGE = 'privilege'
    PRIVILEGE_UPDATE = 'privilegeUpdate'
    MILITARY_AFFILIATION = 'militaryAffiliation'
    ADVERSE_ACTION = 'adverseAction'


# The following update event types are used during events which caused
# licenses/privileges to become inactive
DEACTIVATION_EVENT_TYPES: list[UpdateCategory] = [
    UpdateCategory.EXPIRATION,
    UpdateCategory.DEACTIVATION,
    UpdateCategory.ENCUMBRANCE,
    UpdateCategory.LICENSE_DEACTIVATION,
]


class ProviderRecordUtility:
    """
    A class for housing official logic for how to handle provider records without making database queries.
    """

    license_previous_update_schema = LicenseUpdatePreviousResponseSchema()
    privilege_previous_update_schema = PrivilegeUpdatePreviousGeneralResponseSchema()

    @staticmethod
    def get_records_of_type(
        provider_records: Iterable[dict],
        record_type: ProviderRecordType,
        _filter: Callable | None = None,
    ) -> list[dict]:
        """
        Get all records of a given type from a list of provider records.

        :param provider_records: The list of provider records to search through
        :param record_type: The type of record to search for
        :param _filter: An optional filter to apply to the records
        :return: A list of records of the given type
        """
        return [
            record
            for record in provider_records
            if record['type'] == record_type and (_filter is None or _filter(record))
        ]

    @staticmethod
    def get_provider_record(provider_records: Iterable[dict]) -> dict | None:
        """
        Get the provider record from a list of records associated with a provider.
        """
        provider_records = ProviderRecordUtility.get_records_of_type(provider_records, ProviderRecordType.PROVIDER)
        return provider_records[0] if provider_records else None

    @classmethod
    def find_best_license(cls, license_records: Iterable[dict], home_jurisdiction: str | None = None) -> dict:
        """
        Find the best license from a collection of licenses.

        Strategy:
        1. If home jurisdiction is selected, only consider licenses from that jurisdiction
        2. Select the most recently issued compact-eligible license if any exist
        3. Otherwise, select the most recently issued active license if any exist
        4. Otherwise, select the most recently issued license regardless of status

        :param license_records: An iterable of license records
        :param home_jurisdiction: The home jurisdiction selection
        :return: The best license record
        """
        # If the provider's home jurisdiction was selected, we only consider licenses from that jurisdiction
        # Unless the provider does not have any licenses in that jurisdiction
        # (ie they moved to a non-member jurisdiction)
        if home_jurisdiction is not None:
            license_records_in_jurisdiction = cls.get_records_of_type(
                license_records, ProviderRecordType.LICENSE, _filter=lambda x: x['jurisdiction'] == home_jurisdiction
            )
            if license_records_in_jurisdiction:
                license_records = license_records_in_jurisdiction

        # Last issued compact-eligible license, if there are any compact-eligible licenses
        latest_compact_eligible_licenses = sorted(
            [
                license_record
                for license_record in license_records
                if license_record['compactEligibility'] == CompactEligibilityStatus.ELIGIBLE
            ],
            key=lambda x: x['dateOfIssuance'],
            reverse=True,
        )
        if latest_compact_eligible_licenses:
            return latest_compact_eligible_licenses[0]

        # Last issued active license, if there are any active licenses
        latest_active_licenses = sorted(
            [
                license_record
                for license_record in license_records
                if license_record['licenseStatus'] == ActiveInactiveStatus.ACTIVE
            ],
            key=lambda x: x['dateOfIssuance'],
            reverse=True,
        )
        if latest_active_licenses:
            return latest_active_licenses[0]

        # Last issued inactive license, otherwise
        latest_licenses = sorted(license_records, key=lambda x: x['dateOfIssuance'], reverse=True)
        if not latest_licenses:
            raise CCInternalException('No licenses found')

        return latest_licenses[0]

    @staticmethod
    def calculate_privilege_active_since_date(
        privilege_record: PrivilegeData, privilege_updates: list[PrivilegeUpdateData]
    ) -> datetime | None:
        """
        Determine how long a privilege has been continuously active.

        :param privilege_record: The privilege record.
        :param privilege_updates: The list of updates for this privilege record.
        :return: The oldest datetime this privilege has been continuously active if still active, else None
        """

        if privilege_record.status == ActiveInactiveStatus.INACTIVE:
            # privilege is inactive, no date to calculate
            return None

        # start with dateOfIssuance as active date
        active_since = privilege_record.dateOfIssuance
        # sort privilege updates by their effective dates
        sorted_updates = sorted(privilege_updates, key=lambda x: x.effectiveDate)
        # iterate through privilege updates
        for update in sorted_updates:
            # We check for the following cases:
            # 1. If the updateType is found in the list of deactivation update types, we set active_since to None,
            # since the privilege is no longer active as a result of this update.
            # 2. If the updateType is a home jurisdiction change, we need to check the updatedValues to see if the
            # privilege was deactivated as a result of this update (if there is either a encumberedStatus
            # or homeJurisdictionChangeStatus)
            # 3. If the updateType is a renewal, and the `active_since` field is None, we set active_since to the
            # effective date of the renewal.
            if update.updateType in DEACTIVATION_EVENT_TYPES:
                active_since = None
            elif update.updateType == UpdateCategory.HOME_JURISDICTION_CHANGE:
                if (
                    update.updatedValues.get('encumberedStatus', PrivilegeEncumberedStatusEnum.UNENCUMBERED)
                    != PrivilegeEncumberedStatusEnum.UNENCUMBERED
                    or update.updatedValues.get('homeJurisdictionChangeStatus')
                    == HomeJurisdictionChangeStatusEnum.INACTIVE
                ):
                    active_since = None
            elif update.updateType == UpdateCategory.RENEWAL and active_since is None:
                active_since = update.updatedValues['dateOfRenewal']

        return active_since

    @staticmethod
    def populate_provider_record(
        current_provider_record: ProviderData | None, license_record: dict, privilege_records: list[dict]
    ) -> ProviderData:
        """
        Create a provider record from a license record and privilege records.

        :param current_provider_record: The current provider record to update if it currently exists.
        :param license_record: The license record to use as a basis for the provider record
        :param privilege_records: List of privilege records
        :return: A provider record ready to be persisted
        """
        privilege_jurisdictions = {record['jurisdiction'] for record in privilege_records}
        if current_provider_record is None:
            return ProviderData.create_new(
                {
                    'providerId': license_record['providerId'],
                    'compact': license_record['compact'],
                    'licenseJurisdiction': license_record['jurisdiction'],
                    # We can't put an empty string set to DynamoDB, so we'll only add the field if it is not empty
                    **({'privilegeJurisdictions': privilege_jurisdictions} if privilege_jurisdictions else {}),
                    **license_record,
                }
            )
        # else populate the current fields of the provider record first before updating with
        # new values
        return ProviderData.create_new(
            {
                # keep existing values from the current provider record
                **current_provider_record.to_dict(),
                # update the license jurisdiction to match the new license
                'licenseJurisdiction': license_record['jurisdiction'],
                # We can't put an empty string set to DynamoDB, so we'll only add the field if it is not empty
                **({'privilegeJurisdictions': privilege_jurisdictions} if privilege_jurisdictions else {}),
                # now override the key values on the current provider record with the new license record
                **license_record,
            }
        )

<<<<<<< HEAD
=======
    @staticmethod
    def get_enriched_history_with_synthetic_updates_from_privilege(privilege: dict, history: list[dict]) -> list[dict]:
        """
        Enrich the privilege history with 'synthetic updates'.
        Synthetic updates are pieces of history that are not explicitly recorded in the data
        system, because they occur passively, such as when a privilege expires or because they are redundant.
        These 'synthetic updates' do not have a corresponding record in the database, but we can deduce their
        existence based on the privilege's other data. Because these events are
        'synthetic', they have no actual changes in record values associated with them.
        Example issuance event:
        {
            'type': 'privilegeUpdate',
            'updateType': 'issuance',
            'providerId': <provider_id>,
            'compact': <compact>,
            'jurisdiction': <jurisdiction>,
            'licenseType': <license_type>,
            'effectiveDate': <date_effective>,
            'createDate': <create_date>
            'dateOfUpdate': <date_of_update>,
            'previous': {},
            'updatedValues': {},
        }
        :param privilege: The privilege record whose history we intend to construct
        :param history: The raw history records we intend to extrapolate from
        :return: The enriched privilege history
        """
        create_date_sorted_original_history = sorted(history, key=lambda x: x['createDate'])

        # Inject issuance event
        enriched_history = [
            {
                'type': 'privilegeUpdate',
                'updateType': UpdateCategory.ISSUANCE,
                'providerId': privilege['providerId'],
                'compact': privilege['compact'],
                'jurisdiction': privilege['jurisdiction'],
                'licenseType': privilege['licenseType'],
                'effectiveDate': privilege['dateOfIssuance'].date(),
                'createDate': privilege['dateOfIssuance'],
                'previous': {},
                'updatedValues': {},
                'dateOfUpdate': privilege['dateOfIssuance'],
            }
        ] + create_date_sorted_original_history

        renewal_updates = list(filter(lambda x: x['updateType'] == UpdateCategory.RENEWAL, enriched_history))

        now = config.current_standard_datetime

        # Inject expiration events that occurred between events
        for update in renewal_updates:
            date_of_expiration = update['previous']['dateOfExpiration']
            day_after_expiration = date_of_expiration + timedelta(days=1)
            datetime_of_expiration_trigger = datetime.combine(
                day_after_expiration, datetime.min.time(), tzinfo=config.expiration_resolution_timezone
            )
            effective_date_time = datetime.combine(
                update['effectiveDate'], datetime.min.time(), tzinfo=config.expiration_resolution_timezone
            )
            if datetime_of_expiration_trigger <= effective_date_time:
                enriched_history.append(
                    {
                        'type': 'privilegeUpdate',
                        'updateType': UpdateCategory.EXPIRATION,
                        'providerId': privilege['providerId'],
                        'compact': privilege['compact'],
                        'jurisdiction': privilege['jurisdiction'],
                        'licenseType': privilege['licenseType'],
                        'effectiveDate': date_of_expiration,
                        'createDate': datetime_of_expiration_trigger.astimezone(UTC),
                        'previous': {},
                        'updatedValues': {},
                        'dateOfUpdate': datetime_of_expiration_trigger.astimezone(UTC),
                    }
                )
        # Inject expiration event if currently expired
        privilege_date_of_expiration = privilege['dateOfExpiration']

        privilege_day_after_expiration = privilege_date_of_expiration + timedelta(days=1)
        privilege_datetime_of_expiration_trigger = datetime.combine(
            privilege_day_after_expiration, datetime.min.time(), tzinfo=config.expiration_resolution_timezone
        )

        if privilege_datetime_of_expiration_trigger <= now.astimezone(config.expiration_resolution_timezone):
            enriched_history.append(
                {
                    'type': 'privilegeUpdate',
                    'updateType': UpdateCategory.EXPIRATION,
                    'providerId': privilege['providerId'],
                    'compact': privilege['compact'],
                    'jurisdiction': privilege['jurisdiction'],
                    'licenseType': privilege['licenseType'],
                    'effectiveDate': privilege_date_of_expiration,
                    'createDate': privilege_datetime_of_expiration_trigger.astimezone(UTC),
                    'previous': {},
                    'updatedValues': {},
                    'dateOfUpdate': privilege_datetime_of_expiration_trigger.astimezone(UTC),
                }
            )

        return sorted(enriched_history, key=lambda x: x['effectiveDate'])

    @staticmethod
    def construct_simplified_privilege_history_object(privilege_data: list[dict]) -> dict:
        """
        Construct a simplified list of history events to be easily consumed by the front end
        :param privilege_data: All of the records associated with the privilege:
        the privilege, updates, and adverse actions
        :return: The simplified and enriched privilege history
        """
        privilege = list(filter(lambda x: x['type'] == 'privilege', privilege_data))[0]
        history = list(filter(lambda x: x['type'] == 'privilegeUpdate', privilege_data))

        enriched_history = ProviderRecordUtility.get_enriched_history_with_synthetic_updates_from_privilege(
            privilege, history
        )

        unsanitized_history = {
            'providerId': privilege['providerId'],
            'compact': privilege['compact'],
            'jurisdiction': privilege['jurisdiction'],
            'licenseType': privilege['licenseType'],
            'privilegeId': privilege['privilegeId'],
            'events': enriched_history,
        }
        history_schema = PrivilegeHistoryPublicResponseSchema()
        return history_schema.load(unsanitized_history)

>>>>>>> ccabfb06

class ProviderUserRecords:
    """
    A collection of provider records for a single provider.
    This class is used to get all records for a single provider and provide utilities for getting specific records
    """

    def __init__(self, provider_records: Iterable[dict]):
        # list of all records for this provider in dict format, which can be used for parts of the system that
        # have not been updated to use the data class pattern
        self.provider_records = provider_records

        # Pre-convert and categorize records by type for efficiency
        self._privilege_records: list[PrivilegeData] = []
        self._license_records: list[LicenseData] = []
        self._adverse_action_records: list[AdverseActionData] = []
        self._provider_records: list[ProviderData] = []
        self._provider_update_records: list[ProviderUpdateData] = []
        self._military_affiliation_records: list[MilitaryAffiliationData] = []
        self._license_update_records: list[LicenseUpdateData] = []
        self._privilege_update_records: list[PrivilegeUpdateData] = []

        # Convert records once during initialization
        for record in provider_records:
            record_type = record.get('type')
            if record_type == ProviderRecordType.PRIVILEGE:
                self._privilege_records.append(PrivilegeData.from_database_record(record))
            elif record_type == ProviderRecordType.LICENSE:
                self._license_records.append(LicenseData.from_database_record(record))
            elif record_type == ProviderRecordType.ADVERSE_ACTION:
                self._adverse_action_records.append(AdverseActionData.from_database_record(record))
            elif record_type == ProviderRecordType.PROVIDER:
                self._provider_records.append(ProviderData.from_database_record(record))
            elif record_type == ProviderRecordType.PROVIDER_UPDATE:
                self._provider_update_records.append(ProviderUpdateData.from_database_record(record))
            elif record_type == ProviderRecordType.MILITARY_AFFILIATION:
                self._military_affiliation_records.append(MilitaryAffiliationData.from_database_record(record))
            elif record_type == ProviderRecordType.LICENSE_UPDATE:
                self._license_update_records.append(LicenseUpdateData.from_database_record(record))
            elif record_type == ProviderRecordType.PRIVILEGE_UPDATE:
                self._privilege_update_records.append(PrivilegeUpdateData.from_database_record(record))
            else:
                # log the warning, but continue with initialization
                logger.warning('Unrecognized record type found.', record_type=record_type)

    def get_specific_license_record(self, jurisdiction: str, license_abbreviation: str) -> LicenseData | None:
        """
        Get a specific license record from a list of provider records.

        :param jurisdiction: The jurisdiction of the license.
        :param license_abbreviation: The abbreviation of the license type.
        :return: The license record if found, else None.
        """
        return next(
            (
                record
                for record in self._license_records
                if record.jurisdiction == jurisdiction and record.licenseTypeAbbreviation == license_abbreviation
            ),
            None,
        )

    def get_privilege_records(
        self,
        filter_condition: Callable[[PrivilegeData], bool] | None = None,
    ) -> list[PrivilegeData]:
        """
        Get all privilege records from a list of provider records.
        :param filter_condition: An optional filter to apply to the privilege records
        """
        return [record for record in self._privilege_records if filter_condition is None or filter_condition(record)]

    def get_license_records(
        self,
        filter_condition: Callable[[LicenseData], bool] | None = None,
    ) -> list[LicenseData]:
        """
        Get all license records from a list of provider records.
        """
        return [record for record in self._license_records if filter_condition is None or filter_condition(record)]

    def get_adverse_action_records_for_license(
        self,
        license_jurisdiction: str,
        license_type_abbreviation: str,
        filter_condition: Callable[[AdverseActionData], bool] | None = None,
    ) -> list[AdverseActionData]:
        """
        Get all adverse action records for a given license.
        """
        return [
            record
            for record in self._adverse_action_records
            if record.actionAgainst == AdverseActionAgainstEnum.LICENSE
            and record.jurisdiction == license_jurisdiction
            and record.licenseTypeAbbreviation == license_type_abbreviation
            and (filter_condition is None or filter_condition(record))
        ]

    def get_adverse_action_records_for_privilege(
        self,
        privilege_jurisdiction: str,
        privilege_license_type_abbreviation: str,
        filter_condition: Callable[[AdverseActionData], bool] | None = None,
    ) -> list[AdverseActionData]:
        """
        Get all adverse action records for a given privilege.
        """
        return [
            record
            for record in self._adverse_action_records
            if record.actionAgainst == AdverseActionAgainstEnum.PRIVILEGE
            and record.jurisdiction == privilege_jurisdiction
            and record.licenseTypeAbbreviation == privilege_license_type_abbreviation
            and (filter_condition is None or filter_condition(record))
        ]

    def get_provider_record(self) -> ProviderData:
        """
        Get the provider record from a list of records associated with a provider.
        """
        if len(self._provider_records) > 1:
            logger.error('Multiple provider records found', provider_id=self._provider_records[0].providerId)
            raise CCInternalException('Multiple top-level provider records found for user.')
        if not self._provider_records:
            raise CCInternalException('No provider record found for user.')
        return self._provider_records[0]

    def find_best_license_in_current_known_licenses(self, jurisdiction: str | None = None) -> LicenseData:
        """
        Find the best license from this provider's known licenses.
        Strategy:
        1. If jurisdiction is selected, only consider licenses from that jurisdiction. Else check licenses in current
        home jurisdiction.
        2. Select the most recently issued compact-eligible license if any exist
        3. Otherwise, select the most recently issued active license if any exist
        4. Otherwise, select the most recently issued license regardless of status
        :param jurisdiction: Optional jurisdiction filter
        :return: The best license record
        """
        if jurisdiction:
            license_records = self.get_license_records(
                filter_condition=lambda license_data: license_data.jurisdiction == jurisdiction
            )
        else:
            # if jurisdiction is not provided, we filter by the user's current home jurisdiction
            current_home_jurisdiction_license_records = self.get_license_records(
                filter_condition=lambda license_data: license_data.jurisdiction
                == self.get_provider_record().currentHomeJurisdiction
            )
            # if there are no licenses for their current home jurisdiction, we will search through all licenses
            license_records = (
                current_home_jurisdiction_license_records
                if current_home_jurisdiction_license_records
                else self.get_license_records()
            )

        # Last issued compact-eligible license, if there are any compact-eligible licenses
        latest_compact_eligible_licenses = sorted(
            [
                license_record
                for license_record in license_records
                if license_record.compactEligibility == CompactEligibilityStatus.ELIGIBLE
            ],
            key=lambda x: x.dateOfIssuance.isoformat(),
            reverse=True,
        )
        if latest_compact_eligible_licenses:
            return latest_compact_eligible_licenses[0]

        # Last issued active license, if there are any active licenses
        latest_active_licenses = sorted(
            [
                license_record
                for license_record in license_records
                if license_record.licenseStatus == ActiveInactiveStatus.ACTIVE
            ],
            key=lambda x: x.dateOfIssuance.isoformat(),
            reverse=True,
        )
        if latest_active_licenses:
            return latest_active_licenses[0]

        # Last issued inactive license, otherwise
        latest_licenses = sorted(license_records, key=lambda x: x.dateOfIssuance.isoformat(), reverse=True)
        if not latest_licenses:
            raise CCInternalException('No licenses found')

        return latest_licenses[0]

    def get_latest_military_affiliation_status(self) -> str | None:
        """
        Determine the provider's latest military affiliation status if present.
        :return: The military affiliation status of the provider if present, else None
        """
        if not self._military_affiliation_records:
            return None

        # we only need to check the most recent military affiliation record
        latest_military_affiliation = sorted(
            self._military_affiliation_records, key=lambda x: x.dateOfUpload, reverse=True
        )[0]

        return latest_military_affiliation.status

    def get_update_records_for_license(
        self,
        jurisdiction: str,
        license_type: str,
        filter_condition: Callable[[LicenseUpdateData], bool] | None = None,
    ) -> list[LicenseUpdateData]:
        """
        Get all license update records for a specific license.
        :param jurisdiction: The jurisdiction of the license.
        :param license_type: The license type.
        :param filter_condition: An optional filter to apply to the update records
        :return: List of LicenseUpdateData records
        """
        return [
            record
            for record in self._license_update_records
            if record.jurisdiction == jurisdiction
            and record.licenseType == license_type
            and (filter_condition is None or filter_condition(record))
        ]

    def get_update_records_for_privilege(
        self,
        jurisdiction: str,
        license_type: str,
        filter_condition: Callable[[PrivilegeUpdateData], bool] | None = None,
    ) -> list[PrivilegeUpdateData]:
        """
        Get all privilege update records for a specific privilege.
        :param jurisdiction: The jurisdiction of the privilege.
        :param license_type: The license type.
        :param filter_condition: An optional filter to apply to the update records
        :return: List of PrivilegeUpdateData records
        """
        return [
            record
            for record in self._privilege_update_records
            if record.jurisdiction == jurisdiction
            and record.licenseType == license_type
            and (filter_condition is None or filter_condition(record))
        ]

    def generate_api_response_object(self) -> dict:
        """
<<<<<<< HEAD
        Assemble a list of provider records into a single API response object using data classes.
        This method mirrors the static assemble_provider_records_into_api_response_object but uses data classes and
        to_dict().
        :return: A single provider record as a dict
=======
        Assemble a list of provider records into a single object used by the provider details api.

        :return: A single provider record matching our provider details api schema.
>>>>>>> ccabfb06
        """
        provider = self.get_provider_record().to_dict()
        licenses = []
        privileges = []
        military_affiliations = [record.to_dict() for record in self._military_affiliation_records]

        # Build licenses dict with history and adverseActions
        for license_record in self._license_records:
            license_dict = license_record.to_dict()
<<<<<<< HEAD
=======
            # Note that we do not add synthetic expiration events for license records like we do privileges.
            # This is because we may not have a complete expiration history for states based on the data they provide
            # us. For example:
            # 2023: license issued
            # 2024: license expired
            # 2025: license renewed(after expired for 1 year)
            # 2026: license uploaded into compact connect with current expiration and issuance date
            # In this case, our system has no visibility into previous expiration periods,
            # so we cannot know if the license has been continuously active since issued.
>>>>>>> ccabfb06
            license_dict['history'] = [
                rec.to_dict()
                for rec in self.get_update_records_for_license(license_record.jurisdiction, license_record.licenseType)
            ]
            license_dict['adverseActions'] = [
                rec.to_dict()
                for rec in self.get_adverse_action_records_for_license(
                    license_record.jurisdiction, license_record.licenseTypeAbbreviation
                )
            ]
            licenses.append(license_dict)

        # Build privileges dict with history and adverseActions
        for privilege_record in self._privilege_records:
            privilege_dict = privilege_record.to_dict()
            privilege_updates = self.get_update_records_for_privilege(
                privilege_record.jurisdiction, privilege_record.licenseType
            )
<<<<<<< HEAD
            privilege_dict['history'] = [rec.to_dict() for rec in privilege_updates]
=======
            # add the synthetic issuance/expiration events to history
            privilege_dict['history'] = (
                ProviderRecordUtility.get_enriched_history_with_synthetic_updates_from_privilege(
                    privilege=privilege_dict, history=[rec.to_dict() for rec in privilege_updates]
                )
            )

>>>>>>> ccabfb06
            privilege_dict['adverseActions'] = [
                rec.to_dict()
                for rec in self.get_adverse_action_records_for_privilege(
                    privilege_record.jurisdiction, privilege_record.licenseTypeAbbreviation
                )
            ]
<<<<<<< HEAD
=======
            active_since = ProviderRecordUtility.calculate_privilege_active_since_date(
                privilege_record, privilege_updates
            )
            # we only include this value if the privilege is currently active
            if active_since:
                privilege_dict['activeSince'] = active_since
>>>>>>> ccabfb06
            privileges.append(privilege_dict)

        provider['licenses'] = licenses
        provider['privileges'] = privileges
        provider['militaryAffiliations'] = military_affiliations

        return provider<|MERGE_RESOLUTION|>--- conflicted
+++ resolved
@@ -231,8 +231,6 @@
             }
         )
 
-<<<<<<< HEAD
-=======
     @staticmethod
     def get_enriched_history_with_synthetic_updates_from_privilege(privilege: dict, history: list[dict]) -> list[dict]:
         """
@@ -362,7 +360,6 @@
         history_schema = PrivilegeHistoryPublicResponseSchema()
         return history_schema.load(unsanitized_history)
 
->>>>>>> ccabfb06
 
 class ProviderUserRecords:
     """
@@ -612,16 +609,9 @@
 
     def generate_api_response_object(self) -> dict:
         """
-<<<<<<< HEAD
-        Assemble a list of provider records into a single API response object using data classes.
-        This method mirrors the static assemble_provider_records_into_api_response_object but uses data classes and
-        to_dict().
-        :return: A single provider record as a dict
-=======
         Assemble a list of provider records into a single object used by the provider details api.
 
         :return: A single provider record matching our provider details api schema.
->>>>>>> ccabfb06
         """
         provider = self.get_provider_record().to_dict()
         licenses = []
@@ -631,8 +621,6 @@
         # Build licenses dict with history and adverseActions
         for license_record in self._license_records:
             license_dict = license_record.to_dict()
-<<<<<<< HEAD
-=======
             # Note that we do not add synthetic expiration events for license records like we do privileges.
             # This is because we may not have a complete expiration history for states based on the data they provide
             # us. For example:
@@ -642,7 +630,6 @@
             # 2026: license uploaded into compact connect with current expiration and issuance date
             # In this case, our system has no visibility into previous expiration periods,
             # so we cannot know if the license has been continuously active since issued.
->>>>>>> ccabfb06
             license_dict['history'] = [
                 rec.to_dict()
                 for rec in self.get_update_records_for_license(license_record.jurisdiction, license_record.licenseType)
@@ -661,9 +648,6 @@
             privilege_updates = self.get_update_records_for_privilege(
                 privilege_record.jurisdiction, privilege_record.licenseType
             )
-<<<<<<< HEAD
-            privilege_dict['history'] = [rec.to_dict() for rec in privilege_updates]
-=======
             # add the synthetic issuance/expiration events to history
             privilege_dict['history'] = (
                 ProviderRecordUtility.get_enriched_history_with_synthetic_updates_from_privilege(
@@ -671,22 +655,18 @@
                 )
             )
 
->>>>>>> ccabfb06
             privilege_dict['adverseActions'] = [
                 rec.to_dict()
                 for rec in self.get_adverse_action_records_for_privilege(
                     privilege_record.jurisdiction, privilege_record.licenseTypeAbbreviation
                 )
             ]
-<<<<<<< HEAD
-=======
             active_since = ProviderRecordUtility.calculate_privilege_active_since_date(
                 privilege_record, privilege_updates
             )
             # we only include this value if the privilege is currently active
             if active_since:
                 privilege_dict['activeSince'] = active_since
->>>>>>> ccabfb06
             privileges.append(privilege_dict)
 
         provider['licenses'] = licenses
