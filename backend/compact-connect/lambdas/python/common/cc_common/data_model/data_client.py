import time
from datetime import date, datetime
from datetime import time as dtime
from urllib.parse import quote
from uuid import uuid4

from aws_lambda_powertools.metrics import MetricUnit
from boto3.dynamodb.conditions import Attr, Key
from boto3.dynamodb.types import TypeDeserializer, TypeSerializer
from botocore.exceptions import ClientError

from cc_common.config import _Config, config, logger, metrics
from cc_common.data_model.provider_record_util import (
    ProviderRecordType,
    ProviderRecordUtility,
    ProviderUserRecords,
)
from cc_common.data_model.query_paginator import paginated_query
from cc_common.data_model.schema.adverse_action import AdverseActionData
from cc_common.data_model.schema.base_record import SSNIndexRecordSchema
from cc_common.data_model.schema.common import (
    ActiveInactiveStatus,
    CCDataClass,
    CompactEligibilityStatus,
    HomeJurisdictionChangeStatusEnum,
    LicenseDeactivatedStatusEnum,
    LicenseEncumberedStatusEnum,
    PrivilegeEncumberedStatusEnum,
    UpdateCategory,
)
from cc_common.data_model.schema.license import LicenseData, LicenseUpdateData
from cc_common.data_model.schema.military_affiliation import MilitaryAffiliationData
from cc_common.data_model.schema.military_affiliation.common import (
    MilitaryAffiliationStatus,
    MilitaryAffiliationType,
)
from cc_common.data_model.schema.military_affiliation.record import MilitaryAffiliationRecordSchema
from cc_common.data_model.schema.privilege import PrivilegeData, PrivilegeUpdateData
from cc_common.data_model.schema.privilege.record import PrivilegeUpdateRecordSchema
from cc_common.data_model.schema.provider import ProviderData, ProviderUpdateData
from cc_common.exceptions import (
    CCAwsServiceException,
    CCInternalException,
    CCInvalidRequestException,
    CCNotFoundException,
)
from cc_common.license_util import LicenseUtility
from cc_common.utils import load_records_into_schemas, logger_inject_kwargs


class DataClient:
    """Client interface for license data dynamodb queries"""

    def __init__(self, config: _Config):
        self.config = config
        self.ssn_index_record_schema = SSNIndexRecordSchema()

    @logger_inject_kwargs(logger, 'compact')
    def get_or_create_provider_id(self, *, compact: str, ssn: str) -> str:
        provider_id = str(uuid4())
        # This is an 'ask forgiveness' approach to provider id assignment:
        # Try to create a new provider, conditional on it not already existing
        try:
            self.config.ssn_table.put_item(
                Item=self.ssn_index_record_schema.dump(
                    {
                        'compact': compact,
                        'ssn': ssn,
                        'providerId': provider_id,
                    }
                ),
                ConditionExpression=Attr('pk').not_exists(),
                ReturnValuesOnConditionCheckFailure='ALL_OLD',
            )
            logger.info('Creating new provider', provider_id=provider_id)
        except ClientError as e:
            if e.response['Error']['Code'] == 'ConditionalCheckFailedException':
                # The provider already exists, so grab their providerId
                provider_id = TypeDeserializer().deserialize(e.response['Item']['providerId'])
                logger.info('Found existing provider', provider_id=provider_id)
            else:
                raise
        return provider_id

    @logger_inject_kwargs(logger, 'compact', 'provider_id')
    def get_ssn_by_provider_id(self, *, compact: str, provider_id: str) -> str:
        logger.info('Getting ssn by provider id', compact=compact, provider_id=provider_id)
        resp = self.config.ssn_table.query(
            KeyConditionExpression=Key('providerIdGSIpk').eq(f'{compact}#PROVIDER#{provider_id}'),
            IndexName=self.config.ssn_index_name,
        )['Items']
        if len(resp) == 0:
            raise CCNotFoundException('Provider not found')
        if len(resp) != 1:
            raise CCInternalException(f'Expected 1 SSN index record, got {len(resp)}')
        return resp[0]['ssn']

    @logger_inject_kwargs(logger, 'compact', 'jurisdiction', 'family_name', 'given_name')
    def find_matching_license_record(
        self,
        *,
        compact: str,
        jurisdiction: str,
        family_name: str,
        given_name: str,
        partial_ssn: str,
        dob: date,
        license_type: str,
    ) -> LicenseData | None:
        """Query license records using the license GSI and find a matching record.

        :param compact: The compact name
        :param jurisdiction: The jurisdiction postal code
        :param family_name: Provider's family name
        :param given_name: Provider's given name
        :param partial_ssn: Last 4 digits of SSN
        :param date dob: Date of birth
        :param license_type: Type of license
        :return: The matching license record if found, None otherwise
        """
        logger.info('Querying license records', compact=compact, state=jurisdiction)

        resp = self.config.provider_table.query(
            IndexName=self.config.license_gsi_name,
            KeyConditionExpression=(
                Key('licenseGSIPK').eq(f'C#{compact.lower()}#J#{jurisdiction.lower()}')
                & Key('licenseGSISK').eq(f'FN#{quote(family_name.lower())}#GN#{quote(given_name.lower())}')
            ),
            FilterExpression=(
                Attr('ssnLastFour').eq(partial_ssn)
                & Attr('dateOfBirth').eq(dob.isoformat())
                & Attr('licenseType').eq(license_type)
            ),
        )

        matching_records = resp.get('Items', [])

        if len(matching_records) > 1:
            logger.error('Multiple matching license records found')
            raise CCInternalException('Multiple matching license records found')

        return LicenseData.from_database_record(matching_records[0]) if matching_records else None

    @paginated_query
    @logger_inject_kwargs(logger, 'compact', 'provider_id')
    def get_provider(
        self,
        *,
        compact: str,
        provider_id: str,
        dynamo_pagination: dict,
        detail: bool = True,
        consistent_read: bool = False,
    ) -> list[dict]:
        logger.info('Getting provider')
        if detail:
            sk_condition = Key('sk').begins_with(f'{compact}#PROVIDER')
        else:
            sk_condition = Key('sk').eq(f'{compact}#PROVIDER')

        resp = self.config.provider_table.query(
            Select='ALL_ATTRIBUTES',
            KeyConditionExpression=Key('pk').eq(f'{compact}#PROVIDER#{provider_id}') & sk_condition,
            ConsistentRead=consistent_read,
            **dynamo_pagination,
        )
        if not resp['Items']:
            raise CCNotFoundException('Provider not found')

        return resp

    @logger_inject_kwargs(logger, 'compact', 'provider_id')
    def get_provider_user_records(
        self,
        *,
        compact: str,
        provider_id: str,
        consistent_read: bool = True,
    ) -> ProviderUserRecords:
        logger.info('Getting provider')

        resp = {'Items': []}
        last_evaluated_key = None

        while True:
            pagination = {'ExclusiveStartKey': last_evaluated_key} if last_evaluated_key else {}

            query_resp = self.config.provider_table.query(
                Select='ALL_ATTRIBUTES',
                KeyConditionExpression=Key('pk').eq(f'{compact}#PROVIDER#{provider_id}')
                & Key('sk').begins_with(f'{compact}#PROVIDER'),
                ConsistentRead=consistent_read,
                **pagination,
            )

            resp['Items'].extend(query_resp.get('Items', []))

            last_evaluated_key = query_resp.get('LastEvaluatedKey')
            if not last_evaluated_key:
                break
        if not resp['Items']:
            raise CCNotFoundException('Provider not found')

        return ProviderUserRecords(resp['Items'])

    @paginated_query
    @logger_inject_kwargs(logger, 'compact', 'provider_name', 'jurisdiction')
    def get_providers_sorted_by_family_name(
        self,
        *,
        compact: str,
        dynamo_pagination: dict,
        provider_name: tuple[str, str] | None = None,  # (familyName, givenName)
        jurisdiction: str | None = None,
        scan_forward: bool = True,
        exclude_providers_without_privileges: bool = False,
    ):
        logger.info('Getting providers by family name')

        # Create a name value to use in key condition if name fields are provided
        name_value = None
        if provider_name is not None and provider_name[0] is not None:
            # Make the name lower case for case-insensitive search
            name_value = f'{quote(provider_name[0].lower())}#'
            # We won't consider givenName if familyName is not provided
            if provider_name[1] is not None:
                # Make the name lower case for case-insensitive search
                name_value += f'{quote(provider_name[1].lower())}#'

        # Set key condition to query by
        key_condition = Key('sk').eq(f'{compact}#PROVIDER')
        if name_value is not None:
            key_condition = key_condition & Key('providerFamGivMid').begins_with(name_value)

        # Create a jurisdiction filter expression if a jurisdiction is provided
        if jurisdiction is not None:
            filter_expression = Attr('licenseJurisdiction').eq(jurisdiction) | Attr('privilegeJurisdictions').contains(
                jurisdiction,
            )
        else:
            filter_expression = None

        # Add filter for providers with privileges if requested
        if exclude_providers_without_privileges:
            privilege_filter = Attr('privilegeJurisdictions').exists()
            if filter_expression is not None:
                filter_expression = filter_expression & privilege_filter
            else:
                filter_expression = privilege_filter

        return config.provider_table.query(
            IndexName=config.fam_giv_mid_index_name,
            Select='ALL_ATTRIBUTES',
            KeyConditionExpression=key_condition,
            ScanIndexForward=scan_forward,
            **({'FilterExpression': filter_expression} if filter_expression is not None else {}),
            **dynamo_pagination,
        )

    @paginated_query
    @logger_inject_kwargs(logger, 'compact', 'jurisdiction')
    def get_providers_sorted_by_updated(
        self,
        *,
        compact: str,
        dynamo_pagination: dict,
        jurisdiction: str | None = None,
        scan_forward: bool = True,
        only_providers_with_privileges: bool = False,
        only_providers_with_privileges_in_jurisdiction: bool = False,
        start_date_time: str | None = None,
        end_date_time: str | None = None,
    ):
        logger.info('Getting providers by date updated')

        if jurisdiction is None and only_providers_with_privileges_in_jurisdiction:
            raise RuntimeError('jurisdiction is required when only_providers_with_privileges_in_jurisdiction is True')

        if only_providers_with_privileges_in_jurisdiction:
            # only_providers_with_privileges_in_jurisdiction works _with_ jurisdiction
            filter_expression = Attr('privilegeJurisdictions').contains(jurisdiction)
        # Ignore only_providers_with_privileges if only_providers_with_privileges_in_jurisdiction is True
        else:
            # only_providers_with_privileges and jurisdiction are independent filters that can be combined
            filter_expression = None
            if only_providers_with_privileges:
                filter_expression = Attr('privilegeJurisdictions').exists()
            if jurisdiction is not None:
                jurisdiction_condition = Attr('licenseJurisdiction').eq(jurisdiction) | Attr(
                    'privilegeJurisdictions'
                ).contains(jurisdiction)
                if filter_expression is not None:
                    filter_expression = filter_expression & jurisdiction_condition
                else:
                    filter_expression = jurisdiction_condition

        # Build key condition expression with optional date range
        key_condition = Key('sk').eq(f'{compact}#PROVIDER')

        # Add date range conditions if provided
        if start_date_time is not None and end_date_time is not None:
            key_condition = key_condition & Key('providerDateOfUpdate').between(start_date_time, end_date_time)
        elif start_date_time is not None:
            key_condition = key_condition & Key('providerDateOfUpdate').gte(start_date_time)
        elif end_date_time is not None:
            key_condition = key_condition & Key('providerDateOfUpdate').lte(end_date_time)

        return config.provider_table.query(
            IndexName=config.date_of_update_index_name,
            Select='ALL_ATTRIBUTES',
            KeyConditionExpression=key_condition,
            ScanIndexForward=scan_forward,
            **({'FilterExpression': filter_expression} if filter_expression is not None else {}),
            **dynamo_pagination,
        )

    def _generate_privilege_record(
        self,
        compact: str,
        provider_id: str,
        jurisdiction_postal_abbreviation: str,
        license_expiration_date: date,
        compact_transaction_id: str,
        attestations: list[dict],
        license_type: str,
        license_jurisdiction: str,
        original_privilege: PrivilegeData | None = None,
    ) -> PrivilegeData:
        current_datetime = config.current_standard_datetime
        try:
            license_type_abbreviation = self.config.license_type_abbreviations[compact][license_type]
        except KeyError as e:
            # This shouldn't happen, since license type comes from a validated record, but we'll check
            # anyway, in case of miss-configuration.
            logger.warning('License type abbreviation not found', exc_info=e)
            raise CCInvalidRequestException(f'Compact or license type not supported: {e}') from e

        if original_privilege:
            # Copy over the original issuance date and privilege id
            date_of_issuance = original_privilege.dateOfIssuance
            # TODO: This privilege number copy-over approach has a gap in it, in the event that a  # noqa: FIX002
            # provider's license type changes. In that event, the privilege id will have the original
            # license type abbreviation in it, not the new one.
            # This gap should be closed as part of https://github.com/csg-org/CompactConnect/issues/443.
            privilege_id = original_privilege.privilegeId
        else:
            date_of_issuance = current_datetime
            # Claim a privilege number for this jurisdiction
            # Note that this number claim is not rolled back on failure, which can result in gaps
            # in the privilege numbers. Having gaps in the privilege numbers was deemed acceptable
            # for exceptional circumstances like errors in this flow.
            privilege_number = self.claim_privilege_number(compact=compact)
            logger.info('Claimed a new privilege number', privilege_number=privilege_number)
            privilege_id = '-'.join(
                (license_type_abbreviation.upper(), jurisdiction_postal_abbreviation.upper(), str(privilege_number))
            )

        return PrivilegeData.create_new(
            {
                'providerId': provider_id,
                'compact': compact,
                'jurisdiction': jurisdiction_postal_abbreviation.lower(),
                'licenseJurisdiction': license_jurisdiction.lower(),
                'licenseType': license_type,
                'dateOfIssuance': date_of_issuance,
                'dateOfRenewal': current_datetime,
                'dateOfExpiration': license_expiration_date,
                'compactTransactionId': compact_transaction_id,
                'attestations': attestations,
                'privilegeId': privilege_id,
                'administratorSetStatus': ActiveInactiveStatus.ACTIVE,
            }
        )

    @logger_inject_kwargs(logger, 'compact', 'provider_id', 'compact_transaction_id')
    def create_provider_privileges(
        self,
        compact: str,
        provider_id: str,
        jurisdiction_postal_abbreviations: list[str],
        license_expiration_date: date,
        compact_transaction_id: str,
        provider_record: ProviderData,
        existing_privileges_for_license: list[PrivilegeData],
        attestations: list[dict],
        license_type: str,
    ):
        """
        Create privilege records for a provider in the database.

        This is a transactional operation. If any of the records fail to be created,
        the entire transaction will be rolled back. As this is usually performed after a provider has purchased
        one or more privileges, it is important that all records are created successfully.

        :param compact: The compact name
        :param provider_id: The provider id
        :param jurisdiction_postal_abbreviations: The list of jurisdiction postal codes
        :param license_expiration_date: The license expiration date
        :param compact_transaction_id: The compact transaction id
        :param provider_record: The original provider record
        :param existing_privileges_for_license: The list of existing privileges for the specified license.
        Used to track the original issuance date of the privilege.
        :param attestations: List of attestations that were accepted when purchasing the privileges
        :param license_type: The type of license (e.g. audiologist, speech-language-pathologist)
        """
        logger.info(
            'Creating provider privileges',
            privilege_jurisdictions=jurisdiction_postal_abbreviations,
        )

        license_jurisdiction = provider_record.licenseJurisdiction

        privileges = []

        try:
            # We'll collect all the record changes into a transaction to protect data consistency
            transactions = []
            processed_transactions = []
            privilege_update_records = []

            for postal_abbreviation in jurisdiction_postal_abbreviations:
                # get the original privilege issuance date from an existing privilege record if it exists
                original_privilege = next(
                    (
                        record
                        for record in existing_privileges_for_license
                        if record.jurisdiction.lower() == postal_abbreviation.lower()
                        and record.licenseType == license_type
                    ),
                    None,
                )

                privilege_record: PrivilegeData = self._generate_privilege_record(
                    compact=compact,
                    provider_id=provider_id,
                    jurisdiction_postal_abbreviation=postal_abbreviation,
                    license_expiration_date=license_expiration_date,
                    compact_transaction_id=compact_transaction_id,
                    attestations=attestations,
                    license_type=license_type,
                    license_jurisdiction=license_jurisdiction,
                    original_privilege=original_privilege,
                )

                privileges.append(privilege_record)

                now = config.current_standard_datetime

                # Create privilege update record if this is updating an existing privilege
                if original_privilege:
                    update_record = PrivilegeUpdateData.create_new(
                        {
                            'type': ProviderRecordType.PRIVILEGE_UPDATE,
                            'updateType': UpdateCategory.RENEWAL,
                            'providerId': provider_id,
                            'compact': compact,
                            'jurisdiction': postal_abbreviation.lower(),
                            'licenseType': license_type,
                            'previous': original_privilege.to_dict(),
                            'effectiveDate': now,
                            'createDate': now,
                            'updatedValues': {
                                'dateOfRenewal': privilege_record.dateOfRenewal,
                                'dateOfExpiration': privilege_record.dateOfExpiration,
                                'compactTransactionId': compact_transaction_id,
                                'privilegeId': privilege_record.privilegeId,
                                'attestations': attestations,
                                **(
                                    {'administratorSetStatus': ActiveInactiveStatus.ACTIVE}
                                    if original_privilege.administratorSetStatus == ActiveInactiveStatus.INACTIVE
                                    else {}
                                ),
                            },
                        }
                    )
                    # if this privilege was previously deactivated due to a home jurisdiction change
                    # or license deactivation, we remove those deactivation values when the privilege is renewed.
                    # We add those existing fields to the removedValues which will be stored with the update record.
                    removed_values = []
                    if original_privilege.homeJurisdictionChangeStatus is not None:
                        removed_values.append('homeJurisdictionChangeStatus')
                    if original_privilege.licenseDeactivatedStatus is not None:
                        removed_values.append('licenseDeactivatedStatus')

                    if removed_values:
                        update_record.update({'removedValues': removed_values})

                    privilege_update_records.append(update_record)
                    transactions.append(
                        {
                            'Put': {
                                'TableName': self.config.provider_table_name,
                                'Item': TypeSerializer().serialize(update_record.serialize_to_database_record())['M'],
                            }
                        }
                    )

                transactions.append(
                    {
                        'Put': {
                            'TableName': self.config.provider_table_name,
                            'Item': TypeSerializer().serialize(privilege_record.serialize_to_database_record())['M'],
                        }
                    }
                )

            # We save this update till last so that it is least likely to be changed in the event of a failure in
            # one of the other transactions.
            transactions.append(
                {
                    'Update': {
                        'TableName': self.config.provider_table_name,
                        'Key': {
                            'pk': {'S': f'{compact}#PROVIDER#{provider_id}'},
                            'sk': {'S': f'{compact}#PROVIDER'},
                        },
                        'UpdateExpression': 'ADD #privilegeJurisdictions :newJurisdictions',
                        'ExpressionAttributeNames': {'#privilegeJurisdictions': 'privilegeJurisdictions'},
                        'ExpressionAttributeValues': {':newJurisdictions': {'SS': jurisdiction_postal_abbreviations}},
                    }
                }
            )

            # Unfortunately, we can't guarantee that the number of transactions is below the 100 action limit
            # for extremely large purchases. To handle those large purchases, we will have to break our transactions
            # up and handle a multi-transaction roll-back on failure.
            # We'll collect data for sizes, just so we can keep an eye on them and understand user behavior
            metrics.add_metric(
                name='privilege-purchase-transaction-size', unit=MetricUnit.Count, value=len(transactions)
            )
            metrics.add_metric(
                name='privileges-purchased', unit=MetricUnit.Count, value=len(jurisdiction_postal_abbreviations)
            )
            # 100 is the maximum transaction size
            batch_size = 100
            # Iterate over the transactions until they are empty
            while transaction_batch := transactions[:batch_size]:
                self.config.dynamodb_client.transact_write_items(TransactItems=transaction_batch)
                processed_transactions.extend(transaction_batch)
                transactions = transactions[batch_size:]
                if transactions:
                    logger.info(
                        'Breaking privilege updates into multiple transactions',
                        privilege_jurisdictions=jurisdiction_postal_abbreviations,
                        compact_transaction_id=compact_transaction_id,
                    )

        except ClientError as e:
            message = 'Unable to create all provider privileges. Rolling back transaction.'
            logger.info(message, error=str(e))
            self._rollback_privilege_transactions(
                processed_transactions=processed_transactions,
                provider_record=provider_record,
                license_type=license_type,
                existing_privileges_for_license_type=existing_privileges_for_license,
            )
            raise CCAwsServiceException(message) from e

        return privileges

    def _rollback_privilege_transactions(
        self,
        processed_transactions: list[dict],
        provider_record: ProviderData,
        license_type: str,
        existing_privileges_for_license_type: list[PrivilegeData],
    ):
        """Roll back successful privilege transactions after a failure."""
        rollback_transactions = []

        # Create a lookup of existing privileges by jurisdiction
        # as a safety precaution, we must ensure that every privilege in the list matches the license type that we
        # attempted to change privilege for
        existing_privileges_by_jurisdiction = {
            privilege.jurisdiction: privilege
            for privilege in existing_privileges_for_license_type
            if privilege.licenseType == license_type
        }

        # Delete all privilege update records and handle privilege records appropriately
        for transaction in processed_transactions:
            if transaction.get('Put'):
                item = TypeDeserializer().deserialize({'M': transaction['Put']['Item']})
                if item.get('type') == ProviderRecordType.PRIVILEGE_UPDATE:
                    # Always delete update records as they are always new
                    rollback_transactions.append(
                        {
                            'Delete': {
                                'TableName': self.config.provider_table_name,
                                'Key': {
                                    'pk': {'S': item['pk']},
                                    'sk': {'S': item['sk']},
                                },
                            }
                        }
                    )
                elif item.get('type') == 'privilege':
                    # For privilege records, check if it was an update or new creation
                    original_privilege = existing_privileges_by_jurisdiction.get(item['jurisdiction'])
                    if original_privilege:
                        logger.info('Restoring original privilege record', jurisdiction=item['jurisdiction'])
                        # If it was an update, restore the original record
                        rollback_transactions.append(
                            {
                                'Put': {
                                    'TableName': self.config.provider_table_name,
                                    'Item': TypeSerializer().serialize(
                                        original_privilege.serialize_to_database_record()
                                    )['M'],
                                }
                            }
                        )
                    else:
                        # If it was a new creation, delete it
                        logger.info('Deleting new privilege record', jurisdiction=item['jurisdiction'])
                        rollback_transactions.append(
                            {
                                'Delete': {
                                    'TableName': self.config.provider_table_name,
                                    'Key': {
                                        'pk': {'S': item['pk']},
                                        'sk': {'S': item['sk']},
                                    },
                                }
                            }
                        )

        # Restore the original provider record
        rollback_transactions.append(
            {
                'Put': {
                    'TableName': self.config.provider_table_name,
                    'Item': TypeSerializer().serialize(provider_record.serialize_to_database_record())['M'],
                }
            }
        )

        # Execute rollback in batches of 100
        batch_size = 100
        while rollback_batch := rollback_transactions[:batch_size]:
            try:
                logger.info('Submitting rollback transaction')
                self.config.dynamodb_client.transact_write_items(TransactItems=rollback_batch)
                rollback_transactions = rollback_transactions[batch_size:]
            except ClientError as e:
                logger.error('Failed to roll back privilege transactions', error=str(e))
                raise CCAwsServiceException('Failed to roll back privilege transactions') from e
        logger.info('Privilege rollback complete')

    def _get_all_military_affiliation_records_for_provider(self, compact: str, provider_id: str):
        military_affiliation_records = self.config.provider_table.query(
            KeyConditionExpression=Key('pk').eq(f'{compact}#PROVIDER#{provider_id}')
            & Key('sk').begins_with(
                f'{compact}#PROVIDER#military-affiliation#',
            ),
        ).get('Items', [])

        return [MilitaryAffiliationData.from_database_record(record) for record in military_affiliation_records]

    def _get_military_affiliation_records_by_status(
        self, compact: str, provider_id: str, status: MilitaryAffiliationStatus
    ):
        military_affiliation_records = self.config.provider_table.query(
            KeyConditionExpression=Key('pk').eq(f'{compact}#PROVIDER#{provider_id}')
            & Key('sk').begins_with(
                f'{compact}#PROVIDER#military-affiliation#',
            ),
            FilterExpression=Attr('status').eq(status.value),
        ).get('Items', [])

        schema = MilitaryAffiliationRecordSchema()
        return [schema.load(record) for record in military_affiliation_records]

    def _get_active_military_affiliation_records(self, compact: str, provider_id: str):
        return self._get_military_affiliation_records_by_status(compact, provider_id, MilitaryAffiliationStatus.ACTIVE)

    def _get_initializing_military_affiliation_records(self, compact: str, provider_id: str):
        return self._get_military_affiliation_records_by_status(
            compact, provider_id, MilitaryAffiliationStatus.INITIALIZING
        )

    @logger_inject_kwargs(logger, 'compact', 'provider_id')
    def complete_military_affiliation_initialization(self, compact: str, provider_id: str):
        """
        This method is called when the client has uploaded the document for a military affiliation record.

        It gets all records in an initializing state, sets the latest to active, and the rest to inactive for a
        self-healing process.
        """
        logger.info('Completing military affiliation initialization')

        initializing_military_affiliation_records = self._get_initializing_military_affiliation_records(
            compact, provider_id
        )

        if not initializing_military_affiliation_records:
            return

        latest_military_affiliation_record = max(
            initializing_military_affiliation_records, key=lambda record: record['dateOfUpload']
        )

        schema = MilitaryAffiliationRecordSchema()
        with self.config.provider_table.batch_writer() as batch:
            for record in initializing_military_affiliation_records:
                if record['dateOfUpload'] == latest_military_affiliation_record['dateOfUpload']:
                    record['status'] = MilitaryAffiliationStatus.ACTIVE.value
                else:
                    record['status'] = MilitaryAffiliationStatus.INACTIVE.value

                serialized_record = schema.dump(record)
                batch.put_item(Item=serialized_record)

    @logger_inject_kwargs(logger, 'compact', 'provider_id', 'affiliation_type')
    def create_military_affiliation(
        self,
        compact: str,
        provider_id: str,
        affiliation_type: MilitaryAffiliationType,
        file_names: list[str],
        document_keys: list[str],
    ):
        """
        Create a new military affiliation record for a provider in the database.

        If there are any previous active military affiliations for this provider, they will be set to inactive.

        :param compact: The compact name
        :param provider_id: The provider id
        :param affiliation_type: The type of military affiliation
        :param file_names: The list of file names for the documents
        :param document_keys: The list of s3 document keys for the documents
        :return: The created military affiliation record
        """
        logger.info('Creating military affiliation')

        latest_military_affiliation_record = {
            'type': 'militaryAffiliation',
            'affiliationType': affiliation_type.value,
            'fileNames': file_names,
            'compact': compact,
            'providerId': provider_id,
            # we set this to initializing until the client uploads the document, which
            # will trigger another lambda to update the status to active
            'status': MilitaryAffiliationStatus.INITIALIZING.value,
            'documentKeys': document_keys,
            'dateOfUpload': config.current_standard_datetime,
        }

        schema = MilitaryAffiliationRecordSchema()
        latest_military_affiliation_record_serialized = schema.dump(latest_military_affiliation_record)

        # We need to check for any other military affiliations for this provider
        # and set them to inactive. Note these could be consolidated into a single batch call if performance
        # becomes an issue.
        self.inactivate_military_affiliation_status(compact, provider_id)

        with self.config.provider_table.batch_writer() as batch:
            batch.put_item(Item=latest_military_affiliation_record_serialized)

        return latest_military_affiliation_record

    def inactivate_military_affiliation_status(self, compact: str, provider_id: str):
        """
        Sets all military affiliation records to an inactive status for a provider in the database.

        :param compact: The compact name
        :param provider_id: The provider id
        :return: None
        """
        military_affiliation_records = self._get_all_military_affiliation_records_for_provider(compact, provider_id)
        with self.config.provider_table.batch_writer() as batch:
            for record in military_affiliation_records:
                record.update({'status': MilitaryAffiliationStatus.INACTIVE.value})
                serialized_record = record.serialize_to_database_record()
                batch.put_item(Item=serialized_record)

    @logger_inject_kwargs(logger, 'compact', 'provider_ids')
    def batch_get_providers_by_id(self, compact: str, provider_ids: list[str]) -> list[dict]:
        """
        Get provider records by their IDs in batches.

        :param compact: The compact name
        :param provider_ids: List of provider IDs to fetch
        :return: List of provider records
        """
        providers = []
        # DynamoDB batch_get_item has a limit of 100 items per request
        batch_size = 100

        # Process provider IDs in batches
        for i in range(0, len(provider_ids), batch_size):
            batch_ids = provider_ids[i : i + batch_size]
            request_items = {
                self.config.provider_table.table_name: {
                    'Keys': [
                        {'pk': f'{compact}#PROVIDER#{provider_id}', 'sk': f'{compact}#PROVIDER'}
                        for provider_id in batch_ids
                    ],
                    'ConsistentRead': True,
                }
            }

            response = self.config.provider_table.meta.client.batch_get_item(RequestItems=request_items)

            # Add the returned items to our results
            if response['Responses']:
                providers.extend(response['Responses'][self.config.provider_table.table_name])

            # Handle any unprocessed keys by retrying with exponential backoff
            retry_attempts = 0
            max_retries = 3
            base_sleep_time = 0.5  # 50ms initial sleep

            while response.get('UnprocessedKeys') and retry_attempts <= max_retries:
                # Calculate exponential backoff sleep time
                sleep_time = min(base_sleep_time * (2**retry_attempts), 5)  # Cap at 5 seconds
                time.sleep(sleep_time)

                response = self.config.provider_table.meta.client.batch_get_item(
                    RequestItems=response['UnprocessedKeys']
                )
                if response['Responses']:
                    providers.extend(response['Responses'][self.config.provider_table.table_name])

                retry_attempts += 1

            if response.get('UnprocessedKeys'):
                # this is unlikely to happen, but if it does, we log it and continue
                logger.error('Failed to fetch all provider records', unprocessed_keys=response['UnprocessedKeys'])

        return providers

    @logger_inject_kwargs(logger, 'compact')
    def claim_privilege_number(self, compact: str) -> int:
        """
        Claim a unique privilege number for a compact by atomically incrementing the privilege counter.
        If the counter doesn't exist yet, it will be created with an initial value of 1.
        """
        logger.info('Claiming privilege number')
        resp = self.config.provider_table.update_item(
            Key={
                'pk': f'{compact}#PRIVILEGE_COUNT',
                'sk': f'{compact}#PRIVILEGE_COUNT',
            },
            UpdateExpression='ADD #count :increment',
            ExpressionAttributeNames={
                '#count': 'privilegeCount',
            },
            ExpressionAttributeValues={
                ':increment': 1,
            },
            ReturnValues='UPDATED_NEW',
        )
        privilege_count = resp['Attributes']['privilegeCount']
        logger.info('Claimed privilege number', privilege_count=privilege_count)
        return privilege_count

    @logger_inject_kwargs(logger, 'compact', 'provider_id')
    def get_provider_top_level_record(self, *, compact: str, provider_id: str) -> ProviderData:
        """Get the top level provider record for a provider.

        :param compact: The compact name
        :param provider_id: The provider ID
        :return: The top level provider record
        """
        logger.info('Getting top level provider record')
        provider = self.config.provider_table.get_item(
            Key={
                'pk': f'{compact}#PROVIDER#{provider_id}',
                'sk': f'{compact}#PROVIDER',
            },
            ConsistentRead=True,
        ).get('Item')
        if provider is None:
            logger.info(
                'Provider not found for compact {compact} and provider id {provider_id}',
                compact=compact,
                provider_id=provider_id,
            )
            raise CCNotFoundException(f'Provider not found for compact {compact} and provider id {provider_id}')

        return ProviderData.from_database_record(provider)

    def process_registration_values(
        self,
        *,
        current_provider_record: ProviderData,
        matched_license_record: LicenseData,
        email_address: str,
    ) -> None:
        """Set the registration values on a provider record and create home jurisdiction selection record
        in a transaction.

        :param current_provider_record: The provider record that is recorded in the db for this matching provider.
        :param matched_license_record: The license record that was matched for the user during registration
        :param email_address: The email address used for registration
        :return: None
        :raises: CCAwsServiceException if the transaction fails
        """
        with logger.append_context_keys(
            compact=current_provider_record.compact,
            provider_id=current_provider_record.providerId,
            license_jurisdiction=matched_license_record.jurisdiction,
        ):
            logger.info('Setting registration values and setting current home jurisdiction selection')

            # Registration-specific fields to add to the provider record
            registration_values = {
                'compactConnectRegisteredEmailAddress': email_address,
                # we explicitly set this to align with the license record that was matched during registration
                'currentHomeJurisdiction': matched_license_record.jurisdiction,
            }

            # Create provider update record to show registration event and fields that were updated
            provider_update_record = ProviderUpdateData.create_new(
                {
                    'type': 'providerUpdate',
                    'updateType': UpdateCategory.REGISTRATION,
                    'providerId': matched_license_record.providerId,
                    'compact': matched_license_record.compact,
                    'previous': current_provider_record.to_dict(),
                    'updatedValues': {**registration_values},
                }
            )

            provider_record = ProviderRecordUtility.populate_provider_record(
                current_provider_record=current_provider_record,
                license_record=matched_license_record.to_dict(),
                # no privileges yet, as the user is registering into the system.
                privilege_records=[],
            )
            provider_record.update(registration_values)

            # Create all records in a transaction
            self.config.dynamodb_client.transact_write_items(
                TransactItems=[
                    # Update provider record
                    {
                        'Put': {
                            'TableName': self.config.provider_table_name,
                            'Item': TypeSerializer().serialize(provider_record.serialize_to_database_record())['M'],
                        }
                    },
                    # Create provider update record
                    {
                        'Put': {
                            'TableName': self.config.provider_table_name,
                            'Item': TypeSerializer().serialize(provider_update_record.serialize_to_database_record())[
                                'M'
                            ],
                        }
                    },
                ]
            )

    @logger_inject_kwargs(logger, 'compact', 'provider_id', 'detail', 'jurisdiction', 'license_type')
    def get_privilege_data(
        self,
        *,
        compact: str,
        provider_id: str,
        jurisdiction: str,
        license_type_abbr: str,
        consistent_read: bool = False,
        detail: bool = False,
    ) -> list[dict]:
        """
        Get a privilege for a provider in a jurisdiction of the license type

        :param str compact: The compact of the privilege
        :param str provider_id: The provider of the privilege
        :param str jurisdiction: The jurisdiction of the privilege
        :param str license_type_abbr: The license type abbreviation of the privilege
        :param bool detail: Boolean determining whether we include associated records or just privilege record itself
        :raises CCNotFoundException: If the privilege record is not found
        :return If detail = False list of length one containing privilege item, if detail = True list containing,
        privilege record, privilege update records and privilege adverse action records
        """
        # Get the privilege record
        if detail:
            sk_condition = Key('sk').begins_with(f'{compact}#PROVIDER#privilege/{jurisdiction}/{license_type_abbr}#')
        else:
            sk_condition = Key('sk').eq(f'{compact}#PROVIDER#privilege/{jurisdiction}/{license_type_abbr}#')

        resp = self.config.provider_table.query(
            Select='ALL_ATTRIBUTES',
            KeyConditionExpression=Key('pk').eq(f'{compact}#PROVIDER#{provider_id}') & sk_condition,
            ConsistentRead=consistent_read,
        )
        if not resp['Items'] or not len(resp['Items']):
            raise CCNotFoundException('Privilege not found')

        return load_records_into_schemas(resp['Items'])

    @logger_inject_kwargs(logger, 'compact', 'provider_id', 'jurisdiction', 'license_type')
    def get_privilege(self, *, compact: str, provider_id: str, jurisdiction: str, license_type_abbr: str) -> dict:
        """
        Get a privilege for a provider in a jurisdiction of the license type

        :param str compact: The compact of the privilege
        :param str provider_id: The provider of the privilege
        :param str jurisdiction: The jurisdiction of the privilege
        :param str license_type_abbr: The license type abbreviation of the privilege
        :raises CCNotFoundException: If the privilege record is not found
        """
        # Get the privilege record
        try:
            privilege_record = self.config.provider_table.get_item(
                Key={
                    'pk': f'{compact}#PROVIDER#{provider_id}',
                    'sk': f'{compact}#PROVIDER#privilege/{jurisdiction}/{license_type_abbr}#',
                },
            )['Item']
        except KeyError as e:
            raise CCNotFoundException(f'Privilege not found for jurisdiction {jurisdiction}') from e

        return privilege_record

    @logger_inject_kwargs(logger, 'compact', 'provider_id', 'jurisdiction', 'license_type')
    def deactivate_privilege(
        self, *, compact: str, provider_id: str, jurisdiction: str, license_type_abbr: str, deactivation_details: dict
    ) -> None:
        """
        Deactivate a privilege for a provider in a jurisdiction.

        This will update the privilege record to have a administratorSetStatus of 'inactive'.

        :param str compact: The compact to deactivate the privilege for
        :param str provider_id: The provider to deactivate the privilege for
        :param str jurisdiction: The jurisdiction to deactivate the privilege for
        :param str license_type_abbr: The license type abbreviation to deactivate the privilege for
        :param dict deactivation_details: The details of the deactivation to be added to the history record
        :raises CCNotFoundException: If the privilege record is not found
        """
        # Get the privilege record

        privilege_data = self.get_privilege_data(
            compact=compact, provider_id=provider_id, jurisdiction=jurisdiction, license_type_abbr=license_type_abbr
        )

        privilege_record = privilege_data[0]

        # If already inactive, do nothing
        if privilege_record.get('administratorSetStatus', ActiveInactiveStatus.ACTIVE) == ActiveInactiveStatus.INACTIVE:
            logger.info('Provider already inactive. Doing nothing.')
            raise CCInvalidRequestException('Privilege already deactivated')

        now = config.current_standard_datetime

        # Create the update record
        # Use the schema to generate the update record with proper pk/sk
        privilege_update_record = PrivilegeUpdateRecordSchema().dump(
            {
                'type': 'privilegeUpdate',
                'updateType': 'deactivation',
                'providerId': provider_id,
                'compact': compact,
                'jurisdiction': jurisdiction,
                'createDate': now,
                'effectiveDate': now,
                'licenseType': privilege_record['licenseType'],
                'deactivationDetails': deactivation_details,
                'previous': {
                    # We're relying on the schema to trim out unneeded fields
                    **privilege_record,
                },
                'updatedValues': {
                    'administratorSetStatus': ActiveInactiveStatus.INACTIVE,
                },
            }
        )

        # Update the privilege record and create history record
        logger.info('Deactivating privilege')
        self.config.dynamodb_client.transact_write_items(
            TransactItems=[
                # Set the privilege record's administratorSetStatus to inactive and update the dateOfUpdate
                {
                    'Update': {
                        'TableName': self.config.provider_table.name,
                        'Key': {
                            'pk': {'S': f'{compact}#PROVIDER#{provider_id}'},
                            'sk': {'S': f'{compact}#PROVIDER#privilege/{jurisdiction}/{license_type_abbr}#'},
                        },
                        'UpdateExpression': 'SET administratorSetStatus = :status, dateOfUpdate = :dateOfUpdate',
                        'ExpressionAttributeValues': {
                            ':status': {'S': ActiveInactiveStatus.INACTIVE},
                            ':dateOfUpdate': {'S': self.config.current_standard_datetime.isoformat()},
                        },
                    },
                },
                # Create a history record, reflecting this change
                {
                    'Put': {
                        'TableName': self.config.provider_table.name,
                        'Item': TypeSerializer().serialize(privilege_update_record)['M'],
                    },
                },
            ],
        )

        return privilege_record

    def _generate_encumbered_status_update_item(
        self,
        data: CCDataClass,
        encumbered_status: LicenseEncumberedStatusEnum | PrivilegeEncumberedStatusEnum,
    ):
        data_record = data.serialize_to_database_record()

        return {
            'Update': {
                'TableName': self.config.provider_table.name,
                'Key': {'pk': {'S': data_record['pk']}, 'sk': {'S': data_record['sk']}},
                'UpdateExpression': 'SET encumberedStatus = :status, dateOfUpdate = :dateOfUpdate',
                'ExpressionAttributeValues': {
                    ':status': {'S': encumbered_status},
                    ':dateOfUpdate': {'S': self.config.current_standard_datetime.isoformat()},
                },
            },
        }

    def _generate_set_privilege_encumbered_status_item(
        self,
        privilege_data: PrivilegeData,
        privilege_encumbered_status: PrivilegeEncumberedStatusEnum,
    ):
        return self._generate_encumbered_status_update_item(
            data=privilege_data,
            encumbered_status=privilege_encumbered_status,
        )

    def _generate_set_privilege_license_deactivated_status_item(
        self,
        privilege_data: PrivilegeData,
        license_deactivated_status: LicenseDeactivatedStatusEnum,
    ):
        """
        Generate a transaction item to update a privilege record with license deactivated status.

        :param PrivilegeData privilege_data: The privilege data to update
        :param LicenseDeactivatedStatusEnum license_deactivated_status: The license deactivated status to set
        :return: DynamoDB transaction item for updating the privilege
        """
        privilege_record = privilege_data.serialize_to_database_record()

        return {
            'Update': {
                'TableName': self.config.provider_table.name,
                'Key': {'pk': {'S': privilege_record['pk']}, 'sk': {'S': privilege_record['sk']}},
                'UpdateExpression': 'SET licenseDeactivatedStatus = :status, dateOfUpdate = :dateOfUpdate',
                'ExpressionAttributeValues': {
                    ':status': {'S': license_deactivated_status},
                    ':dateOfUpdate': {'S': self.config.current_standard_datetime.isoformat()},
                },
            },
        }

    def _generate_set_license_encumbered_status_item(
        self,
        license_data: LicenseData,
        license_encumbered_status: LicenseEncumberedStatusEnum,
    ):
        return self._generate_encumbered_status_update_item(
            data=license_data,
            encumbered_status=license_encumbered_status,
        )

    def _generate_set_provider_encumbered_status_item(
        self,
        provider_data: ProviderData,
        # licenses and providers share the same encumbered status enum
        provider_encumbered_status: LicenseEncumberedStatusEnum,
    ):
        return self._generate_encumbered_status_update_item(
            data=provider_data,
            encumbered_status=provider_encumbered_status,
        )

    def _generate_put_transaction_item(self, item: dict):
        return {'Put': {'TableName': self.config.provider_table.name, 'Item': TypeSerializer().serialize(item)['M']}}

    def _generate_adverse_action_lift_update_item(
        self, target_adverse_action: AdverseActionData, effective_lift_date: date, lifting_user: str
    ) -> dict:
        """
        Generate a transaction item to update an adverse action record with lift information.

        :param AdverseActionData target_adverse_action: The adverse action to update
        :param date effective_lift_date: The effective date when the encumbrance is lifted
        :param str lifting_user: The cognito sub of the user lifting the encumbrance
        :return: DynamoDB transaction item for updating the adverse action
        """
        serialized_target_adverse_action = target_adverse_action.serialize_to_database_record()
        return {
            'Update': {
                'TableName': self.config.provider_table.name,
                'Key': {
                    'pk': {'S': serialized_target_adverse_action['pk']},
                    'sk': {'S': serialized_target_adverse_action['sk']},
                },
                'ConditionExpression': 'attribute_not_exists(effectiveLiftDate)',
                'UpdateExpression': 'SET effectiveLiftDate = :lift_date, '
                'liftingUser = :lifting_user, '
                'dateOfUpdate = :date_of_update',
                'ExpressionAttributeValues': {
                    ':lift_date': {'S': effective_lift_date.isoformat()},
                    ':lifting_user': {'S': lifting_user},
                    ':date_of_update': {'S': self.config.current_standard_datetime.isoformat()},
                },
            },
        }

    def _validate_license_type_abbreviation(self, compact: str, license_type_abbreviation: str) -> str:
        """
        Validate license type abbreviation and return the full license type name.

        :param str compact: The compact name
        :param str license_type_abbreviation: The license type abbreviation to validate
        :return: The full license type name
        :raises CCInvalidRequestException: If the license type abbreviation is invalid
        """
        return LicenseUtility.get_license_type_by_abbreviation(compact, license_type_abbreviation).name

    def _find_and_validate_adverse_action(
        self, adverse_action_records: list[AdverseActionData], adverse_action_id: str
    ) -> AdverseActionData:
        """
        Find and validate an adverse action record from a list of records.

        :param list[AdverseActionData] adverse_action_records: List of adverse action records to search
        :param str adverse_action_id: The ID of the adverse action to find
        :return: The found adverse action record
        :raises CCNotFoundException: If the adverse action record is not found
        :raises CCInvalidRequestException: If the encumbrance has already been lifted
        """
        # Find the specific adverse action record to lift
        target_adverse_action: AdverseActionData | None = None
        for adverse_action in adverse_action_records:
            if str(adverse_action.adverseActionId) == adverse_action_id:
                target_adverse_action = adverse_action
                break

        if target_adverse_action is None:
            raise CCNotFoundException('Encumbrance record not found')

        # Check if the adverse action has already been lifted
        if target_adverse_action.effectiveLiftDate is not None:
            raise CCInvalidRequestException('Encumbrance has already been lifted')

        return target_adverse_action

    def _get_unlifted_adverse_actions(
        self, adverse_action_records: list[AdverseActionData], target_adverse_action_id: str
    ) -> list[AdverseActionData]:
        """
        Get all unlifted adverse actions excluding the target adverse action.

        :param list[AdverseActionData] adverse_action_records: List of adverse action records
        :param str target_adverse_action_id: The ID of the target adverse action being lifted
        :return: List of unlifted adverse actions excluding the target one
        """
        return [
            aa
            for aa in adverse_action_records
            if aa.effectiveLiftDate is None and str(aa.adverseActionId) != target_adverse_action_id
        ]

    def _generate_provider_encumbered_status_update_item_if_not_already_encumbered(
        self, adverse_action: AdverseActionData, transaction_items: list[dict]
    ) -> list[dict]:
        """
        Adds a transaction item to the provided list which updates the provider encumberedStatus to encumbered if the
        provider is not already encumbered.

        If the provider is already encumbered, we do not add a transaction item to the list and return
        it unchanged.

        We set this status at the provider level to show they are not able to purchase privileges within the compact.

        :param AdverseActionData adverse_action: The adverse action data
        :param list[dict] transaction_items: The list of transaction items to update
        :return: The list of transaction items
        """
        try:
            provider_record = self.config.provider_table.get_item(
                Key={
                    'pk': f'{adverse_action.compact}#PROVIDER#{adverse_action.providerId}',
                    'sk': f'{adverse_action.compact}#PROVIDER',
                },
            )['Item']
        except KeyError as e:
            message = 'Provider not found'
            logger.info(message)
            raise CCNotFoundException(message) from e

        provider_data = ProviderData.from_database_record(provider_record)

        need_to_set_provider_to_encumbered = True
        if provider_data.encumberedStatus == LicenseEncumberedStatusEnum.ENCUMBERED:
            logger.info('Provider already encumbered. Not updating provider encumbered status')
            need_to_set_provider_to_encumbered = False
        else:
            logger.info(
                'Provider is currently unencumbered. Setting provider into an encumbered state as part of update.'
            )

        if need_to_set_provider_to_encumbered:
            # Set the provider record's encumberedStatus to encumbered
            transaction_items.append(
                self._generate_set_provider_encumbered_status_item(
                    provider_data=provider_data,
                    provider_encumbered_status=LicenseEncumberedStatusEnum.ENCUMBERED,
                )
            )

        return transaction_items

    def _generate_provider_encumbered_status_transaction_items_if_no_encumbrances(
        self, provider_user_records: ProviderUserRecords, lifted_record: PrivilegeData | LicenseData
    ) -> list[dict]:
        """
        Check if any licenses or privileges (excluding the lifted record) still have encumbered status.
        If none are encumbered, return transaction items to set the provider record to unencumbered.

        :param ProviderUserRecords provider_user_records: All provider records
        :param lifted_record: The privilege or license record that is having its encumbrance lifted
        :return: List of transaction items (empty if other records are still encumbered)
        """
        # Get the provider record
        provider_record = provider_user_records.get_provider_record()

        # Get all license records
        license_records = provider_user_records.get_license_records()

        # Get all privilege records
        privilege_records = provider_user_records.get_privilege_records()

        # Check if the lifted record is a license or privilege based on its type
        lifted_record_type = getattr(lifted_record, 'type', None)

        # Check license records for encumbered status (excluding the lifted record if it's a license)
        for license_record in license_records:
            if (
                lifted_record_type == 'license'
                and license_record.jurisdiction == lifted_record.jurisdiction
                and license_record.licenseType == lifted_record.licenseType
            ):
                # Skip the record being lifted
                continue
            if license_record.encumberedStatus == LicenseEncumberedStatusEnum.ENCUMBERED:
                logger.info(
                    'License record still encumbered, provider record will not be updated',
                    encumbered_license_jurisdiction=license_record.jurisdiction,
                    encumbered_license_type=license_record.licenseType,
                )
                return []

        # Check privilege records for encumbered status (excluding the lifted record if it's a privilege)
        for privilege_record in privilege_records:
            if (
                lifted_record_type == 'privilege'
                and privilege_record.jurisdiction == lifted_record.jurisdiction
                and privilege_record.licenseType == lifted_record.licenseType
            ):
                # Skip the record being lifted
                continue
            if privilege_record.encumberedStatus == PrivilegeEncumberedStatusEnum.ENCUMBERED:
                logger.info(
                    'Privilege record still encumbered, provider record will not be updated',
                    encumbered_privilege_jurisdiction=privilege_record.jurisdiction,
                    encumbered_privilege_type=privilege_record.licenseType,
                )
                return []

        # No other records are encumbered, so we can set the provider to unencumbered
        logger.info('No other licenses or privileges are encumbered, setting provider to unencumbered')

        provider_update_item = self._generate_set_provider_encumbered_status_item(
            provider_data=provider_record,
            provider_encumbered_status=LicenseEncumberedStatusEnum.UNENCUMBERED,
        )

        return [provider_update_item]

    def encumber_privilege(self, adverse_action: AdverseActionData) -> None:
        """
        Adds an adverse action record for a privilege for a provider in a jurisdiction.

        This will also update the privilege record to have a encumberedStatus of 'encumbered', add a privilege update
        record to show the encumbrance event, and update the provider record to have a encumberedStatus of 'encumbered'.

        :param AdverseActionData adverse_action: The details of the adverse action to be added to the records
        :raises CCNotFoundException: If the privilege record is not found
        """
        with logger.append_context_keys(
            compact=adverse_action.compact,
            provider_id=adverse_action.providerId,
            jurisdiction=adverse_action.jurisdiction,
            license_type_abbreviation=adverse_action.licenseTypeAbbreviation,
        ):
            # Get the privilege record
            try:
                privilege_record = self.config.provider_table.get_item(
                    Key={
                        'pk': f'{adverse_action.compact}#PROVIDER#{adverse_action.providerId}',
                        'sk': f'{adverse_action.compact}#PROVIDER#privilege/'
                        f'{adverse_action.jurisdiction}/{adverse_action.licenseTypeAbbreviation}#',
                    },
                )['Item']
            except KeyError as e:
                message = 'Privilege not found for jurisdiction'
                logger.info(message)
                raise CCNotFoundException(f'Privilege not found for jurisdiction {adverse_action.jurisdiction}') from e

            privilege_data = PrivilegeData.from_database_record(privilege_record)

            need_to_set_privilege_to_encumbered = True
            # If already encumbered, do nothing
            if privilege_data.encumberedStatus == PrivilegeEncumberedStatusEnum.ENCUMBERED:
                logger.info('Privilege already encumbered. Not updating "encumberedStatus" field')
                need_to_set_privilege_to_encumbered = False
            else:
                logger.info(
                    'Privilege is currently active. Setting privilege into an encumbered state as part of update.'
                )

            now = config.current_standard_datetime
            encumbrance_details = {
                'note': adverse_action.clinicalPrivilegeActionCategory
            }

            # The time selected here is somewhat arbitrary; however, we want this selection to not alter the date
            # displayed for a user when it is transformed back to their timezone. We selected noon UTC-4:00 so that
            # users across the entire US will see the same date
            effective_date_time = datetime.combine(
                adverse_action.effectiveStartDate, dtime(12, 0, 0), tzinfo=config.expiration_resolution_timezone
            )

            # Create the update record
            # Use the schema to generate the update record with proper pk/sk
            privilege_update_record = PrivilegeUpdateData.create_new(
                {
                    'type': 'privilegeUpdate',
                    'updateType': UpdateCategory.ENCUMBRANCE,
                    'providerId': adverse_action.providerId,
                    'compact': adverse_action.compact,
                    'jurisdiction': adverse_action.jurisdiction,
                    'licenseType': privilege_data.licenseType,
                    'createDate': now,
<<<<<<< HEAD
                    'effectiveDate': adverse_action.effectiveStartDate,
                    'encumbranceDetails': encumbrance_details,
=======
                    'effectiveDate': effective_date_time,
>>>>>>> a7ad9966
                    'previous': {
                        # We're relying on the schema to trim out unneeded fields
                        **privilege_data.to_dict(),
                    },
                    'updatedValues': {
                        'encumberedStatus': PrivilegeEncumberedStatusEnum.ENCUMBERED,
                    }
                    if need_to_set_privilege_to_encumbered
                    else {},
                }
            ).serialize_to_database_record()

            # Update the privilege record and create history record
            logger.info('Encumbering privilege')
            # we add the adverse action record for the privilege,
            # the privilege update record, and update the privilege record to inactive if it is not already inactive
            transact_items = [
                # Create a history record, reflecting this change
                self._generate_put_transaction_item(privilege_update_record),
                # Add the adverse action record for the privilege
                self._generate_put_transaction_item(adverse_action.serialize_to_database_record()),
            ]

            if need_to_set_privilege_to_encumbered:
                # Set the privilege record's encumberedStatus to encumbered and update the dateOfUpdate
                transact_items.append(
                    self._generate_set_privilege_encumbered_status_item(
                        privilege_data=privilege_data,
                        privilege_encumbered_status=PrivilegeEncumberedStatusEnum.ENCUMBERED,
                    )
                )

            # If the provider is not already encumbered, we need to update the provider record to encumbered
            transact_items = self._generate_provider_encumbered_status_update_item_if_not_already_encumbered(
                adverse_action=adverse_action,
                transaction_items=transact_items,
            )

            self.config.dynamodb_client.transact_write_items(
                TransactItems=transact_items,
            )

            logger.info('Set encumbrance for privilege record')

    def encumber_license(self, adverse_action: AdverseActionData) -> None:
        """
        Adds an adverse action record for a license for a provider in a jurisdiction.

        This will also update the license record to have a encumberedStatus of 'encumbered', add a license update
        record to show the encumbrance event, and update the provider record to have a encumberedStatus of 'encumbered'.

        :param AdverseActionData adverse_action: The details of the adverse action to be added to the records
        :raises CCNotFoundException: If the license record is not found
        """
        with logger.append_context_keys(
            compact=adverse_action.compact,
            provider_id=adverse_action.providerId,
            jurisdiction=adverse_action.jurisdiction,
            license_type_abbreviation=adverse_action.licenseTypeAbbreviation,
        ):
            # Get the license record
            try:
                license_record = self.config.provider_table.get_item(
                    Key={
                        'pk': f'{adverse_action.compact}#PROVIDER#{adverse_action.providerId}',
                        'sk': f'{adverse_action.compact}#PROVIDER#license/'
                        f'{adverse_action.jurisdiction}/{adverse_action.licenseTypeAbbreviation}#',
                    },
                )['Item']
            except KeyError as e:
                message = 'License not found for jurisdiction'
                logger.info(message)
                raise CCNotFoundException(f'{message} {adverse_action.jurisdiction}') from e

            license_data = LicenseData.from_database_record(license_record)

            need_to_set_license_to_encumbered = True
            # If already encumbered, do nothing
            if license_data.encumberedStatus == LicenseEncumberedStatusEnum.ENCUMBERED:
                logger.info('License already encumbered. Not updating license compact eligibility status')
                need_to_set_license_to_encumbered = False
            else:
                logger.info(
                    'License is currently unencumbered. Setting license into an encumbered state as part of update.'
                )

            now = config.current_standard_datetime

            # The time selected here is somewhat arbitrary; however, we want this selection to not alter the date
            # displayed for a user when it is transformed back to their timezone. We selected noon UTC-4:00 so that
            # users across the entire US will see the same date
            effective_date_time = datetime.combine(
                adverse_action.effectiveStartDate, dtime(12, 0, 0), tzinfo=config.expiration_resolution_timezone
            )

            # Create the update record
            # Use the schema to generate the update record with proper pk/sk
            license_update_record = LicenseUpdateData.create_new(
                {
                    'type': ProviderRecordType.LICENSE_UPDATE,
                    'updateType': UpdateCategory.ENCUMBRANCE,
                    'providerId': adverse_action.providerId,
                    'compact': adverse_action.compact,
                    'jurisdiction': adverse_action.jurisdiction,
                    'licenseType': license_data.licenseType,
                    'createDate': now,
                    'effectiveDate': effective_date_time,
                    'previous': {
                        # We're relying on the schema to trim out unneeded fields
                        **license_data.to_dict(),
                    },
                    'updatedValues': {
                        'encumberedStatus': LicenseEncumberedStatusEnum.ENCUMBERED,
                    }
                    if need_to_set_license_to_encumbered
                    else {},
                }
            ).serialize_to_database_record()
            # Update the privilege record and create history record
            logger.info('Encumbering license')
            # we add the adverse action record for the license,
            # the license update record, and update the license record to ineligible if it is not already ineligible
            transact_items = [
                # Create a history record, reflecting this change
                self._generate_put_transaction_item(license_update_record),
                # Add the adverse action record for the license
                self._generate_put_transaction_item(adverse_action.serialize_to_database_record()),
            ]

            if need_to_set_license_to_encumbered:
                # Set the license record's encumberedStatus to encumbered
                transact_items.append(
                    self._generate_set_license_encumbered_status_item(
                        license_data=license_data,
                        license_encumbered_status=LicenseEncumberedStatusEnum.ENCUMBERED,
                    )
                )

            transact_items = self._generate_provider_encumbered_status_update_item_if_not_already_encumbered(
                adverse_action=adverse_action,
                transaction_items=transact_items,
            )

            self.config.dynamodb_client.transact_write_items(
                TransactItems=transact_items,
            )

            logger.info('Set encumbrance for license record')

    def lift_privilege_encumbrance(
        self,
        compact: str,
        provider_id: str,
        jurisdiction: str,
        license_type_abbreviation: str,
        adverse_action_id: str,
        effective_lift_date: date,
        lifting_user: str,
    ) -> None:
        """
        Lift an encumbrance from a privilege record by updating the adverse action record
        and potentially updating the privilege record's encumbered status.

        :param str compact: The compact name
        :param str provider_id: The provider ID
        :param str jurisdiction: The jurisdiction
        :param str license_type_abbreviation: The license type abbreviation
        :param str adverse_action_id: The adverse action ID to lift
        :param date effective_lift_date: The effective date when the encumbrance is lifted
        :param str lifting_user: The cognito sub of the user lifting the encumbrance
        :raises CCNotFoundException: If the adverse action record is not found
        :raises CCInvalidRequestException: If the encumbrance has already been lifted
        """
        with logger.append_context_keys(
            compact=compact,
            provider_id=provider_id,
            jurisdiction=jurisdiction,
            license_type_abbreviation=license_type_abbreviation,
            adverse_action_id=adverse_action_id,
        ):
            license_type_name = self._validate_license_type_abbreviation(compact, license_type_abbreviation)

            logger.info('Lifting privilege encumbrance')

            # Get all provider records
            provider_user_records = self.get_provider_user_records(
                compact=compact,
                provider_id=provider_id,
                consistent_read=True,
            )

            # Get adverse action records for this privilege
            adverse_action_records = provider_user_records.get_adverse_action_records_for_privilege(
                privilege_jurisdiction=jurisdiction,
                privilege_license_type_abbreviation=license_type_abbreviation,
            )

            # Find the specific adverse action record to lift
            target_adverse_action = self._find_and_validate_adverse_action(adverse_action_records, adverse_action_id)

            # Get the privilege record
            privilege_records = provider_user_records.get_privilege_records(
                filter_condition=lambda p: (p.jurisdiction == jurisdiction and p.licenseType == license_type_name)
            )

            if not privilege_records:
                message = 'Privilege record not found for adverse action record.'
                logger.error(message, license_type_name=license_type_name)
                raise CCInternalException(message)

            privilege_data = privilege_records[0]

            # Build transaction items
            transact_items = []

            # Always update the adverse action record with lift information
            transact_items.append(
                self._generate_adverse_action_lift_update_item(
                    target_adverse_action=target_adverse_action,
                    effective_lift_date=effective_lift_date,
                    lifting_user=lifting_user,
                )
            )

            # If this was the last unlifted adverse action, update privilege status and create update record
            unlifted_adverse_actions = self._get_unlifted_adverse_actions(adverse_action_records, adverse_action_id)
            if not unlifted_adverse_actions:
                # Update privilege record to unencumbered status
                privilege_update_item = self._generate_set_privilege_encumbered_status_item(
                    privilege_data=privilege_data,
                    privilege_encumbered_status=PrivilegeEncumberedStatusEnum.UNENCUMBERED,
                )
                transact_items.append(privilege_update_item)

                now = config.current_standard_datetime

                # The time selected here is somewhat arbitrary; however, we want this selection to not alter the date
                # displayed for a user when it is transformed back to their timezone. We selected noon UTC-4:00 so that
                # users across the entire US will see the same date
                effective_date_time = datetime.combine(
                    effective_lift_date, dtime(12, 0, 0), tzinfo=config.expiration_resolution_timezone
                )

                # Create privilege update record
                privilege_update_record = PrivilegeUpdateData.create_new(
                    {
                        'type': 'privilegeUpdate',
                        'updateType': UpdateCategory.LIFTING_ENCUMBRANCE,
                        'providerId': provider_id,
                        'compact': compact,
                        'jurisdiction': jurisdiction,
                        'licenseType': privilege_data.licenseType,
                        'createDate': now,
                        'effectiveDate': effective_date_time,
                        'previous': privilege_data.to_dict(),
                        'updatedValues': {
                            'encumberedStatus': PrivilegeEncumberedStatusEnum.UNENCUMBERED,
                        },
                    }
                ).serialize_to_database_record()

                transact_items.append(self._generate_put_transaction_item(privilege_update_record))

                # Check if provider should be set to unencumbered
                provider_status_items = self._generate_provider_encumbered_status_transaction_items_if_no_encumbrances(
                    provider_user_records=provider_user_records,
                    lifted_record=privilege_data,
                )
                transact_items.extend(provider_status_items)

            # Execute the transaction
            self.config.dynamodb_client.transact_write_items(TransactItems=transact_items)

            logger.info('Successfully lifted privilege encumbrance')

    def lift_license_encumbrance(
        self,
        compact: str,
        provider_id: str,
        jurisdiction: str,
        license_type_abbreviation: str,
        adverse_action_id: str,
        effective_lift_date: date,
        lifting_user: str,
    ) -> None:
        """
        Lift an encumbrance from a license record by updating the adverse action record
        and potentially updating the license record's encumbered status.

        :param str compact: The compact name
        :param str provider_id: The provider ID
        :param str jurisdiction: The jurisdiction
        :param str license_type_abbreviation: The license type abbreviation
        :param str adverse_action_id: The adverse action ID to lift
        :param date effective_lift_date: The effective date when the encumbrance is lifted
        :param str lifting_user: The cognito sub of the user lifting the encumbrance
        :raises CCNotFoundException: If the adverse action record is not found
        :raises CCInvalidRequestException: If the encumbrance has already been lifted
        """
        with logger.append_context_keys(
            compact=compact,
            provider_id=provider_id,
            jurisdiction=jurisdiction,
            license_type_abbreviation=license_type_abbreviation,
            adverse_action_id=adverse_action_id,
        ):
            license_type_name = self._validate_license_type_abbreviation(compact, license_type_abbreviation)

            logger.info('Lifting license encumbrance')

            # Get all provider records
            provider_user_records = self.get_provider_user_records(
                compact=compact,
                provider_id=provider_id,
                consistent_read=True,
            )

            # Get adverse action records for this license
            adverse_action_records = provider_user_records.get_adverse_action_records_for_license(
                license_jurisdiction=jurisdiction,
                license_type_abbreviation=license_type_abbreviation,
            )

            # Find the specific adverse action record to lift
            target_adverse_action = self._find_and_validate_adverse_action(adverse_action_records, adverse_action_id)

            # Get the license record
            license_records = provider_user_records.get_license_records(
                filter_condition=lambda record: (
                    record.jurisdiction == jurisdiction and record.licenseType == license_type_name
                )
            )

            if not license_records:
                message = 'License record not found for adverse action record.'
                logger.error(message, license_type_name=license_type_name)
                raise CCInternalException(message)

            license_data = license_records[0]

            # Build transaction items
            transact_items = []

            # Always update the adverse action record with lift information
            transact_items.append(
                self._generate_adverse_action_lift_update_item(
                    target_adverse_action=target_adverse_action,
                    effective_lift_date=effective_lift_date,
                    lifting_user=lifting_user,
                )
            )

            # If this was the last unlifted adverse action, update license status and create update record
            unlifted_adverse_actions = self._get_unlifted_adverse_actions(adverse_action_records, adverse_action_id)
            if not unlifted_adverse_actions:
                # Update license record to unencumbered status
                license_update_item = self._generate_set_license_encumbered_status_item(
                    license_data=license_data,
                    license_encumbered_status=LicenseEncumberedStatusEnum.UNENCUMBERED,
                )
                transact_items.append(license_update_item)

                now = config.current_standard_datetime

                # The time selected here is somewhat arbitrary; however, we want this selection to not alter the date
                # displayed for a user when it is transformed back to their timezone. We selected noon UTC-4:00 so that
                # users across the entire US will see the same date
                effective_date_time = datetime.combine(
                    effective_lift_date, dtime(12, 0, 0), tzinfo=config.expiration_resolution_timezone
                )

                # Create license update record
                license_update_record = LicenseUpdateData.create_new(
                    {
                        'type': ProviderRecordType.LICENSE_UPDATE,
                        'updateType': UpdateCategory.LIFTING_ENCUMBRANCE,
                        'providerId': provider_id,
                        'compact': compact,
                        'jurisdiction': jurisdiction,
                        'licenseType': license_data.licenseType,
                        'createDate': now,
                        'effectiveDate': effective_date_time,
                        'previous': license_data.to_dict(),
                        'updatedValues': {
                            'encumberedStatus': LicenseEncumberedStatusEnum.UNENCUMBERED,
                        },
                    }
                ).serialize_to_database_record()

                transact_items.append(self._generate_put_transaction_item(license_update_record))

                # Check if provider should be set to unencumbered
                provider_status_items = self._generate_provider_encumbered_status_transaction_items_if_no_encumbrances(
                    provider_user_records=provider_user_records,
                    lifted_record=license_data,
                )
                transact_items.extend(provider_status_items)

            # Execute the transaction
            self.config.dynamodb_client.transact_write_items(TransactItems=transact_items)

            logger.info('Successfully lifted license encumbrance')

    def _process_jurisdiction_change_deactivation(
        self,
        compact: str,
        provider_id: str,
        top_level_provider_record: ProviderData,
        selected_jurisdiction: str,
        all_active_privileges: list[PrivilegeData],
        all_transaction_items: list[dict],
    ) -> None:
        # Get provider record update transaction items for jurisdiction with no valid license
        provider_transaction_items = self._get_provider_record_transaction_items_for_jurisdiction_with_no_known_license(
            compact=compact,
            provider_id=provider_id,
            provider_record=top_level_provider_record,
            selected_jurisdiction=selected_jurisdiction,
        )
        all_transaction_items.extend(provider_transaction_items)

        # Get privilege deactivation transaction items
        privilege_transaction_items = self._get_privilege_deactivation_transaction_items_for_jurisdiction_change(
            compact=compact, provider_id=provider_id, privileges=all_active_privileges
        )
        all_transaction_items.extend(privilege_transaction_items)

    @logger_inject_kwargs(logger, 'compact', 'provider_id', 'selected_jurisdiction')
    def update_provider_home_state_jurisdiction(
        self, *, compact: str, provider_id: str, selected_jurisdiction: str
    ) -> None:
        """
        Update the provider's home jurisdiction and handle their privileges according to business rules.

        The following rules are applied when updating the provider's home state jurisdiction:
        1. If the provider does not have any known license in the selected jurisdiction, all of their existing
           privileges will have their 'homeJurisdictionChangeStatus' set to 'inactive'
        3. Else if the license in the current home state is expired, the privileges are not moved over. If the license
           is later updated and the provider renews the privileges, they will be associated with the new home state.
        3. Else if the license in the current home state is encumbered, all privileges will not be moved over
           to the new jurisdiction. They stay encumbered.
        4. Else if the license in the new jurisdiction has a 'compactEligibility' status of 'ineligible', the associated
           privileges for the current license will NOT be moved over to the new jurisdiction, we will set the
           'homeJurisdictionChangeStatus' field to 'inactive'.
        5. If the license in the new home state is encumbered, unexpired privileges are moved over and all privileges
           that do not already have an encumbered status of 'encumbered' will have their encumbered status set to
           'licenseEncumbered'.
        6. If none of the above conditions are met, the provider's unexpired privileges will be moved over to the new
           jurisdiction and the expiration date will be updated to the expiration date of the license in the new
           jurisdiction. (the only exception to this is if any existing privilege is for the same jurisdiction as the
           new license, in which case it is deactivated).

        :param compact: The compact name
        :param provider_id: The provider ID
        :param selected_jurisdiction: The new home jurisdiction selected by the provider
        :raises CCInternalException: If any transaction fails during the update process
        """
        logger.info('Updating provider user home jurisdiction')

        provider_user_records: ProviderUserRecords = self.get_provider_user_records(
            compact=compact, provider_id=provider_id
        )
        top_level_provider_record = provider_user_records.get_provider_record()
        current_home_jurisdiction = top_level_provider_record.currentHomeJurisdiction

        # Get all licenses in the new home jurisdiction
        new_home_state_licenses = provider_user_records.get_license_records(
            filter_condition=lambda license_data: license_data.jurisdiction == selected_jurisdiction
        )

        # Get all privileges for the provider that were not deactivated previously
        all_active_privileges = provider_user_records.get_privilege_records(
            filter_condition=lambda privilege: privilege.homeJurisdictionChangeStatus
            != HomeJurisdictionChangeStatusEnum.INACTIVE
        )

        if not all_active_privileges:
            logger.info('No active privileges found for user. Proceeding with provider update')

        try:
            # Collect all transaction items
            all_transaction_items = []

            # Check if provider has any licenses in the new jurisdiction
            if not new_home_state_licenses:
                logger.info('No home state license found in selected jurisdiction. Deactivating all active privileges')

                self._process_jurisdiction_change_deactivation(
                    compact=compact,
                    provider_id=provider_id,
                    top_level_provider_record=top_level_provider_record,
                    selected_jurisdiction=selected_jurisdiction,
                    all_active_privileges=all_active_privileges,
                    all_transaction_items=all_transaction_items,
                )
            else:
                # Check if the selected jurisdiction is live in the compact configuration
                compact_config = self.config.compact_configuration_client.get_compact_configuration(compact)
                is_jurisdiction_live = any(
                    state['postalAbbreviation'].lower() == selected_jurisdiction.lower() and state.get('isLive', False)
                    for state in compact_config.configuredStates
                )

                if not is_jurisdiction_live:
                    logger.info(
                        'Selected jurisdiction is not live in compact configuration. '
                        'Deactivating privileges as if there were no license.',
                        selected_jurisdiction=selected_jurisdiction,
                        compact=compact,
                    )
                    self._process_jurisdiction_change_deactivation(
                        compact=compact,
                        provider_id=provider_id,
                        top_level_provider_record=top_level_provider_record,
                        selected_jurisdiction=selected_jurisdiction,
                        all_active_privileges=all_active_privileges,
                        all_transaction_items=all_transaction_items,
                    )
                else:
                    # Find the best license in the selected jurisdiction
                    best_license_in_selected_jurisdiction = (
                        provider_user_records.find_best_license_in_current_known_licenses(
                            jurisdiction=selected_jurisdiction
                        )
                    )
                    # Get provider record update transaction items for jurisdiction change with license
                    provider_transaction_items = (
                        self._get_provider_record_transaction_items_for_jurisdiction_change_with_license(
                            compact=compact,
                            provider_id=provider_id,
                            provider_records=provider_user_records,
                            new_license_record=best_license_in_selected_jurisdiction,
                            selected_jurisdiction=selected_jurisdiction,
                        )
                    )
                    all_transaction_items.extend(provider_transaction_items)

                    # Get licenses from the current home state
                    current_home_state_licenses = provider_user_records.get_license_records(
                        filter_condition=lambda license_data: license_data.jurisdiction == current_home_jurisdiction
                    )

                    # Get unique license types from all privileges
                    privilege_license_types = set(privilege.licenseType for privilege in all_active_privileges)

                    for license_type in privilege_license_types:
                        # Find the matching license in the current jurisdiction for this license type
                        matching_license_in_current_jurisdiction = next(
                            (
                                license_data
                                for license_data in current_home_state_licenses
                                if license_data.licenseType == license_type
                            ),
                            None,
                        )

                        if not matching_license_in_current_jurisdiction:
                            logger.info(
                                'No current home state license found for license type. '
                                'User likely previously moved to a state with no known license '
                                'and privileges were deactivated. Will not move privileges over.',
                                license_type=license_type,
                                current_home_jurisdiction=current_home_jurisdiction,
                                new_home_state_licenses=new_home_state_licenses,
                            )
                            continue

                        # if the current home state license is expired, then all the privileges associated
                        # with this license will also be expired, and we will not move them over
                        if (
                            matching_license_in_current_jurisdiction.dateOfExpiration
                            < self.config.expiration_resolution_date
                        ):
                            logger.info(
                                'Current home state license is expired. Not moving privileges over.',
                                license_type=license_type,
                            )
                            continue

                        if (
                            matching_license_in_current_jurisdiction.encumberedStatus
                            == LicenseEncumberedStatusEnum.ENCUMBERED
                        ):
                            logger.info(
                                'Current license is encumbered. Privileges for this license type will not be moved '
                                'over to new license.',
                                license_type=license_type,
                                encumbered_status=matching_license_in_current_jurisdiction.encumberedStatus,
                            )
                            continue

                        # Get transaction items for privileges that can be moved to a license in the new jurisdiction
                        privilege_transaction_items = (
                            self._get_privilege_transaction_items_resulting_from_home_jurisdiction_move(
                                compact=compact,
                                provider_id=provider_id,
                                provider_user_records=provider_user_records,
                                selected_jurisdiction=selected_jurisdiction,
                                license_type=license_type,
                            )
                        )
                        all_transaction_items.extend(privilege_transaction_items)

            # Execute all transactions in batches
            self._execute_batched_transactions(all_transaction_items)

        except Exception as e:
            logger.error(
                'Failed to update provider home state jurisdiction',
                compact=compact,
                provider_id=provider_id,
                selected_jurisdiction=selected_jurisdiction,
                error=str(e),
            )
            raise CCInternalException('Failed to update provider home state jurisdiction') from e

    def _execute_batched_transactions(self, transaction_items: list[dict]) -> None:
        """
        Execute transaction items in batches of 100 (DynamoDB limit).

        :param transaction_items: List of transaction items to execute
        :raises CCInternalException: If any transaction batch fails
        """
        if not transaction_items:
            logger.info('No transaction items to execute')
            return

        logger.info('Executing batched transactions', total_items=len(transaction_items))

        # DynamoDB transaction limit is 100 items
        batch_size = 100
        processed_batches = []

        try:
            # Process transactions in batches
            for i in range(0, len(transaction_items), batch_size):
                batch = transaction_items[i : i + batch_size]
                logger.info(
                    'Executing transaction batch',
                    batch_number=len(processed_batches) + 1,
                    batch_size=len(batch),
                    total_batches=(len(transaction_items) + batch_size - 1) // batch_size,
                )

                self.config.dynamodb_client.transact_write_items(TransactItems=batch)
                processed_batches.append(batch)

        except Exception as e:
            logger.error(
                'Transaction batch failed',
                failed_batch_number=len(processed_batches) + 1,
                total_processed_batches=len(processed_batches),
                error=str(e),
            )
            raise CCInternalException(f'Transaction batch failed: {str(e)}') from e

    def _get_privilege_transaction_items_resulting_from_home_jurisdiction_move(
        self,
        *,
        compact: str,
        provider_id: str,
        provider_user_records: ProviderUserRecords,
        selected_jurisdiction: str,
        license_type: str,
    ) -> list[dict]:
        """
        Get transaction items for privileges that are affected by moving to a new jurisdiction.

        This method contains the common logic for determining if privileges should be:
        1. Deactivated because there's no matching license in the selected jurisdiction
        2. Deactivated because the matching license is not compact eligible
        3. Updated to reference the new license (potentially with encumbered status)

        :param compact: The compact name
        :param provider_id: The provider ID
        :param provider_user_records: Collection of records for provider, including privileges and licenses
        :param selected_jurisdiction: The jurisdiction the provider has selected through the api.
        :param license_type: The license type to check
        :return: List of transaction items
        """
        # Get privileges for this license type that were not previously deactivated
        privileges_for_license_type = [
            privilege
            for privilege in provider_user_records.get_privilege_records(
                filter_condition=lambda p: p.licenseType == license_type
                and p.homeJurisdictionChangeStatus != HomeJurisdictionChangeStatusEnum.INACTIVE
            )
        ]

        if not privileges_for_license_type:
            logger.info('No active privileges found for license type.', license_type=license_type)
            return []

        licenses_in_selected_jurisdiction = provider_user_records.get_license_records(
            filter_condition=lambda license_data: license_data.jurisdiction == selected_jurisdiction
        )

        # Find matching license in new jurisdiction
        matching_license_in_selected_jurisdiction = next(
            (
                license_data
                for license_data in licenses_in_selected_jurisdiction
                if license_data.licenseType == license_type
            ),
            None,
        )

        if not matching_license_in_selected_jurisdiction:
            logger.info(
                'No matching license in new jurisdiction for license type. Deactivating privileges.',
                license_type=license_type,
            )
            # Return transaction items for deactivating privileges if no matching license in new jurisdiction
            return self._get_privilege_deactivation_transaction_items_for_jurisdiction_change(
                compact=compact, provider_id=provider_id, privileges=privileges_for_license_type
            )

        # Check if new license is compact eligible
        if (
            matching_license_in_selected_jurisdiction.jurisdictionUploadedCompactEligibility
            == CompactEligibilityStatus.INELIGIBLE
        ):
            logger.info('License in selected jurisdiction is not compact eligible')
            return self._get_privilege_deactivation_transaction_items_for_jurisdiction_change(
                compact=compact, provider_id=provider_id, privileges=privileges_for_license_type
            )

        # Return transaction items for updating privileges based on their current state
        return self._get_privilege_update_transaction_items_for_jurisdiction_change(
            compact=compact,
            provider_id=provider_id,
            privileges=privileges_for_license_type,
            new_license=matching_license_in_selected_jurisdiction,
        )

    def _get_provider_record_transaction_items_for_jurisdiction_with_no_known_license(
        self,
        *,
        compact: str,
        provider_id: str,
        provider_record: ProviderData,
        selected_jurisdiction: str,
    ) -> list[dict]:
        """
        Get transaction items for updating the provider record when changing to a
        jurisdiction for which we do not have a license on file.

        :param compact: The compact name
        :param provider_id: The provider ID
        :param provider_record: The current provider record
        :param selected_jurisdiction: The selected non-member jurisdiction
        :return: List of transaction items
        """
        logger.info(
            'Updating provider record for jurisdiction with no known license',
            compact=compact,
            provider_id=provider_id,
            new_jurisdiction=selected_jurisdiction,
        )

        # Create the provider update record
        provider_update_record = ProviderUpdateData.create_new(
            {
                'type': 'providerUpdate',
                'updateType': UpdateCategory.HOME_JURISDICTION_CHANGE,
                'providerId': provider_id,
                'compact': compact,
                'previous': provider_record.to_dict(),
                'updatedValues': {
                    'currentHomeJurisdiction': selected_jurisdiction,
                },
            }
        )

        # Create transaction items for the provider update
        return [
            # Create provider update record
            {
                'Put': {
                    'TableName': self.config.provider_table_name,
                    'Item': TypeSerializer().serialize(provider_update_record.serialize_to_database_record())['M'],
                }
            },
            # Update provider record. In this case, we set the current home jurisdiction without setting any new license
            # values, since there is no new license.
            {
                'Update': {
                    'TableName': self.config.provider_table_name,
                    'Key': {
                        'pk': {'S': f'{compact}#PROVIDER#{provider_id}'},
                        'sk': {'S': f'{compact}#PROVIDER'},
                    },
                    'UpdateExpression': 'SET '
                    'currentHomeJurisdiction = :currentHomeJurisdiction, '
                    'dateOfUpdate = :dateOfUpdate',
                    'ExpressionAttributeValues': {
                        ':currentHomeJurisdiction': {'S': selected_jurisdiction},
                        ':dateOfUpdate': {'S': self.config.current_standard_datetime.isoformat()},
                    },
                }
            },
        ]

    def _get_privilege_deactivation_transaction_items_for_jurisdiction_change(
        self,
        *,
        compact: str,
        provider_id: str,
        privileges: list[PrivilegeData],
    ) -> list[dict]:
        """
        Get transaction items for deactivating privileges when changing to a jurisdiction where they can't be valid.

        Note: This method is designed to handle up to 50 privileges in a single transaction.
        We don't anticipate a system with more than 50 jurisdictions for the foreseeable future,
        so this limit is sufficient.
        If the system grows beyond 50 jurisdictions, this method will need to be enhanced to
        process multiple transactions with proper rollback handling.

        :param compact: The compact name
        :param provider_id: The provider ID
        :param privileges: The list of privileges to deactivate
        :return: List of transaction items
        """
        if not privileges:
            logger.info(
                'No privileges provided to deactivate for jurisdiction change',
                compact=compact,
                provider_id=provider_id,
            )
            return []

        logger.info(
            'Deactivating privileges for jurisdiction change',
            compact=compact,
            provider_id=provider_id,
            num_privileges=len(privileges),
        )

        transactions = []

        now = config.current_standard_datetime

        for privilege in privileges:
            # Create update record
            privilege_update_record = PrivilegeUpdateData.create_new(
                {
                    'type': 'privilegeUpdate',
                    'updateType': UpdateCategory.HOME_JURISDICTION_CHANGE,
                    'providerId': provider_id,
                    'compact': compact,
                    'jurisdiction': privilege.jurisdiction,
                    'licenseType': privilege.licenseType,
                    'createDate': now,
                    'effectiveDate': now,
                    'previous': privilege.to_dict(),
                    'updatedValues': {
                        'homeJurisdictionChangeStatus': HomeJurisdictionChangeStatusEnum.INACTIVE,
                        'dateOfUpdate': self.config.current_standard_datetime,
                    },
                }
            )

            # Add update record to transaction
            transactions.append(
                {
                    'Put': {
                        'TableName': self.config.provider_table_name,
                        'Item': TypeSerializer().serialize(privilege_update_record.serialize_to_database_record())['M'],
                    }
                }
            )

            # Update privilege record
            transactions.append(
                {
                    'Update': {
                        'TableName': self.config.provider_table_name,
                        'Key': {
                            'pk': {'S': privilege.serialize_to_database_record()['pk']},
                            'sk': {'S': privilege.serialize_to_database_record()['sk']},
                        },
                        'UpdateExpression': 'SET homeJurisdictionChangeStatus = :homeJurisdictionChangeStatus,'
                        'dateOfUpdate = :dateOfUpdate',
                        'ExpressionAttributeValues': {
                            ':homeJurisdictionChangeStatus': {'S': HomeJurisdictionChangeStatusEnum.INACTIVE},
                            ':dateOfUpdate': {'S': self.config.current_standard_datetime.isoformat()},
                        },
                    }
                }
            )

        return transactions

    def _get_provider_record_transaction_items_for_jurisdiction_change_with_license(
        self,
        *,
        compact: str,
        provider_id: str,
        provider_records: ProviderUserRecords,
        new_license_record: LicenseData,
        selected_jurisdiction: str,
    ) -> list[dict]:
        """
        Get transaction items for updating the provider record when changing to a new best license.

        :param compact: The compact name
        :param provider_id: The provider ID
        :param provider_records: All the records for this provider
        :param new_license_record: The best license in the new jurisdiction
        :param selected_jurisdiction: The selected jurisdiction
        :return: List of transaction items
        """
        logger.info(
            'Updating provider record with information from new best license',
            compact=compact,
            provider_id=provider_id,
            license_jurisdiction=new_license_record.jurisdiction,
        )

        # Create the provider update record
        provider_update_record = ProviderUpdateData.create_new(
            {
                'type': 'providerUpdate',
                'updateType': UpdateCategory.HOME_JURISDICTION_CHANGE,
                'providerId': provider_id,
                'compact': compact,
                'previous': provider_records.get_provider_record().to_dict(),
                'updatedValues': {
                    'licenseJurisdiction': new_license_record.jurisdiction,
                    # we explicitly set this to align with what was passed in as the selected jurisdiction
                    'currentHomeJurisdiction': selected_jurisdiction,
                },
            }
        )

        # Create transaction items for the provider update
        transactions = [
            # Create provider update record
            {
                'Put': {
                    'TableName': self.config.provider_table_name,
                    'Item': TypeSerializer().serialize(provider_update_record.serialize_to_database_record())['M'],
                }
            },
        ]
        # populate the provider record with the fields from the new license
        provider_record = ProviderRecordUtility.populate_provider_record(
            current_provider_record=provider_records.get_provider_record(),
            license_record=new_license_record.to_dict(),
            privilege_records=[privilege.to_dict() for privilege in provider_records.get_privilege_records()],
        )
        provider_record.update({'currentHomeJurisdiction': selected_jurisdiction})
        transactions.append(
            {
                'Put': {
                    'TableName': config.provider_table_name,
                    'Item': TypeSerializer().serialize(provider_record.serialize_to_database_record())['M'],
                }
            }
        )

        return transactions

    def _get_privilege_update_transaction_items_for_jurisdiction_change(
        self,
        *,
        compact: str,
        provider_id: str,
        privileges: list[PrivilegeData],
        new_license: LicenseData,
    ) -> list[dict]:
        """
        Get transaction items for updating privileges when changing to a jurisdiction with a valid license.

        Note: This method is designed to handle up to 50 privileges in a single transaction.
        The current system supports a maximum of 50 jurisdictions, so this limit is sufficient.
        If the system grows beyond 50 jurisdictions, this method will need to be enhanced to
        process multiple transactions with proper rollback handling.

        :param compact: The compact name
        :param provider_id: The provider ID
        :param privileges: The list of privileges to update
        :param new_license: The license in the new jurisdiction
        :return: List of transaction items
        """
        if not privileges:
            logger.info(
                'No privileges provided to update for jurisdiction change with valid license',
                compact=compact,
                provider_id=provider_id,
                new_jurisdiction=new_license.jurisdiction,
                license_type=new_license.licenseType,
            )
            return []

        is_new_license_encumbered = new_license.encumberedStatus == LicenseEncumberedStatusEnum.ENCUMBERED

        logger.info(
            'Updating privileges for jurisdiction change with valid license',
            compact=compact,
            provider_id=provider_id,
            new_jurisdiction=new_license.jurisdiction,
            num_privileges=len(privileges),
            is_new_license_encumbered=is_new_license_encumbered,
            license_type=new_license.licenseType,
            license_expiration=new_license.dateOfExpiration,
        )

        transactions = []

        for privilege in privileges:
            # if the privilege is for the same jurisdiction as the new license,
            # then we deactivate it
            if privilege.jurisdiction == new_license.jurisdiction:
                logger.info(
                    'Privilege is for the same jurisdiction as the new license. Deactivating privilege.',
                    privilege_id=privilege.privilegeId,
                    privilege_jurisdiction=privilege.jurisdiction,
                    new_license_jurisdiction=new_license.jurisdiction,
                    privilege_license_type=privilege.licenseType,
                )
                # Get transaction items for deactivating this privilege and add them to our transactions
                deactivation_transactions = self._get_privilege_deactivation_transaction_items_for_jurisdiction_change(
                    compact=compact, provider_id=provider_id, privileges=[privilege]
                )
                transactions.extend(deactivation_transactions)
                continue

            # Check if privilege was previously deactivated due to a home jurisdiction change.
            # If the privilege was renewed after the last jurisdiction update, this field should
            # not be present.
            if privilege.homeJurisdictionChangeStatus is not None:
                logger.info(
                    'Privilege was previously deactivated due to home jurisdiction change. '
                    'Will not move privilege over.',
                    privilege_id=privilege.privilegeId,
                    privilege_jurisdiction=privilege.jurisdiction,
                    privilege_license_type=privilege.licenseType,
                )
                continue

            updated_values = {
                'licenseJurisdiction': new_license.jurisdiction,
                'dateOfExpiration': new_license.dateOfExpiration,
            }

            # When a home state license is encumbered, all associated privileges for that license must be
            # encumbered as well. We use the 'LICENSE_ENCUMBERED' status type to denote the encumbrance on the privilege
            # is the result of a home state license being encumbered, rather than a state setting an encumbrance on an
            # individual privilege directly. If a state sets an encumbrance on a privilege record directly, it will be
            # in an 'ENCUMBERED' status.
            #
            # When changing home states, if the new home state license is encumbered, we set the privileges for that
            # license type to a 'LICENSE_ENCUMBERED' status unless the privilege itself has already been encumbered with
            # an 'ENCUMBERED' status.
            if is_new_license_encumbered and privilege.encumberedStatus != PrivilegeEncumberedStatusEnum.ENCUMBERED:
                logger.info(
                    'New license record is encumbered and privilege is not already encumbered. Apply encumbered status.'
                )
                updated_values['encumberedStatus'] = PrivilegeEncumberedStatusEnum.LICENSE_ENCUMBERED

            now = config.current_standard_datetime

            # Create update record
            privilege_update_record = PrivilegeUpdateData.create_new(
                {
                    'type': 'privilegeUpdate',
                    'updateType': UpdateCategory.HOME_JURISDICTION_CHANGE,
                    'providerId': provider_id,
                    'compact': compact,
                    'jurisdiction': privilege.jurisdiction,
                    'createDate': now,
                    'effectiveDate': now,
                    'licenseType': privilege.licenseType,
                    'previous': privilege.to_dict(),
                    'updatedValues': updated_values,
                }
            )

            # Add update record to transaction
            transactions.append(
                {
                    'Put': {
                        'TableName': self.config.provider_table_name,
                        'Item': TypeSerializer().serialize(privilege_update_record.serialize_to_database_record())['M'],
                    }
                }
            )

            # Update privilege record
            set_clauses = [
                'licenseJurisdiction = :licenseJurisdiction',
                'dateOfExpiration = :dateOfExpiration',
                'dateOfUpdate = :dateOfUpdate',
            ]
            expression_values = {
                ':licenseJurisdiction': {'S': new_license.jurisdiction},
                ':dateOfExpiration': {'S': new_license.dateOfExpiration.isoformat()},
                ':dateOfUpdate': {'S': self.config.current_standard_datetime.isoformat()},
            }

            if is_new_license_encumbered:
                set_clauses.append('encumberedStatus = :encumberedStatus')
                expression_values[':encumberedStatus'] = {'S': updated_values['encumberedStatus']}

            # Build the final update expression
            update_expression = 'SET ' + ', '.join(set_clauses)

            serialized_privilege_record = privilege.serialize_to_database_record()

            transactions.append(
                {
                    'Update': {
                        'TableName': self.config.provider_table_name,
                        'Key': {
                            'pk': {'S': serialized_privilege_record['pk']},
                            'sk': {'S': serialized_privilege_record['sk']},
                        },
                        'UpdateExpression': update_expression,
                        'ExpressionAttributeValues': expression_values,
                    }
                }
            )

        return transactions

    def encumber_home_jurisdiction_license_privileges(
        self,
        compact: str,
        provider_id: str,
        jurisdiction: str,
        adverse_action_category: str,
        license_type_abbreviation: str,
        effective_date: date,
    ) -> list[PrivilegeData]:
        """
        Encumber all unencumbered privileges associated with a home jurisdiction license.

        This method finds all unencumbered privileges for the given license and sets their
        encumberedStatus to LICENSE_ENCUMBERED, along with creating privilege update records.

        :param str compact: The compact name.
        :param str provider_id: The provider ID.
        :param str jurisdiction: The jurisdiction of the license.
        :param adverse_action_category: The type of adverse action perpetrated
        :param str license_type_abbreviation: The license type abbreviation
        :param str effective_date: effective date of the encumbrance on the license and therefore privilege
        :return: List of privileges that were encumbered
        """
        # Get all provider records
        provider_user_records: ProviderUserRecords = self.get_provider_user_records(
            compact=compact, provider_id=provider_id, consistent_read=True
        )

        # Validate the license type abbreviation
        self._validate_license_type_abbreviation(compact, license_type_abbreviation)

        # Find privileges associated with the license that which was encumbered, which themselves are not currently
        # encumbered
        unencumbered_privileges_associated_with_license = provider_user_records.get_privilege_records(
            filter_condition=lambda p: (
                p.licenseJurisdiction == jurisdiction
                and p.licenseTypeAbbreviation == license_type_abbreviation
                and (p.encumberedStatus is None or p.encumberedStatus == PrivilegeEncumberedStatusEnum.UNENCUMBERED)
            )
        )

        previously_encumbered_privileges_associated_with_license = provider_user_records.get_privilege_records(
            filter_condition=lambda p: (
                p.licenseJurisdiction == jurisdiction
                and p.licenseTypeAbbreviation == license_type_abbreviation
                and (p.encumberedStatus is None or p.encumberedStatus == PrivilegeEncumberedStatusEnum.ENCUMBERED)
            )
        )

        if not unencumbered_privileges_associated_with_license:
            logger.info('No unencumbered privileges found for this license.')
            return []

        logger.info(
            'Found privileges to encumber', privilege_count=len(unencumbered_privileges_associated_with_license)
        )

        encumbrance_details = {
            'note': adverse_action_category,
            'licenseJurisdiction': jurisdiction,
        }

        # Build transaction items for all privileges
        transaction_items = []

        # The time selected here is somewhat arbitrary; however, we want this selection to not alter the date
        # displayed for a user when it is transformed back to their timezone. We selected noon UTC-4:00 so that
        # users across the entire US will see the same date
        effective_date_time = datetime.combine(
            effective_date, dtime(12, 0, 0), tzinfo=config.expiration_resolution_timezone
        )

        for privilege_data in unencumbered_privileges_associated_with_license:
            now = config.current_standard_datetime

            # Create privilege update record
            privilege_update_record = PrivilegeUpdateData.create_new(
                {
                    'type': 'privilegeUpdate',
                    'updateType': UpdateCategory.ENCUMBRANCE,
                    'providerId': provider_id,
                    'compact': compact,
                    'jurisdiction': privilege_data.jurisdiction,
                    'licenseType': privilege_data.licenseType,
                    'createDate': now,
<<<<<<< HEAD
                    'effectiveDate': effective_date,
                    'encumbrance_details': encumbrance_details,
=======
                    'effectiveDate': effective_date_time,
>>>>>>> a7ad9966
                    'previous': privilege_data.to_dict(),
                    'updatedValues': {
                        'encumberedStatus': PrivilegeEncumberedStatusEnum.LICENSE_ENCUMBERED,
                    },
                }
            ).serialize_to_database_record()

            # Add PUT transaction for privilege update record
            transaction_items.append(self._generate_put_transaction_item(privilege_update_record))

            # Add UPDATE transaction for privilege encumbered status
            transaction_items.append(
                self._generate_set_privilege_encumbered_status_item(
                    privilege_data=privilege_data,
                    privilege_encumbered_status=PrivilegeEncumberedStatusEnum.LICENSE_ENCUMBERED,
                )
            )

            for encumbered_privilege in previously_encumbered_privileges_associated_with_license:
                now = config.current_standard_datetime

                # Create privilege update record
                privilege_update_record = PrivilegeUpdateData.create_new(
                    {
                        'type': 'privilegeUpdate',
                        'updateType': UpdateCategory.ENCUMBRANCE,
                        'providerId': provider_id,
                        'compact': compact,
                        'jurisdiction': encumbered_privilege.jurisdiction,
                        'licenseType': encumbered_privilege.licenseType,
                        'createDate': now,
                        'effectiveDate': effective_date,
                        'encumbrance_details': encumbrance_details,
                        'previous': privilege_data.to_dict(),
                        'updatedValues': {},
                    }
                ).serialize_to_database_record()

                # Add PUT transaction for privilege update record
                transaction_items.append(self._generate_put_transaction_item(privilege_update_record))


        # Execute transactions in batches of 100 (DynamoDB limit)
        batch_size = 100
        while transaction_items:
            batch = transaction_items[:batch_size]
            transaction_items = transaction_items[batch_size:]

            try:
                self.config.dynamodb_client.transact_write_items(TransactItems=batch)
                logger.info('Successfully processed privilege encumbrance batch', batch_size=len(batch))
            except ClientError as e:
                logger.error('Failed to process privilege encumbrance batch', error=str(e))
                raise CCAwsServiceException('Failed to encumber privileges for license') from e

        logger.info('Successfully encumbered associated privileges for license')
        return unencumbered_privileges_associated_with_license

    def lift_home_jurisdiction_license_privilege_encumbrances(
        self,
        compact: str,
        provider_id: str,
        jurisdiction: str,
        license_type_abbreviation: str,
        effective_date: date,
    ) -> list[PrivilegeData]:
        """
        Lift encumbrances from privileges that were encumbered due to a home jurisdiction license encumbrance.

        This method  first verifies that the license is completely unencumbered, then finds all privileges
        for the given license with a 'LICENSE_ENCUMBERED' status and sets their encumberedStatus to 'UNENCUMBERED'.

        :param str compact: The compact name.
        :param str provider_id: The provider ID.
        :param str jurisdiction: The jurisdiction of the license.
        :param str license_type_abbreviation: The license type abbreviation
        :param str effective_date: effective lift date of the encumbrance on the license and therefore privilege
        :return: List of privileges that were unencumbered
        """
        # Get all provider records
        provider_user_records = self.get_provider_user_records(
            compact=compact, provider_id=provider_id, consistent_read=True
        )

        # Get the license type name from abbreviation
        license_type_name = self._validate_license_type_abbreviation(compact, license_type_abbreviation)

        # Verify the license itself is unencumbered before lifting privilege encumbrances
        # A license may still be encumbered by another adverse action that has not been lifted yet.
        license_record = provider_user_records.get_specific_license_record(jurisdiction, license_type_abbreviation)
        if not license_record:
            logger.warning('No license record found for the specified jurisdiction and license type')
            raise CCInternalException('No license record found for the specified jurisdiction and license type')

        if license_record.encumberedStatus == LicenseEncumberedStatusEnum.ENCUMBERED:
            logger.info(
                'License is still encumbered. Not lifting privilege encumbrances. '
                'Privileges will remain LICENSE_ENCUMBERED until all license encumbrances are lifted.'
            )
            return []

        logger.info('License is unencumbered. Proceeding to lift privilege encumbrances.')

        # Find privileges that match the license jurisdiction and type and are currently LICENSE_ENCUMBERED
        # (meaning they were encumbered due to the license, not due to their own adverse actions)
        matching_privileges = provider_user_records.get_privilege_records(
            filter_condition=lambda p: (
                p.licenseJurisdiction == jurisdiction
                and p.licenseType == license_type_name
                and p.encumberedStatus == PrivilegeEncumberedStatusEnum.LICENSE_ENCUMBERED
            )
        )

        if not matching_privileges:
            logger.info('No license-encumbered privileges found for this license')
            return []

        logger.info('Found license-encumbered privileges to unencumber', privilege_count=len(matching_privileges))

        # Build transaction items for all privileges
        transaction_items = []

        # The time selected here is somewhat arbitrary; however, we want this selection to not alter the date
        # displayed for a user when it is transformed back to their timezone. We selected noon UTC-4:00 so that
        # users across the entire US will see the same date
        effective_date_time = datetime.combine(
            effective_date, dtime(12, 0, 0), tzinfo=config.expiration_resolution_timezone
        )

        for privilege_data in matching_privileges:
            now = config.current_standard_datetime

            # Create privilege update record
            privilege_update_record = PrivilegeUpdateData.create_new(
                {
                    'type': 'privilegeUpdate',
                    'updateType': UpdateCategory.LIFTING_ENCUMBRANCE,
                    'providerId': provider_id,
                    'compact': compact,
                    'jurisdiction': privilege_data.jurisdiction,
                    'licenseType': privilege_data.licenseType,
                    'createDate': now,
                    'effectiveDate': effective_date_time,
                    'previous': privilege_data.to_dict(),
                    'updatedValues': {
                        'encumberedStatus': PrivilegeEncumberedStatusEnum.UNENCUMBERED,
                    },
                }
            ).serialize_to_database_record()

            # Add PUT transaction for privilege update record
            transaction_items.append(self._generate_put_transaction_item(privilege_update_record))

            # Add UPDATE transaction for privilege encumbered status
            transaction_items.append(
                self._generate_set_privilege_encumbered_status_item(
                    privilege_data=privilege_data,
                    privilege_encumbered_status=PrivilegeEncumberedStatusEnum.UNENCUMBERED,
                )
            )

        # Execute transactions in batches of 100 (DynamoDB limit)
        batch_size = 100
        while transaction_items:
            batch = transaction_items[:batch_size]
            transaction_items = transaction_items[batch_size:]

            try:
                self.config.dynamodb_client.transact_write_items(TransactItems=batch)
                logger.info('Successfully processed privilege unencumbrance batch', batch_size=len(batch))
            except ClientError as e:
                logger.error('Failed to process privilege unencumbrance batch', error=str(e))
                raise CCAwsServiceException('Failed to unencumber privileges for license') from e

        logger.info('Successfully unencumbered all license-encumbered privileges for license')
        return matching_privileges

    def deactivate_license_privileges(
        self,
        compact: str,
        provider_id: str,
        jurisdiction: str,
        license_type: str,
    ) -> None:
        """
        Deactivate all privileges associated with a license due to license deactivation.

        This method finds all privileges for the given license that are not already license-deactivated
        and sets their licenseDeactivatedStatus to LICENSE_DEACTIVATED, along with creating privilege update records.

        :param str compact: The compact name.
        :param str provider_id: The provider ID.
        :param str jurisdiction: The jurisdiction of the license.
        :param str license_type: The license type
        """
        # Get all provider records
        provider_user_records: ProviderUserRecords = self.get_provider_user_records(
            compact=compact, provider_id=provider_id, consistent_read=True
        )

        # Find privileges associated with the license that was deactivated, which themselves are not currently
        # license-deactivated
        active_privileges_associated_with_license = provider_user_records.get_privilege_records(
            filter_condition=lambda p: (
                p.licenseJurisdiction == jurisdiction
                and p.licenseType == license_type
                and p.licenseDeactivatedStatus is None
            )
        )

        if not active_privileges_associated_with_license:
            logger.info('No active privileges found for this license to deactivate.')
            return

        logger.info('Found privileges to deactivate', privilege_count=len(active_privileges_associated_with_license))

        # Build transaction items for all privileges
        transaction_items = []

        for privilege_data in active_privileges_associated_with_license:
            now = config.current_standard_datetime

            # Create privilege update record
            privilege_update_record = PrivilegeUpdateData.create_new(
                {
                    'type': 'privilegeUpdate',
                    'updateType': UpdateCategory.LICENSE_DEACTIVATION,
                    'providerId': provider_id,
                    'compact': compact,
                    'jurisdiction': privilege_data.jurisdiction,
                    'licenseType': privilege_data.licenseType,
                    'previous': privilege_data.to_dict(),
                    'effectiveDate': now,
                    'createDate': now,
                    'updatedValues': {
                        'licenseDeactivatedStatus': LicenseDeactivatedStatusEnum.LICENSE_DEACTIVATED,
                    },
                }
            ).serialize_to_database_record()

            # Add PUT transaction for privilege update record
            transaction_items.append(self._generate_put_transaction_item(privilege_update_record))

            # Add UPDATE transaction for privilege license deactivated status
            transaction_items.append(
                self._generate_set_privilege_license_deactivated_status_item(
                    privilege_data=privilege_data,
                    license_deactivated_status=LicenseDeactivatedStatusEnum.LICENSE_DEACTIVATED,
                )
            )

        # Execute transactions in batches of 100 (DynamoDB limit)
        batch_size = 100
        while transaction_items:
            batch = transaction_items[:batch_size]
            transaction_items = transaction_items[batch_size:]

            try:
                self.config.dynamodb_client.transact_write_items(TransactItems=batch)
                logger.info('Successfully processed privilege deactivation batch', batch_size=len(batch))
            except ClientError as e:
                logger.error('Failed to process privilege deactivation batch', error=str(e))
                raise CCAwsServiceException('Failed to deactivate privileges for license') from e

        logger.info('Successfully deactivated associated privileges for license')

    @logger_inject_kwargs(logger, 'compact', 'provider_id')
    def update_provider_email_verification_data(
        self,
        *,
        compact: str,
        provider_id: str,
        pending_email_address: str,
        verification_code: str,
        verification_expiry: datetime,
    ) -> None:
        """
        Update the provider record with email verification data.

        :param compact: The compact name
        :param provider_id: The provider ID
        :param pending_email_address: The new email address being verified
        :param verification_code: The 4-digit verification code
        :param verification_expiry: When the verification code expires
        """
        logger.info('Updating provider email verification data with pending values.')

        try:
            self.config.provider_table.update_item(
                Key={'pk': f'{compact}#PROVIDER#{provider_id}', 'sk': f'{compact}#PROVIDER'},
                UpdateExpression=(
                    'SET pendingEmailAddress = :pending_email, '
                    'emailVerificationCode = :verification_code, '
                    'emailVerificationExpiry = :verification_expiry, '
                    'dateOfUpdate = :date_of_update'
                ),
                ExpressionAttributeValues={
                    ':pending_email': pending_email_address,
                    ':verification_code': verification_code,
                    ':verification_expiry': verification_expiry.isoformat(),
                    ':date_of_update': self.config.current_standard_datetime.isoformat(),
                },
                # Ensure the provider record exists before updating
                ConditionExpression='attribute_exists(pk)',
            )
        except ClientError as e:
            if e.response['Error']['Code'] == 'ConditionalCheckFailedException':
                logger.error('Provider not found', error=str(e))
                raise CCInternalException('Provider not found') from e
            logger.error('Failed to update provider email verification data', error=str(e))
            raise CCAwsServiceException('Failed to update provider email verification data') from e

    @logger_inject_kwargs(logger, 'compact', 'provider_id')
    def clear_provider_email_verification_data(
        self,
        *,
        compact: str,
        provider_id: str,
    ) -> None:
        """
        Clear email verification data from the provider record.

        :param compact: The compact name
        :param provider_id: The provider ID
        """
        logger.info('Clearing provider email verification data')

        try:
            self.config.provider_table.update_item(
                Key={'pk': f'{compact}#PROVIDER#{provider_id}', 'sk': f'{compact}#PROVIDER'},
                UpdateExpression=(
                    'REMOVE pendingEmailAddress, emailVerificationCode, emailVerificationExpiry '
                    'SET dateOfUpdate = :date_of_update'
                ),
                ExpressionAttributeValues={
                    ':date_of_update': self.config.current_standard_datetime.isoformat(),
                },
                # Ensure the provider record exists before updating
                ConditionExpression='attribute_exists(pk)',
            )
        except ClientError as e:
            if e.response['Error']['Code'] == 'ConditionalCheckFailedException':
                raise CCNotFoundException('Provider not found') from e
            logger.error('Failed to clear provider email verification data', error=str(e))
            raise CCAwsServiceException('Failed to clear provider email verification data') from e

    @logger_inject_kwargs(logger, 'compact', 'provider_id', 'new_email_address')
    def complete_provider_email_update(
        self,
        *,
        compact: str,
        provider_id: str,
        new_email_address: str,
    ) -> None:
        """
        Complete the email update process by updating the registered email and clearing verification data.
        Creates a provider update record to track the email change.

        :param compact: The compact name
        :param provider_id: The provider ID
        :param new_email_address: The new verified email address
        """
        logger.info('Completing provider email update')

        # Get current provider record to capture the "previous" state
        current_provider_record = self.get_provider_top_level_record(compact=compact, provider_id=provider_id)

        # Create provider update record to track the email change
        provider_update_record = ProviderUpdateData.create_new(
            {
                'type': 'providerUpdate',
                'updateType': UpdateCategory.EMAIL_CHANGE,
                'providerId': provider_id,
                'compact': compact,
                'previous': current_provider_record.to_dict(),
                'updatedValues': {
                    'compactConnectRegisteredEmailAddress': new_email_address,
                },
            }
        )

        try:
            # Use a transaction to ensure both operations succeed together
            self.config.dynamodb_client.transact_write_items(
                TransactItems=[
                    # Update the provider record with new email and clear verification data
                    {
                        'Update': {
                            'TableName': self.config.provider_table_name,
                            'Key': {
                                'pk': {'S': f'{compact}#PROVIDER#{provider_id}'},
                                'sk': {'S': f'{compact}#PROVIDER'},
                            },
                            'UpdateExpression': (
                                'SET compactConnectRegisteredEmailAddress = :new_email, '
                                'dateOfUpdate = :date_of_update '
                                'REMOVE pendingEmailAddress, emailVerificationCode, emailVerificationExpiry'
                            ),
                            'ExpressionAttributeValues': {
                                ':new_email': {'S': new_email_address},
                                ':date_of_update': {'S': self.config.current_standard_datetime.isoformat()},
                            },
                            # Ensure the provider record exists before updating
                            'ConditionExpression': 'attribute_exists(pk)',
                        }
                    },
                    # Create provider update record
                    {
                        'Put': {
                            'TableName': self.config.provider_table_name,
                            'Item': TypeSerializer().serialize(provider_update_record.serialize_to_database_record())[
                                'M'
                            ],
                        }
                    },
                ]
            )
        except ClientError as e:
            logger.error('Failed to complete provider email update transaction', error=str(e))
            raise CCAwsServiceException('Failed to complete provider email update') from e

    @logger_inject_kwargs(logger, 'compact', 'provider_id')
    def update_provider_account_recovery_data(
        self,
        *,
        compact: str,
        provider_id: str,
        recovery_token: str,
        recovery_expiry: datetime,
    ) -> None:
        """
        Update the provider record with MFA account recovery data (UUID and expiry).

        :param compact: The compact name
        :param provider_id: The provider ID
        :param recovery_token: The recovery UUID to store
        :param recovery_expiry: The expiration datetime of the recovery UUID
        """
        logger.info('Updating provider account recovery data')

        try:
            self.config.provider_table.update_item(
                Key={'pk': f'{compact}#PROVIDER#{provider_id}', 'sk': f'{compact}#PROVIDER'},
                UpdateExpression=(
                    'SET recoveryToken = :recovery_token, '
                    'recoveryExpiry = :recovery_expiry, '
                    'dateOfUpdate = :date_of_update'
                ),
                ExpressionAttributeValues={
                    ':recovery_token': recovery_token,
                    ':recovery_expiry': recovery_expiry.isoformat(),
                    ':date_of_update': self.config.current_standard_datetime.isoformat(),
                },
                ConditionExpression='attribute_exists(pk)',
            )
        except ClientError as e:
            if e.response['Error']['Code'] == 'ConditionalCheckFailedException':
                logger.error('Provider not found when updating account recovery data', error=str(e))
                raise CCInternalException('Provider not found') from e
            logger.error('Failed to update provider account recovery data', error=str(e))
            raise CCAwsServiceException('Failed to update provider account recovery data') from e

    @logger_inject_kwargs(logger, 'compact', 'provider_id')
    def clear_provider_account_recovery_data(
        self,
        *,
        compact: str,
        provider_id: str,
    ) -> None:
        """
        Clear account recovery data from the provider record.

        :param compact: The compact name
        :param provider_id: The provider ID
        """
        logger.info('Clearing provider account recovery data')

        try:
            self.config.provider_table.update_item(
                Key={'pk': f'{compact}#PROVIDER#{provider_id}', 'sk': f'{compact}#PROVIDER'},
                UpdateExpression=('REMOVE recoveryToken, recoveryExpiry SET dateOfUpdate = :date_of_update'),
                ExpressionAttributeValues={
                    ':date_of_update': self.config.current_standard_datetime.isoformat(),
                },
                ConditionExpression='attribute_exists(pk)',
            )
        except ClientError as e:
            if e.response['Error']['Code'] == 'ConditionalCheckFailedException':
                raise CCInternalException('Provider not found') from e
            logger.error('Failed to clear provider account recovery data', error=str(e))
            raise CCInternalException('Failed to clear provider account recovery data') from e<|MERGE_RESOLUTION|>--- conflicted
+++ resolved
@@ -1449,12 +1449,8 @@
                     'jurisdiction': adverse_action.jurisdiction,
                     'licenseType': privilege_data.licenseType,
                     'createDate': now,
-<<<<<<< HEAD
-                    'effectiveDate': adverse_action.effectiveStartDate,
                     'encumbranceDetails': encumbrance_details,
-=======
                     'effectiveDate': effective_date_time,
->>>>>>> a7ad9966
                     'previous': {
                         # We're relying on the schema to trim out unneeded fields
                         **privilege_data.to_dict(),
@@ -2667,12 +2663,8 @@
                     'jurisdiction': privilege_data.jurisdiction,
                     'licenseType': privilege_data.licenseType,
                     'createDate': now,
-<<<<<<< HEAD
-                    'effectiveDate': effective_date,
                     'encumbrance_details': encumbrance_details,
-=======
                     'effectiveDate': effective_date_time,
->>>>>>> a7ad9966
                     'previous': privilege_data.to_dict(),
                     'updatedValues': {
                         'encumberedStatus': PrivilegeEncumberedStatusEnum.LICENSE_ENCUMBERED,
