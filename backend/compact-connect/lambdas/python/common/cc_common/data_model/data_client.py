import time
from datetime import date, datetime
from urllib.parse import quote
from uuid import uuid4

from aws_lambda_powertools.metrics import MetricUnit
from boto3.dynamodb.conditions import Attr, Key
from boto3.dynamodb.types import TypeDeserializer, TypeSerializer
from botocore.exceptions import ClientError

from cc_common.config import _Config, config, logger, metrics
from cc_common.data_model.provider_record_util import (
    ProviderRecordUtility,
    ProviderUserRecords,
)
from cc_common.data_model.query_paginator import paginated_query
from cc_common.data_model.schema import PrivilegeRecordSchema
from cc_common.data_model.schema.adverse_action import AdverseActionData
from cc_common.data_model.schema.base_record import SSNIndexRecordSchema
from cc_common.data_model.schema.common import (
    ActiveInactiveStatus,
    CCDataClass,
    CompactEligibilityStatus,
    HomeJurisdictionChangeStatusEnum,
    LicenseDeactivatedStatusEnum,
    LicenseEncumberedStatusEnum,
    PrivilegeEncumberedStatusEnum,
    UpdateCategory,
)
from cc_common.data_model.schema.license import LicenseData, LicenseUpdateData
from cc_common.data_model.schema.military_affiliation import MilitaryAffiliationData
from cc_common.data_model.schema.military_affiliation.common import (
    MilitaryAffiliationStatus,
    MilitaryAffiliationType,
)
from cc_common.data_model.schema.military_affiliation.record import MilitaryAffiliationRecordSchema
from cc_common.data_model.schema.privilege import PrivilegeData, PrivilegeUpdateData
from cc_common.data_model.schema.privilege.record import PrivilegeUpdateRecordSchema
from cc_common.data_model.schema.provider import ProviderData, ProviderUpdateData
from cc_common.exceptions import (
    CCAwsServiceException,
    CCInternalException,
    CCInvalidRequestException,
    CCNotFoundException,
)
from cc_common.license_util import LicenseUtility
from cc_common.utils import logger_inject_kwargs


class DataClient:
    """Client interface for license data dynamodb queries"""

    def __init__(self, config: _Config):
        self.config = config
        self.ssn_index_record_schema = SSNIndexRecordSchema()

    @logger_inject_kwargs(logger, 'compact')
    def get_or_create_provider_id(self, *, compact: str, ssn: str) -> str:
        provider_id = str(uuid4())
        # This is an 'ask forgiveness' approach to provider id assignment:
        # Try to create a new provider, conditional on it not already existing
        try:
            self.config.ssn_table.put_item(
                Item=self.ssn_index_record_schema.dump(
                    {
                        'compact': compact,
                        'ssn': ssn,
                        'providerId': provider_id,
                    }
                ),
                ConditionExpression=Attr('pk').not_exists(),
                ReturnValuesOnConditionCheckFailure='ALL_OLD',
            )
            logger.info('Creating new provider', provider_id=provider_id)
        except ClientError as e:
            if e.response['Error']['Code'] == 'ConditionalCheckFailedException':
                # The provider already exists, so grab their providerId
                provider_id = TypeDeserializer().deserialize(e.response['Item']['providerId'])
                logger.info('Found existing provider', provider_id=provider_id)
            else:
                raise
        return provider_id

    @logger_inject_kwargs(logger, 'compact', 'provider_id')
    def get_ssn_by_provider_id(self, *, compact: str, provider_id: str) -> str:
        logger.info('Getting ssn by provider id', compact=compact, provider_id=provider_id)
        resp = self.config.ssn_table.query(
            KeyConditionExpression=Key('providerIdGSIpk').eq(f'{compact}#PROVIDER#{provider_id}'),
            IndexName=self.config.ssn_index_name,
        )['Items']
        if len(resp) == 0:
            raise CCNotFoundException('Provider not found')
        if len(resp) != 1:
            raise CCInternalException(f'Expected 1 SSN index record, got {len(resp)}')
        return resp[0]['ssn']

    @logger_inject_kwargs(logger, 'compact', 'jurisdiction', 'family_name', 'given_name')
    def find_matching_license_record(
        self,
        *,
        compact: str,
        jurisdiction: str,
        family_name: str,
        given_name: str,
        partial_ssn: str,
        dob: date,
        license_type: str,
    ) -> LicenseData | None:
        """Query license records using the license GSI and find a matching record.

        :param compact: The compact name
        :param jurisdiction: The jurisdiction postal code
        :param family_name: Provider's family name
        :param given_name: Provider's given name
        :param partial_ssn: Last 4 digits of SSN
        :param date dob: Date of birth
        :param license_type: Type of license
        :return: The matching license record if found, None otherwise
        """
        logger.info('Querying license records', compact=compact, state=jurisdiction)

        resp = self.config.provider_table.query(
            IndexName=self.config.license_gsi_name,
            KeyConditionExpression=(
                Key('licenseGSIPK').eq(f'C#{compact.lower()}#J#{jurisdiction.lower()}')
                & Key('licenseGSISK').eq(f'FN#{quote(family_name.lower())}#GN#{quote(given_name.lower())}')
            ),
            FilterExpression=(
                Attr('ssnLastFour').eq(partial_ssn)
                & Attr('dateOfBirth').eq(dob.isoformat())
                & Attr('licenseType').eq(license_type)
            ),
        )

        matching_records = resp.get('Items', [])

        if len(matching_records) > 1:
            logger.error('Multiple matching license records found')
            raise CCInternalException('Multiple matching license records found')

        return LicenseData.from_database_record(matching_records[0]) if matching_records else None

    @paginated_query
    @logger_inject_kwargs(logger, 'compact', 'provider_id')
    def get_provider(
        self,
        *,
        compact: str,
        provider_id: str,
        dynamo_pagination: dict,
        detail: bool = True,
        consistent_read: bool = False,
    ):
        logger.info('Getting provider')
        if detail:
            sk_condition = Key('sk').begins_with(f'{compact}#PROVIDER')
        else:
            sk_condition = Key('sk').eq(f'{compact}#PROVIDER')

        resp = self.config.provider_table.query(
            Select='ALL_ATTRIBUTES',
            KeyConditionExpression=Key('pk').eq(f'{compact}#PROVIDER#{provider_id}') & sk_condition,
            ConsistentRead=consistent_read,
            **dynamo_pagination,
        )
        if not resp['Items']:
            raise CCNotFoundException('Provider not found')

        return resp

    @logger_inject_kwargs(logger, 'compact', 'provider_id')
    def get_provider_user_records(
        self,
        *,
        compact: str,
        provider_id: str,
        consistent_read: bool = True,
    ) -> ProviderUserRecords:
        logger.info('Getting provider')

        resp = {'Items': []}
        last_evaluated_key = None

        while True:
            pagination = {'ExclusiveStartKey': last_evaluated_key} if last_evaluated_key else {}

            query_resp = self.config.provider_table.query(
                Select='ALL_ATTRIBUTES',
                KeyConditionExpression=Key('pk').eq(f'{compact}#PROVIDER#{provider_id}')
                & Key('sk').begins_with(f'{compact}#PROVIDER'),
                ConsistentRead=consistent_read,
                **pagination,
            )

            resp['Items'].extend(query_resp.get('Items', []))

            last_evaluated_key = query_resp.get('LastEvaluatedKey')
            if not last_evaluated_key:
                break
        if not resp['Items']:
            raise CCNotFoundException('Provider not found')

        return ProviderUserRecords(resp['Items'])

    @paginated_query
    @logger_inject_kwargs(logger, 'compact', 'provider_name', 'jurisdiction')
    def get_providers_sorted_by_family_name(
        self,
        *,
        compact: str,
        dynamo_pagination: dict,
        provider_name: tuple[str, str] | None = None,  # (familyName, givenName)
        jurisdiction: str | None = None,
        scan_forward: bool = True,
        exclude_providers_without_privileges: bool = False,
    ):
        logger.info('Getting providers by family name')

        # Create a name value to use in key condition if name fields are provided
        name_value = None
        if provider_name is not None and provider_name[0] is not None:
            # Make the name lower case for case-insensitive search
            name_value = f'{quote(provider_name[0].lower())}#'
            # We won't consider givenName if familyName is not provided
            if provider_name[1] is not None:
                # Make the name lower case for case-insensitive search
                name_value += f'{quote(provider_name[1].lower())}#'

        # Set key condition to query by
        key_condition = Key('sk').eq(f'{compact}#PROVIDER')
        if name_value is not None:
            key_condition = key_condition & Key('providerFamGivMid').begins_with(name_value)

        # Create a jurisdiction filter expression if a jurisdiction is provided
        if jurisdiction is not None:
            filter_expression = Attr('licenseJurisdiction').eq(jurisdiction) | Attr('privilegeJurisdictions').contains(
                jurisdiction,
            )
        else:
            filter_expression = None

        # Add filter for providers with privileges if requested
        if exclude_providers_without_privileges:
            privilege_filter = Attr('privilegeJurisdictions').exists()
            if filter_expression is not None:
                filter_expression = filter_expression & privilege_filter
            else:
                filter_expression = privilege_filter

        return config.provider_table.query(
            IndexName=config.fam_giv_mid_index_name,
            Select='ALL_ATTRIBUTES',
            KeyConditionExpression=key_condition,
            ScanIndexForward=scan_forward,
            **({'FilterExpression': filter_expression} if filter_expression is not None else {}),
            **dynamo_pagination,
        )

    @paginated_query
    @logger_inject_kwargs(logger, 'compact', 'jurisdiction')
    def get_providers_sorted_by_updated(
        self,
        *,
        compact: str,
        dynamo_pagination: dict,
        jurisdiction: str | None = None,
        scan_forward: bool = True,
        exclude_providers_without_privileges: bool = False,
    ):
        logger.info('Getting providers by date updated')
        if jurisdiction is not None:
            filter_expression = Attr('licenseJurisdiction').eq(jurisdiction) | Attr('privilegeJurisdictions').contains(
                jurisdiction,
            )
        else:
            filter_expression = None

        # Add filter for providers with privileges if requested
        if exclude_providers_without_privileges:
            privilege_filter = Attr('privilegeJurisdictions').exists()
            if filter_expression is not None:
                filter_expression = filter_expression & privilege_filter
            else:
                filter_expression = privilege_filter

        return config.provider_table.query(
            IndexName=config.date_of_update_index_name,
            Select='ALL_ATTRIBUTES',
            KeyConditionExpression=Key('sk').eq(f'{compact}#PROVIDER'),
            ScanIndexForward=scan_forward,
            **({'FilterExpression': filter_expression} if filter_expression is not None else {}),
            **dynamo_pagination,
        )

    def _generate_privilege_record(
        self,
        compact: str,
        provider_id: str,
        jurisdiction_postal_abbreviation: str,
        license_expiration_date: date,
        compact_transaction_id: str,
        attestations: list[dict],
        license_type: str,
        license_jurisdiction: str,
        original_privilege: PrivilegeData | None = None,
    ) -> PrivilegeData:
        current_datetime = config.current_standard_datetime
        try:
            license_type_abbreviation = self.config.license_type_abbreviations[compact][license_type]
        except KeyError as e:
            # This shouldn't happen, since license type comes from a validated record, but we'll check
            # anyway, in case of miss-configuration.
            logger.warning('License type abbreviation not found', exc_info=e)
            raise CCInvalidRequestException(f'Compact or license type not supported: {e}') from e

        if original_privilege:
            # Copy over the original issuance date and privilege id
            date_of_issuance = original_privilege.dateOfIssuance
            # TODO: This privilege number copy-over approach has a gap in it, in the event that a  # noqa: FIX002
            # provider's license type changes. In that event, the privilege id will have the original
            # license type abbreviation in it, not the new one.
            # This gap should be closed as part of https://github.com/csg-org/CompactConnect/issues/443.
            privilege_id = original_privilege.privilegeId
        else:
            date_of_issuance = current_datetime
            # Claim a privilege number for this jurisdiction
            # Note that this number claim is not rolled back on failure, which can result in gaps
            # in the privilege numbers. Having gaps in the privilege numbers was deemed acceptable
            # for exceptional circumstances like errors in this flow.
            privilege_number = self.claim_privilege_number(compact=compact)
            logger.info('Claimed a new privilege number', privilege_number=privilege_number)
            privilege_id = '-'.join(
                (license_type_abbreviation.upper(), jurisdiction_postal_abbreviation.upper(), str(privilege_number))
            )

        return PrivilegeData.create_new(
            {
                'providerId': provider_id,
                'compact': compact,
                'jurisdiction': jurisdiction_postal_abbreviation.lower(),
                'licenseJurisdiction': license_jurisdiction.lower(),
                'licenseType': license_type,
                'dateOfIssuance': date_of_issuance,
                'dateOfRenewal': current_datetime,
                'dateOfExpiration': license_expiration_date,
                'compactTransactionId': compact_transaction_id,
                'attestations': attestations,
                'privilegeId': privilege_id,
                'administratorSetStatus': ActiveInactiveStatus.ACTIVE,
            }
        )

    @logger_inject_kwargs(logger, 'compact', 'provider_id', 'compact_transaction_id')
    def create_provider_privileges(
        self,
        compact: str,
        provider_id: str,
        jurisdiction_postal_abbreviations: list[str],
        license_expiration_date: date,
        compact_transaction_id: str,
        provider_record: ProviderData,
        existing_privileges_for_license: list[PrivilegeData],
        attestations: list[dict],
        license_type: str,
    ):
        """
        Create privilege records for a provider in the database.

        This is a transactional operation. If any of the records fail to be created,
        the entire transaction will be rolled back. As this is usually performed after a provider has purchased
        one or more privileges, it is important that all records are created successfully.

        :param compact: The compact name
        :param provider_id: The provider id
        :param jurisdiction_postal_abbreviations: The list of jurisdiction postal codes
        :param license_expiration_date: The license expiration date
        :param compact_transaction_id: The compact transaction id
        :param provider_record: The original provider record
        :param existing_privileges_for_license: The list of existing privileges for the specified license.
        Used to track the original issuance date of the privilege.
        :param attestations: List of attestations that were accepted when purchasing the privileges
        :param license_type: The type of license (e.g. audiologist, speech-language-pathologist)
        """
        logger.info(
            'Creating provider privileges',
            privilege_jurisdictions=jurisdiction_postal_abbreviations,
        )

        license_jurisdiction = provider_record.licenseJurisdiction

        privileges = []

        try:
            # We'll collect all the record changes into a transaction to protect data consistency
            transactions = []
            processed_transactions = []
            privilege_update_records = []

            for postal_abbreviation in jurisdiction_postal_abbreviations:
                # get the original privilege issuance date from an existing privilege record if it exists
                original_privilege = next(
                    (
                        record
                        for record in existing_privileges_for_license
                        if record.jurisdiction.lower() == postal_abbreviation.lower()
                        and record.licenseType == license_type
                    ),
                    None,
                )

                privilege_record: PrivilegeData = self._generate_privilege_record(
                    compact=compact,
                    provider_id=provider_id,
                    jurisdiction_postal_abbreviation=postal_abbreviation,
                    license_expiration_date=license_expiration_date,
                    compact_transaction_id=compact_transaction_id,
                    attestations=attestations,
                    license_type=license_type,
                    license_jurisdiction=license_jurisdiction,
                    original_privilege=original_privilege,
                )

                privileges.append(privilege_record)

                now = config.current_standard_datetime

                # Create privilege update record if this is updating an existing privilege
                if original_privilege:
                    update_record = PrivilegeUpdateData.create_new(
                        {
                            'type': 'privilegeUpdate',
                            'updateType': 'renewal',
                            'providerId': provider_id,
                            'compact': compact,
                            'jurisdiction': postal_abbreviation.lower(),
                            'licenseType': license_type,
                            'previous': original_privilege.to_dict(),
                            'effectiveDate': now,
                            'createDate': now,
                            'updatedValues': {
                                'dateOfRenewal': privilege_record.dateOfRenewal,
                                'dateOfExpiration': privilege_record.dateOfExpiration,
                                'compactTransactionId': compact_transaction_id,
                                'privilegeId': privilege_record.privilegeId,
                                'attestations': attestations,
                                **(
                                    {'administratorSetStatus': ActiveInactiveStatus.ACTIVE}
                                    if original_privilege.administratorSetStatus == ActiveInactiveStatus.INACTIVE
                                    else {}
                                ),
                            },
                        }
                    )
                    # if this privilege was previously deactivated due to a home jurisdiction change
                    # or license deactivation, we remove those deactivation values when the privilege is renewed.
                    # We add those existing fields to the removedValues which will be stored with the update record.
                    removed_values = []
                    if original_privilege.homeJurisdictionChangeStatus is not None:
                        removed_values.append('homeJurisdictionChangeStatus')
                    if original_privilege.licenseDeactivatedStatus is not None:
                        removed_values.append('licenseDeactivatedStatus')

                    if removed_values:
                        update_record.update({'removedValues': removed_values})

                    privilege_update_records.append(update_record)
                    transactions.append(
                        {
                            'Put': {
                                'TableName': self.config.provider_table_name,
                                'Item': TypeSerializer().serialize(update_record.serialize_to_database_record())['M'],
                            }
                        }
                    )

                transactions.append(
                    {
                        'Put': {
                            'TableName': self.config.provider_table_name,
                            'Item': TypeSerializer().serialize(privilege_record.serialize_to_database_record())['M'],
                        }
                    }
                )

            # We save this update till last so that it is least likely to be changed in the event of a failure in
            # one of the other transactions.
            transactions.append(
                {
                    'Update': {
                        'TableName': self.config.provider_table_name,
                        'Key': {
                            'pk': {'S': f'{compact}#PROVIDER#{provider_id}'},
                            'sk': {'S': f'{compact}#PROVIDER'},
                        },
                        'UpdateExpression': 'ADD #privilegeJurisdictions :newJurisdictions',
                        'ExpressionAttributeNames': {'#privilegeJurisdictions': 'privilegeJurisdictions'},
                        'ExpressionAttributeValues': {':newJurisdictions': {'SS': jurisdiction_postal_abbreviations}},
                    }
                }
            )

            # Unfortunately, we can't guarantee that the number of transactions is below the 100 action limit
            # for extremely large purchases. To handle those large purchases, we will have to break our transactions
            # up and handle a multi-transaction roll-back on failure.
            # We'll collect data for sizes, just so we can keep an eye on them and understand user behavior
            metrics.add_metric(
                name='privilege-purchase-transaction-size', unit=MetricUnit.Count, value=len(transactions)
            )
            metrics.add_metric(
                name='privileges-purchased', unit=MetricUnit.Count, value=len(jurisdiction_postal_abbreviations)
            )
            # 100 is the maximum transaction size
            batch_size = 100
            # Iterate over the transactions until they are empty
            while transaction_batch := transactions[:batch_size]:
                self.config.dynamodb_client.transact_write_items(TransactItems=transaction_batch)
                processed_transactions.extend(transaction_batch)
                transactions = transactions[batch_size:]
                if transactions:
                    logger.info(
                        'Breaking privilege updates into multiple transactions',
                        privilege_jurisdictions=jurisdiction_postal_abbreviations,
                        compact_transaction_id=compact_transaction_id,
                    )

        except ClientError as e:
            message = 'Unable to create all provider privileges. Rolling back transaction.'
            logger.info(message, error=str(e))
            self._rollback_privilege_transactions(
                processed_transactions=processed_transactions,
                provider_record=provider_record,
                license_type=license_type,
                existing_privileges_for_license_type=existing_privileges_for_license,
            )
            raise CCAwsServiceException(message) from e

        return privileges

    def _rollback_privilege_transactions(
        self,
        processed_transactions: list[dict],
        provider_record: ProviderData,
        license_type: str,
        existing_privileges_for_license_type: list[PrivilegeData],
    ):
        """Roll back successful privilege transactions after a failure."""
        rollback_transactions = []

        # Create a lookup of existing privileges by jurisdiction
        # as a safety precaution, we must ensure that every privilege in the list matches the license type that we
        # attempted to change privilege for
        existing_privileges_by_jurisdiction = {
            privilege.jurisdiction: privilege
            for privilege in existing_privileges_for_license_type
            if privilege.licenseType == license_type
        }

        # Delete all privilege update records and handle privilege records appropriately
        for transaction in processed_transactions:
            if transaction.get('Put'):
                item = TypeDeserializer().deserialize({'M': transaction['Put']['Item']})
                if item.get('type') == 'privilegeUpdate':
                    # Always delete update records as they are always new
                    rollback_transactions.append(
                        {
                            'Delete': {
                                'TableName': self.config.provider_table_name,
                                'Key': {
                                    'pk': {'S': item['pk']},
                                    'sk': {'S': item['sk']},
                                },
                            }
                        }
                    )
                elif item.get('type') == 'privilege':
                    # For privilege records, check if it was an update or new creation
                    original_privilege = existing_privileges_by_jurisdiction.get(item['jurisdiction'])
                    if original_privilege:
                        logger.info('Restoring original privilege record', jurisdiction=item['jurisdiction'])
                        # If it was an update, restore the original record
                        rollback_transactions.append(
                            {
                                'Put': {
                                    'TableName': self.config.provider_table_name,
                                    'Item': TypeSerializer().serialize(
                                        original_privilege.serialize_to_database_record()
                                    )['M'],
                                }
                            }
                        )
                    else:
                        # If it was a new creation, delete it
                        logger.info('Deleting new privilege record', jurisdiction=item['jurisdiction'])
                        rollback_transactions.append(
                            {
                                'Delete': {
                                    'TableName': self.config.provider_table_name,
                                    'Key': {
                                        'pk': {'S': item['pk']},
                                        'sk': {'S': item['sk']},
                                    },
                                }
                            }
                        )

        # Restore the original provider record
        rollback_transactions.append(
            {
                'Put': {
                    'TableName': self.config.provider_table_name,
                    'Item': TypeSerializer().serialize(provider_record.serialize_to_database_record())['M'],
                }
            }
        )

        # Execute rollback in batches of 100
        batch_size = 100
        while rollback_batch := rollback_transactions[:batch_size]:
            try:
                logger.info('Submitting rollback transaction')
                self.config.dynamodb_client.transact_write_items(TransactItems=rollback_batch)
                rollback_transactions = rollback_transactions[batch_size:]
            except ClientError as e:
                logger.error('Failed to roll back privilege transactions', error=str(e))
                raise CCAwsServiceException('Failed to roll back privilege transactions') from e
        logger.info('Privilege rollback complete')

    def _get_all_military_affiliation_records_for_provider(self, compact: str, provider_id: str):
        military_affiliation_records = self.config.provider_table.query(
            KeyConditionExpression=Key('pk').eq(f'{compact}#PROVIDER#{provider_id}')
            & Key('sk').begins_with(
                f'{compact}#PROVIDER#military-affiliation#',
            ),
        ).get('Items', [])

        return [MilitaryAffiliationData.from_database_record(record) for record in military_affiliation_records]

    def _get_military_affiliation_records_by_status(
        self, compact: str, provider_id: str, status: MilitaryAffiliationStatus
    ):
        military_affiliation_records = self.config.provider_table.query(
            KeyConditionExpression=Key('pk').eq(f'{compact}#PROVIDER#{provider_id}')
            & Key('sk').begins_with(
                f'{compact}#PROVIDER#military-affiliation#',
            ),
            FilterExpression=Attr('status').eq(status.value),
        ).get('Items', [])

        schema = MilitaryAffiliationRecordSchema()
        return [schema.load(record) for record in military_affiliation_records]

    def _get_active_military_affiliation_records(self, compact: str, provider_id: str):
        return self._get_military_affiliation_records_by_status(compact, provider_id, MilitaryAffiliationStatus.ACTIVE)

    def _get_initializing_military_affiliation_records(self, compact: str, provider_id: str):
        return self._get_military_affiliation_records_by_status(
            compact, provider_id, MilitaryAffiliationStatus.INITIALIZING
        )

    @logger_inject_kwargs(logger, 'compact', 'provider_id')
    def complete_military_affiliation_initialization(self, compact: str, provider_id: str):
        """
        This method is called when the client has uploaded the document for a military affiliation record.

        It gets all records in an initializing state, sets the latest to active, and the rest to inactive for a
        self-healing process.
        """
        logger.info('Completing military affiliation initialization')

        initializing_military_affiliation_records = self._get_initializing_military_affiliation_records(
            compact, provider_id
        )

        if not initializing_military_affiliation_records:
            return

        latest_military_affiliation_record = max(
            initializing_military_affiliation_records, key=lambda record: record['dateOfUpload']
        )

        schema = MilitaryAffiliationRecordSchema()
        with self.config.provider_table.batch_writer() as batch:
            for record in initializing_military_affiliation_records:
                if record['dateOfUpload'] == latest_military_affiliation_record['dateOfUpload']:
                    record['status'] = MilitaryAffiliationStatus.ACTIVE.value
                else:
                    record['status'] = MilitaryAffiliationStatus.INACTIVE.value

                serialized_record = schema.dump(record)
                batch.put_item(Item=serialized_record)

    @logger_inject_kwargs(logger, 'compact', 'provider_id', 'affiliation_type')
    def create_military_affiliation(
        self,
        compact: str,
        provider_id: str,
        affiliation_type: MilitaryAffiliationType,
        file_names: list[str],
        document_keys: list[str],
    ):
        """
        Create a new military affiliation record for a provider in the database.

        If there are any previous active military affiliations for this provider, they will be set to inactive.

        :param compact: The compact name
        :param provider_id: The provider id
        :param affiliation_type: The type of military affiliation
        :param file_names: The list of file names for the documents
        :param document_keys: The list of s3 document keys for the documents
        :return: The created military affiliation record
        """
        logger.info('Creating military affiliation')

        latest_military_affiliation_record = {
            'type': 'militaryAffiliation',
            'affiliationType': affiliation_type.value,
            'fileNames': file_names,
            'compact': compact,
            'providerId': provider_id,
            # we set this to initializing until the client uploads the document, which
            # will trigger another lambda to update the status to active
            'status': MilitaryAffiliationStatus.INITIALIZING.value,
            'documentKeys': document_keys,
            'dateOfUpload': config.current_standard_datetime,
        }

        schema = MilitaryAffiliationRecordSchema()
        latest_military_affiliation_record_serialized = schema.dump(latest_military_affiliation_record)

        # We need to check for any other military affiliations for this provider
        # and set them to inactive. Note these could be consolidated into a single batch call if performance
        # becomes an issue.
        self.inactivate_military_affiliation_status(compact, provider_id)

        with self.config.provider_table.batch_writer() as batch:
            batch.put_item(Item=latest_military_affiliation_record_serialized)

        return latest_military_affiliation_record

    def inactivate_military_affiliation_status(self, compact: str, provider_id: str):
        """
        Sets all military affiliation records to an inactive status for a provider in the database.

        :param compact: The compact name
        :param provider_id: The provider id
        :return: None
        """
        military_affiliation_records = self._get_all_military_affiliation_records_for_provider(compact, provider_id)
        with self.config.provider_table.batch_writer() as batch:
            for record in military_affiliation_records:
                record.update({'status': MilitaryAffiliationStatus.INACTIVE.value})
                serialized_record = record.serialize_to_database_record()
                batch.put_item(Item=serialized_record)

    @logger_inject_kwargs(logger, 'compact', 'provider_ids')
    def batch_get_providers_by_id(self, compact: str, provider_ids: list[str]) -> list[dict]:
        """
        Get provider records by their IDs in batches.

        :param compact: The compact name
        :param provider_ids: List of provider IDs to fetch
        :return: List of provider records
        """
        providers = []
        # DynamoDB batch_get_item has a limit of 100 items per request
        batch_size = 100

        # Process provider IDs in batches
        for i in range(0, len(provider_ids), batch_size):
            batch_ids = provider_ids[i : i + batch_size]
            request_items = {
                self.config.provider_table.table_name: {
                    'Keys': [
                        {'pk': f'{compact}#PROVIDER#{provider_id}', 'sk': f'{compact}#PROVIDER'}
                        for provider_id in batch_ids
                    ],
                    'ConsistentRead': True,
                }
            }

            response = self.config.provider_table.meta.client.batch_get_item(RequestItems=request_items)

            # Add the returned items to our results
            if response['Responses']:
                providers.extend(response['Responses'][self.config.provider_table.table_name])

            # Handle any unprocessed keys by retrying with exponential backoff
            retry_attempts = 0
            max_retries = 3
            base_sleep_time = 0.5  # 50ms initial sleep

            while response.get('UnprocessedKeys') and retry_attempts <= max_retries:
                # Calculate exponential backoff sleep time
                sleep_time = min(base_sleep_time * (2**retry_attempts), 5)  # Cap at 5 seconds
                time.sleep(sleep_time)

                response = self.config.provider_table.meta.client.batch_get_item(
                    RequestItems=response['UnprocessedKeys']
                )
                if response['Responses']:
                    providers.extend(response['Responses'][self.config.provider_table.table_name])

                retry_attempts += 1

            if response.get('UnprocessedKeys'):
                # this is unlikely to happen, but if it does, we log it and continue
                logger.error('Failed to fetch all provider records', unprocessed_keys=response['UnprocessedKeys'])

        return providers

    @logger_inject_kwargs(logger, 'compact')
    def claim_privilege_number(self, compact: str) -> int:
        """
        Claim a unique privilege number for a compact by atomically incrementing the privilege counter.
        If the counter doesn't exist yet, it will be created with an initial value of 1.
        """
        logger.info('Claiming privilege number')
        resp = self.config.provider_table.update_item(
            Key={
                'pk': f'{compact}#PRIVILEGE_COUNT',
                'sk': f'{compact}#PRIVILEGE_COUNT',
            },
            UpdateExpression='ADD #count :increment',
            ExpressionAttributeNames={
                '#count': 'privilegeCount',
            },
            ExpressionAttributeValues={
                ':increment': 1,
            },
            ReturnValues='UPDATED_NEW',
        )
        privilege_count = resp['Attributes']['privilegeCount']
        logger.info('Claimed privilege number', privilege_count=privilege_count)
        return privilege_count

    @logger_inject_kwargs(logger, 'compact', 'provider_id')
    def get_provider_top_level_record(self, *, compact: str, provider_id: str) -> ProviderData:
        """Get the top level provider record for a provider.

        :param compact: The compact name
        :param provider_id: The provider ID
        :return: The top level provider record
        """
        logger.info('Getting top level provider record')
        provider = self.config.provider_table.get_item(
            Key={
                'pk': f'{compact}#PROVIDER#{provider_id}',
                'sk': f'{compact}#PROVIDER',
            },
            ConsistentRead=True,
        ).get('Item')
        if provider is None:
            logger.info(
                'Provider not found for compact {compact} and provider id {provider_id}',
                compact=compact,
                provider_id=provider_id,
            )
            raise CCNotFoundException(f'Provider not found for compact {compact} and provider id {provider_id}')

        return ProviderData.from_database_record(provider)

    def process_registration_values(
        self,
        *,
        current_provider_record: ProviderData,
        matched_license_record: LicenseData,
        email_address: str,
    ) -> None:
        """Set the registration values on a provider record and create home jurisdiction selection record
        in a transaction.

        :param current_provider_record: The provider record that is recorded in the db for this matching provider.
        :param matched_license_record: The license record that was matched for the user during registration
        :param email_address: The email address used for registration
        :return: None
        :raises: CCAwsServiceException if the transaction fails
        """
        with logger.append_context_keys(
            compact=current_provider_record.compact,
            provider_id=current_provider_record.providerId,
            license_jurisdiction=matched_license_record.jurisdiction,
        ):
            logger.info('Setting registration values and setting current home jurisdiction selection')

            # Registration-specific fields to add to the provider record
            registration_values = {
                'compactConnectRegisteredEmailAddress': email_address,
                # we explicitly set this to align with the license record that was matched during registration
                'currentHomeJurisdiction': matched_license_record.jurisdiction,
            }

            # Create provider update record to show registration event and fields that were updated
            provider_update_record = ProviderUpdateData.create_new(
                {
                    'type': 'providerUpdate',
                    'updateType': UpdateCategory.REGISTRATION,
                    'providerId': matched_license_record.providerId,
                    'compact': matched_license_record.compact,
                    'previous': current_provider_record.to_dict(),
                    'updatedValues': {**registration_values},
                }
            )

            provider_record = ProviderRecordUtility.populate_provider_record(
                current_provider_record=current_provider_record,
                license_record=matched_license_record.to_dict(),
                # no privileges yet, as the user is registering into the system.
                privilege_records=[],
            )
            provider_record.update(registration_values)

            # Create all records in a transaction
            self.config.dynamodb_client.transact_write_items(
                TransactItems=[
                    # Update provider record
                    {
                        'Put': {
                            'TableName': self.config.provider_table_name,
                            'Item': TypeSerializer().serialize(provider_record.serialize_to_database_record())['M'],
                        }
                    },
                    # Create provider update record
                    {
                        'Put': {
                            'TableName': self.config.provider_table_name,
                            'Item': TypeSerializer().serialize(provider_update_record.serialize_to_database_record())[
                                'M'
                            ],
                        }
                    },
                ]
            )

    @logger_inject_kwargs(logger, 'compact', 'provider_id', 'jurisdiction', 'license_type')
    def get_privilege(self, *, compact: str, provider_id: str, jurisdiction: str, license_type_abbr: str) -> dict:
        """
        Get a privilege for a provider in a jurisdiction of the license type

        :param str compact: The compact of the privilege
        :param str provider_id: The provider of the privilege
        :param str jurisdiction: The jurisdiction of the privilege
        :param str license_type_abbr: The license type abbreviation of the privilege
        :raises CCNotFoundException: If the privilege record is not found
        """
        # Get the privilege record
        try:
            privilege_record = self.config.provider_table.get_item(
                Key={
                    'pk': f'{compact}#PROVIDER#{provider_id}',
                    'sk': f'{compact}#PROVIDER#privilege/{jurisdiction}/{license_type_abbr}#',
                },
            )['Item']
        except KeyError as e:
            raise CCNotFoundException(f'Privilege not found for jurisdiction {jurisdiction}') from e

        return privilege_record

    @logger_inject_kwargs(logger, 'compact', 'provider_id', 'jurisdiction', 'license_type')
    def deactivate_privilege(
        self, *, compact: str, provider_id: str, jurisdiction: str, license_type_abbr: str, deactivation_details: dict
    ) -> None:
        """
        Deactivate a privilege for a provider in a jurisdiction.

        This will update the privilege record to have a administratorSetStatus of 'inactive'.

        :param str compact: The compact to deactivate the privilege for
        :param str provider_id: The provider to deactivate the privilege for
        :param str jurisdiction: The jurisdiction to deactivate the privilege for
        :param str license_type_abbr: The license type abbreviation to deactivate the privilege for
        :param dict deactivation_details: The details of the deactivation to be added to the history record
        :raises CCNotFoundException: If the privilege record is not found
        """
        # Get the privilege record
        privilege_record = self.get_privilege(
            compact=compact, provider_id=provider_id, jurisdiction=jurisdiction, license_type_abbr=license_type_abbr
        )

        # Find the main privilege record (not history records)
        privilege_record_schema = PrivilegeRecordSchema()
        privilege_record = privilege_record_schema.load(privilege_record)

        # If already inactive, do nothing
        if privilege_record.get('administratorSetStatus', ActiveInactiveStatus.ACTIVE) == ActiveInactiveStatus.INACTIVE:
            logger.info('Provider already inactive. Doing nothing.')
            raise CCInvalidRequestException('Privilege already deactivated')

        now = config.current_standard_datetime

        # Create the update record
        # Use the schema to generate the update record with proper pk/sk
        privilege_update_record = PrivilegeUpdateRecordSchema().dump(
            {
                'type': 'privilegeUpdate',
                'updateType': 'deactivation',
                'providerId': provider_id,
                'compact': compact,
                'jurisdiction': jurisdiction,
                'createDate': now,
                'effectiveDate': now,
                'licenseType': privilege_record['licenseType'],
                'deactivationDetails': deactivation_details,
                'previous': {
                    # We're relying on the schema to trim out unneeded fields
                    **privilege_record,
                },
                'updatedValues': {
                    'administratorSetStatus': ActiveInactiveStatus.INACTIVE,
                },
            }
        )

        # Update the privilege record and create history record
        logger.info('Deactivating privilege')
        self.config.dynamodb_client.transact_write_items(
            TransactItems=[
                # Set the privilege record's administratorSetStatus to inactive and update the dateOfUpdate
                {
                    'Update': {
                        'TableName': self.config.provider_table.name,
                        'Key': {
                            'pk': {'S': f'{compact}#PROVIDER#{provider_id}'},
                            'sk': {'S': f'{compact}#PROVIDER#privilege/{jurisdiction}/{license_type_abbr}#'},
                        },
                        'UpdateExpression': 'SET administratorSetStatus = :status, dateOfUpdate = :dateOfUpdate',
                        'ExpressionAttributeValues': {
                            ':status': {'S': ActiveInactiveStatus.INACTIVE},
                            ':dateOfUpdate': {'S': self.config.current_standard_datetime.isoformat()},
                        },
                    },
                },
                # Create a history record, reflecting this change
                {
                    'Put': {
                        'TableName': self.config.provider_table.name,
                        'Item': TypeSerializer().serialize(privilege_update_record)['M'],
                    },
                },
            ],
        )

        return privilege_record

    def _generate_encumbered_status_update_item(
        self,
        data: CCDataClass,
        encumbered_status: LicenseEncumberedStatusEnum | PrivilegeEncumberedStatusEnum,
    ):
        data_record = data.serialize_to_database_record()

        return {
            'Update': {
                'TableName': self.config.provider_table.name,
                'Key': {'pk': {'S': data_record['pk']}, 'sk': {'S': data_record['sk']}},
                'UpdateExpression': 'SET encumberedStatus = :status, dateOfUpdate = :dateOfUpdate',
                'ExpressionAttributeValues': {
                    ':status': {'S': encumbered_status},
                    ':dateOfUpdate': {'S': self.config.current_standard_datetime.isoformat()},
                },
            },
        }

    def _generate_set_privilege_encumbered_status_item(
        self,
        privilege_data: PrivilegeData,
        privilege_encumbered_status: PrivilegeEncumberedStatusEnum,
    ):
        return self._generate_encumbered_status_update_item(
            data=privilege_data,
            encumbered_status=privilege_encumbered_status,
        )

    def _generate_set_privilege_license_deactivated_status_item(
        self,
        privilege_data: PrivilegeData,
        license_deactivated_status: LicenseDeactivatedStatusEnum,
    ):
        """
        Generate a transaction item to update a privilege record with license deactivated status.

        :param PrivilegeData privilege_data: The privilege data to update
        :param LicenseDeactivatedStatusEnum license_deactivated_status: The license deactivated status to set
        :return: DynamoDB transaction item for updating the privilege
        """
        privilege_record = privilege_data.serialize_to_database_record()

        return {
            'Update': {
                'TableName': self.config.provider_table.name,
                'Key': {'pk': {'S': privilege_record['pk']}, 'sk': {'S': privilege_record['sk']}},
                'UpdateExpression': 'SET licenseDeactivatedStatus = :status, dateOfUpdate = :dateOfUpdate',
                'ExpressionAttributeValues': {
                    ':status': {'S': license_deactivated_status},
                    ':dateOfUpdate': {'S': self.config.current_standard_datetime.isoformat()},
                },
            },
        }

    def _generate_set_license_encumbered_status_item(
        self,
        license_data: LicenseData,
        license_encumbered_status: LicenseEncumberedStatusEnum,
    ):
        return self._generate_encumbered_status_update_item(
            data=license_data,
            encumbered_status=license_encumbered_status,
        )

    def _generate_set_provider_encumbered_status_item(
        self,
        provider_data: ProviderData,
        # licenses and providers share the same encumbered status enum
        provider_encumbered_status: LicenseEncumberedStatusEnum,
    ):
        return self._generate_encumbered_status_update_item(
            data=provider_data,
            encumbered_status=provider_encumbered_status,
        )

    def _generate_put_transaction_item(self, item: dict):
        return {'Put': {'TableName': self.config.provider_table.name, 'Item': TypeSerializer().serialize(item)['M']}}

    def _generate_adverse_action_lift_update_item(
        self, target_adverse_action: AdverseActionData, effective_lift_date: date, lifting_user: str
    ) -> dict:
        """
        Generate a transaction item to update an adverse action record with lift information.

        :param AdverseActionData target_adverse_action: The adverse action to update
        :param date effective_lift_date: The effective date when the encumbrance is lifted
        :param str lifting_user: The cognito sub of the user lifting the encumbrance
        :return: DynamoDB transaction item for updating the adverse action
        """
        serialized_target_adverse_action = target_adverse_action.serialize_to_database_record()
        return {
            'Update': {
                'TableName': self.config.provider_table.name,
                'Key': {
                    'pk': {'S': serialized_target_adverse_action['pk']},
                    'sk': {'S': serialized_target_adverse_action['sk']},
                },
                'ConditionExpression': 'attribute_not_exists(effectiveLiftDate)',
                'UpdateExpression': 'SET effectiveLiftDate = :lift_date, '
                'liftingUser = :lifting_user, '
                'dateOfUpdate = :date_of_update',
                'ExpressionAttributeValues': {
                    ':lift_date': {'S': effective_lift_date.isoformat()},
                    ':lifting_user': {'S': lifting_user},
                    ':date_of_update': {'S': self.config.current_standard_datetime.isoformat()},
                },
            },
        }

    def _validate_license_type_abbreviation(self, compact: str, license_type_abbreviation: str) -> str:
        """
        Validate license type abbreviation and return the full license type name.

        :param str compact: The compact name
        :param str license_type_abbreviation: The license type abbreviation to validate
        :return: The full license type name
        :raises CCInvalidRequestException: If the license type abbreviation is invalid
        """
        return LicenseUtility.get_license_type_by_abbreviation(compact, license_type_abbreviation).name

    def _find_and_validate_adverse_action(
        self, adverse_action_records: list[AdverseActionData], adverse_action_id: str
    ) -> AdverseActionData:
        """
        Find and validate an adverse action record from a list of records.

        :param list[AdverseActionData] adverse_action_records: List of adverse action records to search
        :param str adverse_action_id: The ID of the adverse action to find
        :return: The found adverse action record
        :raises CCNotFoundException: If the adverse action record is not found
        :raises CCInvalidRequestException: If the encumbrance has already been lifted
        """
        # Find the specific adverse action record to lift
        target_adverse_action: AdverseActionData | None = None
        for adverse_action in adverse_action_records:
            if str(adverse_action.adverseActionId) == adverse_action_id:
                target_adverse_action = adverse_action
                break

        if target_adverse_action is None:
            raise CCNotFoundException('Encumbrance record not found')

        # Check if the adverse action has already been lifted
        if target_adverse_action.effectiveLiftDate is not None:
            raise CCInvalidRequestException('Encumbrance has already been lifted')

        return target_adverse_action

    def _get_unlifted_adverse_actions(
        self, adverse_action_records: list[AdverseActionData], target_adverse_action_id: str
    ) -> list[AdverseActionData]:
        """
        Get all unlifted adverse actions excluding the target adverse action.

        :param list[AdverseActionData] adverse_action_records: List of adverse action records
        :param str target_adverse_action_id: The ID of the target adverse action being lifted
        :return: List of unlifted adverse actions excluding the target one
        """
        return [
            aa
            for aa in adverse_action_records
            if aa.effectiveLiftDate is None and str(aa.adverseActionId) != target_adverse_action_id
        ]

    def _generate_provider_encumbered_status_update_item_if_not_already_encumbered(
        self, adverse_action: AdverseActionData, transaction_items: list[dict]
    ) -> list[dict]:
        """
        Adds a transaction item to the provided list which updates the provider encumberedStatus to encumbered if the
        provider is not already encumbered.

        If the provider is already encumbered, we do not add a transaction item to the list and return
        it unchanged.

        We set this status at the provider level to show they are not able to purchase privileges within the compact.

        :param AdverseActionData adverse_action: The adverse action data
        :param list[dict] transaction_items: The list of transaction items to update
        :return: The list of transaction items
        """
        try:
            provider_record = self.config.provider_table.get_item(
                Key={
                    'pk': f'{adverse_action.compact}#PROVIDER#{adverse_action.providerId}',
                    'sk': f'{adverse_action.compact}#PROVIDER',
                },
            )['Item']
        except KeyError as e:
            message = 'Provider not found'
            logger.info(message)
            raise CCNotFoundException(message) from e

        provider_data = ProviderData.from_database_record(provider_record)

        need_to_set_provider_to_encumbered = True
        if provider_data.encumberedStatus == LicenseEncumberedStatusEnum.ENCUMBERED:
            logger.info('Provider already encumbered. Not updating provider encumbered status')
            need_to_set_provider_to_encumbered = False
        else:
            logger.info(
                'Provider is currently unencumbered. Setting provider into an encumbered state as part of update.'
            )

        if need_to_set_provider_to_encumbered:
            # Set the provider record's encumberedStatus to encumbered
            transaction_items.append(
                self._generate_set_provider_encumbered_status_item(
                    provider_data=provider_data,
                    provider_encumbered_status=LicenseEncumberedStatusEnum.ENCUMBERED,
                )
            )

        return transaction_items

    def _generate_provider_encumbered_status_transaction_items_if_no_encumbrances(
        self, provider_user_records: ProviderUserRecords, lifted_record: PrivilegeData | LicenseData
    ) -> list[dict]:
        """
        Check if any licenses or privileges (excluding the lifted record) still have encumbered status.
        If none are encumbered, return transaction items to set the provider record to unencumbered.

        :param ProviderUserRecords provider_user_records: All provider records
        :param lifted_record: The privilege or license record that is having its encumbrance lifted
        :return: List of transaction items (empty if other records are still encumbered)
        """
        # Get the provider record
        provider_record = provider_user_records.get_provider_record()

        # Get all license records
        license_records = provider_user_records.get_license_records()

        # Get all privilege records
        privilege_records = provider_user_records.get_privilege_records()

        # Check if the lifted record is a license or privilege based on its type
        lifted_record_type = getattr(lifted_record, 'type', None)

        # Check license records for encumbered status (excluding the lifted record if it's a license)
        for license_record in license_records:
            if (
                lifted_record_type == 'license'
                and license_record.jurisdiction == lifted_record.jurisdiction
                and license_record.licenseType == lifted_record.licenseType
            ):
                # Skip the record being lifted
                continue
            if license_record.encumberedStatus == LicenseEncumberedStatusEnum.ENCUMBERED:
                logger.info(
                    'License record still encumbered, provider record will not be updated',
                    encumbered_license_jurisdiction=license_record.jurisdiction,
                    encumbered_license_type=license_record.licenseType,
                )
                return []

        # Check privilege records for encumbered status (excluding the lifted record if it's a privilege)
        for privilege_record in privilege_records:
            if (
                lifted_record_type == 'privilege'
                and privilege_record.jurisdiction == lifted_record.jurisdiction
                and privilege_record.licenseType == lifted_record.licenseType
            ):
                # Skip the record being lifted
                continue
            if privilege_record.encumberedStatus == PrivilegeEncumberedStatusEnum.ENCUMBERED:
                logger.info(
                    'Privilege record still encumbered, provider record will not be updated',
                    encumbered_privilege_jurisdiction=privilege_record.jurisdiction,
                    encumbered_privilege_type=privilege_record.licenseType,
                )
                return []

        # No other records are encumbered, so we can set the provider to unencumbered
        logger.info('No other licenses or privileges are encumbered, setting provider to unencumbered')

        provider_update_item = self._generate_set_provider_encumbered_status_item(
            provider_data=provider_record,
            provider_encumbered_status=LicenseEncumberedStatusEnum.UNENCUMBERED,
        )

        return [provider_update_item]

    def encumber_privilege(self, adverse_action: AdverseActionData) -> None:
        """
        Adds an adverse action record for a privilege for a provider in a jurisdiction.

        This will also update the privilege record to have a encumberedStatus of 'encumbered', add a privilege update
        record to show the encumbrance event, and update the provider record to have a encumberedStatus of 'encumbered'.

        :param AdverseActionData adverse_action: The details of the adverse action to be added to the records
        :raises CCNotFoundException: If the privilege record is not found
        """
        with logger.append_context_keys(
            compact=adverse_action.compact,
            provider_id=adverse_action.providerId,
            jurisdiction=adverse_action.jurisdiction,
            license_type_abbreviation=adverse_action.licenseTypeAbbreviation,
        ):
            # Get the privilege record
            try:
                privilege_record = self.config.provider_table.get_item(
                    Key={
                        'pk': f'{adverse_action.compact}#PROVIDER#{adverse_action.providerId}',
                        'sk': f'{adverse_action.compact}#PROVIDER#privilege/'
                        f'{adverse_action.jurisdiction}/{adverse_action.licenseTypeAbbreviation}#',
                    },
                )['Item']
            except KeyError as e:
                message = 'Privilege not found for jurisdiction'
                logger.info(message)
                raise CCNotFoundException(f'Privilege not found for jurisdiction {adverse_action.jurisdiction}') from e

            privilege_data = PrivilegeData.from_database_record(privilege_record)

            need_to_set_privilege_to_encumbered = True
            # If already encumbered, do nothing
            if privilege_data.encumberedStatus == PrivilegeEncumberedStatusEnum.ENCUMBERED:
                logger.info('Privilege already encumbered. Not updating "encumberedStatus" field')
                need_to_set_privilege_to_encumbered = False
            else:
                logger.info(
                    'Privilege is currently active. Setting privilege into an encumbered state as part of update.'
                )

            now = config.current_standard_datetime

            # Create the update record
            # Use the schema to generate the update record with proper pk/sk
            privilege_update_record = PrivilegeUpdateData.create_new(
                {
                    'type': 'privilegeUpdate',
                    'updateType': UpdateCategory.ENCUMBRANCE,
                    'providerId': adverse_action.providerId,
                    'compact': adverse_action.compact,
                    'jurisdiction': adverse_action.jurisdiction,
                    'licenseType': privilege_data.licenseType,
                    'createDate': now,
                    'effectiveDate': adverse_action.effectiveStartDate,
                    'previous': {
                        # We're relying on the schema to trim out unneeded fields
                        **privilege_data.to_dict(),
                    },
                    'updatedValues': {
                        'encumberedStatus': PrivilegeEncumberedStatusEnum.ENCUMBERED,
                    }
                    if need_to_set_privilege_to_encumbered
                    else {},
                }
            ).serialize_to_database_record()

            # Update the privilege record and create history record
            logger.info('Encumbering privilege')
            # we add the adverse action record for the privilege,
            # the privilege update record, and update the privilege record to inactive if it is not already inactive
            transact_items = [
                # Create a history record, reflecting this change
                self._generate_put_transaction_item(privilege_update_record),
                # Add the adverse action record for the privilege
                self._generate_put_transaction_item(adverse_action.serialize_to_database_record()),
            ]

            if need_to_set_privilege_to_encumbered:
                # Set the privilege record's encumberedStatus to encumbered and update the dateOfUpdate
                transact_items.append(
                    self._generate_set_privilege_encumbered_status_item(
                        privilege_data=privilege_data,
                        privilege_encumbered_status=PrivilegeEncumberedStatusEnum.ENCUMBERED,
                    )
                )

            # If the provider is not already encumbered, we need to update the provider record to encumbered
            transact_items = self._generate_provider_encumbered_status_update_item_if_not_already_encumbered(
                adverse_action=adverse_action,
                transaction_items=transact_items,
            )

            self.config.dynamodb_client.transact_write_items(
                TransactItems=transact_items,
            )

            logger.info('Set encumbrance for privilege record')

    def encumber_license(self, adverse_action: AdverseActionData) -> None:
        """
        Adds an adverse action record for a license for a provider in a jurisdiction.

        This will also update the license record to have a encumberedStatus of 'encumbered', add a license update
        record to show the encumbrance event, and update the provider record to have a encumberedStatus of 'encumbered'.

        :param AdverseActionData adverse_action: The details of the adverse action to be added to the records
        :raises CCNotFoundException: If the license record is not found
        """
        with logger.append_context_keys(
            compact=adverse_action.compact,
            provider_id=adverse_action.providerId,
            jurisdiction=adverse_action.jurisdiction,
            license_type_abbreviation=adverse_action.licenseTypeAbbreviation,
        ):
            # Get the license record
            try:
                license_record = self.config.provider_table.get_item(
                    Key={
                        'pk': f'{adverse_action.compact}#PROVIDER#{adverse_action.providerId}',
                        'sk': f'{adverse_action.compact}#PROVIDER#license/'
                        f'{adverse_action.jurisdiction}/{adverse_action.licenseTypeAbbreviation}#',
                    },
                )['Item']
            except KeyError as e:
                message = 'License not found for jurisdiction'
                logger.info(message)
                raise CCNotFoundException(f'{message} {adverse_action.jurisdiction}') from e

            license_data = LicenseData.from_database_record(license_record)

            need_to_set_license_to_encumbered = True
            # If already encumbered, do nothing
            if license_data.encumberedStatus == LicenseEncumberedStatusEnum.ENCUMBERED:
                logger.info('License already encumbered. Not updating license compact eligibility status')
                need_to_set_license_to_encumbered = False
            else:
                logger.info(
                    'License is currently unencumbered. Setting license into an encumbered state as part of update.'
                )

            # Create the update record
            # Use the schema to generate the update record with proper pk/sk
            license_update_record = LicenseUpdateData.create_new(
                {
                    'type': 'licenseUpdate',
                    'updateType': UpdateCategory.ENCUMBRANCE,
                    'providerId': adverse_action.providerId,
                    'compact': adverse_action.compact,
                    'jurisdiction': adverse_action.jurisdiction,
                    'licenseType': license_data.licenseType,
                    'previous': {
                        # We're relying on the schema to trim out unneeded fields
                        **license_data.to_dict(),
                    },
                    'updatedValues': {
                        'encumberedStatus': LicenseEncumberedStatusEnum.ENCUMBERED,
                    }
                    if need_to_set_license_to_encumbered
                    else {},
                }
            ).serialize_to_database_record()
            # Update the privilege record and create history record
            logger.info('Encumbering license')
            # we add the adverse action record for the license,
            # the license update record, and update the license record to ineligible if it is not already ineligible
            transact_items = [
                # Create a history record, reflecting this change
                self._generate_put_transaction_item(license_update_record),
                # Add the adverse action record for the license
                self._generate_put_transaction_item(adverse_action.serialize_to_database_record()),
            ]

            if need_to_set_license_to_encumbered:
                # Set the license record's encumberedStatus to encumbered
                transact_items.append(
                    self._generate_set_license_encumbered_status_item(
                        license_data=license_data,
                        license_encumbered_status=LicenseEncumberedStatusEnum.ENCUMBERED,
                    )
                )

            transact_items = self._generate_provider_encumbered_status_update_item_if_not_already_encumbered(
                adverse_action=adverse_action,
                transaction_items=transact_items,
            )

            self.config.dynamodb_client.transact_write_items(
                TransactItems=transact_items,
            )

            logger.info('Set encumbrance for license record')

    def lift_privilege_encumbrance(
        self,
        compact: str,
        provider_id: str,
        jurisdiction: str,
        license_type_abbreviation: str,
        adverse_action_id: str,
        effective_lift_date: date,
        lifting_user: str,
    ) -> None:
        """
        Lift an encumbrance from a privilege record by updating the adverse action record
        and potentially updating the privilege record's encumbered status.

        :param str compact: The compact name
        :param str provider_id: The provider ID
        :param str jurisdiction: The jurisdiction
        :param str license_type_abbreviation: The license type abbreviation
        :param str adverse_action_id: The adverse action ID to lift
        :param date effective_lift_date: The effective date when the encumbrance is lifted
        :param str lifting_user: The cognito sub of the user lifting the encumbrance
        :raises CCNotFoundException: If the adverse action record is not found
        :raises CCInvalidRequestException: If the encumbrance has already been lifted
        """
        with logger.append_context_keys(
            compact=compact,
            provider_id=provider_id,
            jurisdiction=jurisdiction,
            license_type_abbreviation=license_type_abbreviation,
            adverse_action_id=adverse_action_id,
        ):
            license_type_name = self._validate_license_type_abbreviation(compact, license_type_abbreviation)

            logger.info('Lifting privilege encumbrance')

            # Get all provider records
            provider_user_records = self.get_provider_user_records(
                compact=compact,
                provider_id=provider_id,
                consistent_read=True,
            )

            # Get adverse action records for this privilege
            adverse_action_records = provider_user_records.get_adverse_action_records_for_privilege(
                privilege_jurisdiction=jurisdiction,
                privilege_license_type_abbreviation=license_type_abbreviation,
            )

            # Find the specific adverse action record to lift
            target_adverse_action = self._find_and_validate_adverse_action(adverse_action_records, adverse_action_id)

            # Get the privilege record
            privilege_records = provider_user_records.get_privilege_records(
                filter_condition=lambda p: (p.jurisdiction == jurisdiction and p.licenseType == license_type_name)
            )

            if not privilege_records:
                message = 'Privilege record not found for adverse action record.'
                logger.error(message, license_type_name=license_type_name)
                raise CCInternalException(message)

            privilege_data = privilege_records[0]

            # Build transaction items
            transact_items = []

            # Always update the adverse action record with lift information
            transact_items.append(
                self._generate_adverse_action_lift_update_item(
                    target_adverse_action=target_adverse_action,
                    effective_lift_date=effective_lift_date,
                    lifting_user=lifting_user,
                )
            )

            # If this was the last unlifted adverse action, update privilege status and create update record
            unlifted_adverse_actions = self._get_unlifted_adverse_actions(adverse_action_records, adverse_action_id)
            if not unlifted_adverse_actions:
                # Update privilege record to unencumbered status
                privilege_update_item = self._generate_set_privilege_encumbered_status_item(
                    privilege_data=privilege_data,
                    privilege_encumbered_status=PrivilegeEncumberedStatusEnum.UNENCUMBERED,
                )
                transact_items.append(privilege_update_item)

                now = config.current_standard_datetime

                # Create privilege update record
                privilege_update_record = PrivilegeUpdateData.create_new(
                    {
                        'type': 'privilegeUpdate',
                        'updateType': UpdateCategory.LIFTING_ENCUMBRANCE,
                        'providerId': provider_id,
                        'compact': compact,
                        'jurisdiction': jurisdiction,
                        'licenseType': privilege_data.licenseType,
                        'createDate': now,
                        'effectiveDate': effective_lift_date,
                        'previous': privilege_data.to_dict(),
                        'updatedValues': {
                            'encumberedStatus': PrivilegeEncumberedStatusEnum.UNENCUMBERED,
                        },
                    }
                ).serialize_to_database_record()

                transact_items.append(self._generate_put_transaction_item(privilege_update_record))

                # Check if provider should be set to unencumbered
                provider_status_items = self._generate_provider_encumbered_status_transaction_items_if_no_encumbrances(
                    provider_user_records=provider_user_records,
                    lifted_record=privilege_data,
                )
                transact_items.extend(provider_status_items)

            # Execute the transaction
            self.config.dynamodb_client.transact_write_items(TransactItems=transact_items)

            logger.info('Successfully lifted privilege encumbrance')

    def lift_license_encumbrance(
        self,
        compact: str,
        provider_id: str,
        jurisdiction: str,
        license_type_abbreviation: str,
        adverse_action_id: str,
        effective_lift_date: date,
        lifting_user: str,
    ) -> None:
        """
        Lift an encumbrance from a license record by updating the adverse action record
        and potentially updating the license record's encumbered status.

        :param str compact: The compact name
        :param str provider_id: The provider ID
        :param str jurisdiction: The jurisdiction
        :param str license_type_abbreviation: The license type abbreviation
        :param str adverse_action_id: The adverse action ID to lift
        :param date effective_lift_date: The effective date when the encumbrance is lifted
        :param str lifting_user: The cognito sub of the user lifting the encumbrance
        :raises CCNotFoundException: If the adverse action record is not found
        :raises CCInvalidRequestException: If the encumbrance has already been lifted
        """
        with logger.append_context_keys(
            compact=compact,
            provider_id=provider_id,
            jurisdiction=jurisdiction,
            license_type_abbreviation=license_type_abbreviation,
            adverse_action_id=adverse_action_id,
        ):
            license_type_name = self._validate_license_type_abbreviation(compact, license_type_abbreviation)

            logger.info('Lifting license encumbrance')

            # Get all provider records
            provider_user_records = self.get_provider_user_records(
                compact=compact,
                provider_id=provider_id,
                consistent_read=True,
            )

            # Get adverse action records for this license
            adverse_action_records = provider_user_records.get_adverse_action_records_for_license(
                license_jurisdiction=jurisdiction,
                license_type_abbreviation=license_type_abbreviation,
            )

            # Find the specific adverse action record to lift
            target_adverse_action = self._find_and_validate_adverse_action(adverse_action_records, adverse_action_id)

            # Get the license record
            license_records = provider_user_records.get_license_records(
                filter_condition=lambda record: (
                    record.jurisdiction == jurisdiction and record.licenseType == license_type_name
                )
            )

            if not license_records:
                message = 'License record not found for adverse action record.'
                logger.error(message, license_type_name=license_type_name)
                raise CCInternalException(message)

            license_data = license_records[0]

            # Build transaction items
            transact_items = []

            # Always update the adverse action record with lift information
            transact_items.append(
                self._generate_adverse_action_lift_update_item(
                    target_adverse_action=target_adverse_action,
                    effective_lift_date=effective_lift_date,
                    lifting_user=lifting_user,
                )
            )

            # If this was the last unlifted adverse action, update license status and create update record
            unlifted_adverse_actions = self._get_unlifted_adverse_actions(adverse_action_records, adverse_action_id)
            if not unlifted_adverse_actions:
                # Update license record to unencumbered status
                license_update_item = self._generate_set_license_encumbered_status_item(
                    license_data=license_data,
                    license_encumbered_status=LicenseEncumberedStatusEnum.UNENCUMBERED,
                )
                transact_items.append(license_update_item)

                # Create license update record
                license_update_record = LicenseUpdateData.create_new(
                    {
                        'type': 'licenseUpdate',
                        'updateType': UpdateCategory.LIFTING_ENCUMBRANCE,
                        'providerId': provider_id,
                        'compact': compact,
                        'jurisdiction': jurisdiction,
                        'licenseType': license_data.licenseType,
                        'previous': license_data.to_dict(),
                        'updatedValues': {
                            'encumberedStatus': LicenseEncumberedStatusEnum.UNENCUMBERED,
                        },
                    }
                ).serialize_to_database_record()

                transact_items.append(self._generate_put_transaction_item(license_update_record))

                # Check if provider should be set to unencumbered
                provider_status_items = self._generate_provider_encumbered_status_transaction_items_if_no_encumbrances(
                    provider_user_records=provider_user_records,
                    lifted_record=license_data,
                )
                transact_items.extend(provider_status_items)

            # Execute the transaction
            self.config.dynamodb_client.transact_write_items(TransactItems=transact_items)

            logger.info('Successfully lifted license encumbrance')

    @logger_inject_kwargs(logger, 'compact', 'provider_id', 'selected_jurisdiction')
    def update_provider_home_state_jurisdiction(
        self, *, compact: str, provider_id: str, selected_jurisdiction: str
    ) -> None:
        """
        Update the provider's home jurisdiction and handle their privileges according to business rules.

        The following rules are applied when updating the provider's home state jurisdiction:
        1. If the provider does not have any known license in the selected jurisdiction, all of their existing
           privileges will have their 'homeJurisdictionChangeStatus' set to 'inactive'
        3. Else if the license in the current home state is expired, the privileges are not moved over. If the license
           is later updated and the provider renews the privileges, they will be associated with the new home state.
        3. Else if the license in the current home state is encumbered, all privileges will not be moved over
           to the new jurisdiction. They stay encumbered.
        4. Else if the license in the new jurisdiction has a 'compactEligibility' status of 'ineligible', the associated
           privileges for the current license will NOT be moved over to the new jurisdiction, we will set the
           'homeJurisdictionChangeStatus' field to 'inactive'.
        5. If the license in the new home state is encumbered, unexpired privileges are moved over and all privileges
           that do not already have an encumbered status of 'encumbered' will have their encumbered status set to
           'licenseEncumbered'.
        6. If none of the above conditions are met, the provider's unexpired privileges will be moved over to the new
           jurisdiction and the expiration date will be updated to the expiration date of the license in the new
           jurisdiction. (the only exception to this is if any existing privilege is for the same jurisdiction as the
           new license, in which case it is deactivated).

        :param compact: The compact name
        :param provider_id: The provider ID
        :param selected_jurisdiction: The new home jurisdiction selected by the provider
        :raises CCInternalException: If any transaction fails during the update process
        """
        logger.info('Updating provider user home jurisdiction')

        provider_user_records: ProviderUserRecords = self.get_provider_user_records(
            compact=compact, provider_id=provider_id
        )
        top_level_provider_record = provider_user_records.get_provider_record()
        current_home_jurisdiction = top_level_provider_record.currentHomeJurisdiction

        # Get all licenses in the new home jurisdiction
        new_home_state_licenses = provider_user_records.get_license_records(
            filter_condition=lambda license_data: license_data.jurisdiction == selected_jurisdiction
        )

        # Get all privileges for the provider that were not deactivated previously
        all_active_privileges = provider_user_records.get_privilege_records(
            filter_condition=lambda privilege: privilege.homeJurisdictionChangeStatus
            != HomeJurisdictionChangeStatusEnum.INACTIVE
        )

        if not all_active_privileges:
            logger.info('No active privileges found for user. Proceeding with provider update')

        try:
            # Collect all transaction items
            all_transaction_items = []

            # Check if provider has any licenses in the new jurisdiction
            if not new_home_state_licenses:
                logger.info('No home state license found in selected jurisdiction. Deactivating all active privileges')

                # Get provider record update transaction items for no license in new jurisdiction
                provider_transaction_items = (
                    self._get_provider_record_transaction_items_for_jurisdiction_with_no_known_license(
                        compact=compact,
                        provider_id=provider_id,
                        provider_record=top_level_provider_record,
                        selected_jurisdiction=selected_jurisdiction,
                    )
                )
                all_transaction_items.extend(provider_transaction_items)

                # Get privilege deactivation transaction items
                privilege_transaction_items = (
                    self._get_privilege_deactivation_transaction_items_for_jurisdiction_change(
                        compact=compact, provider_id=provider_id, privileges=all_active_privileges
                    )
                )
                all_transaction_items.extend(privilege_transaction_items)
            else:
                # Find the best license in the selected jurisdiction
                best_license_in_selected_jurisdiction = (
                    provider_user_records.find_best_license_in_current_known_licenses(
                        jurisdiction=selected_jurisdiction
                    )
                )

                # Get provider record update transaction items for jurisdiction change with license
                provider_transaction_items = (
                    self._get_provider_record_transaction_items_for_jurisdiction_change_with_license(
                        compact=compact,
                        provider_id=provider_id,
                        provider_records=provider_user_records,
                        new_license_record=best_license_in_selected_jurisdiction,
                        selected_jurisdiction=selected_jurisdiction,
                    )
                )
                all_transaction_items.extend(provider_transaction_items)

                # Get licenses from the current home state
                current_home_state_licenses = provider_user_records.get_license_records(
                    filter_condition=lambda license_data: license_data.jurisdiction == current_home_jurisdiction
                )

                # Get unique license types from all privileges
                privilege_license_types = set(privilege.licenseType for privilege in all_active_privileges)

                for license_type in privilege_license_types:
                    # Find the matching license in the current jurisdiction for this license type
                    matching_license_in_current_jurisdiction = next(
                        (
                            license_data
                            for license_data in current_home_state_licenses
                            if license_data.licenseType == license_type
                        ),
                        None,
                    )

                    if not matching_license_in_current_jurisdiction:
                        logger.info(
                            'No current home state license found for license type. '
                            'User likely previously moved to a state with no known license '
                            'and privileges were deactivated. Will not move privileges over.',
                            license_type=license_type,
                            current_home_jurisdiction=current_home_jurisdiction,
                            new_home_state_licenses=new_home_state_licenses,
                        )
                        continue

                    # if the current home state license is expired, then all the privileges associated
                    # with this license will also be expired, and we will not move them over
                    if (
                        matching_license_in_current_jurisdiction.dateOfExpiration
                        < self.config.expiration_resolution_date
                    ):
                        logger.info(
                            'Current home state license is expired. Not moving privileges over.',
                            license_type=license_type,
                        )
                        continue

                    if (
                        matching_license_in_current_jurisdiction.encumberedStatus
                        == LicenseEncumberedStatusEnum.ENCUMBERED
                    ):
                        logger.info(
                            'Current license is encumbered. Privileges for this license type will not be moved over to'
                            'new license.',
                            license_type=license_type,
                            encumbered_status=matching_license_in_current_jurisdiction.encumberedStatus,
                        )
                        continue

                    # Get transaction items for privileges that can be moved to a license in the new jurisdiction
                    privilege_transaction_items = (
                        self._get_privilege_transaction_items_resulting_from_home_jurisdiction_move(
                            compact=compact,
                            provider_id=provider_id,
                            provider_user_records=provider_user_records,
                            selected_jurisdiction=selected_jurisdiction,
                            license_type=license_type,
                        )
                    )
                    all_transaction_items.extend(privilege_transaction_items)

            # Execute all transactions in batches
            self._execute_batched_transactions(all_transaction_items)

        except Exception as e:
            logger.error(
                'Failed to update provider home state jurisdiction',
                compact=compact,
                provider_id=provider_id,
                selected_jurisdiction=selected_jurisdiction,
                error=str(e),
            )
            raise CCInternalException('Failed to update provider home state jurisdiction') from e

    def _execute_batched_transactions(self, transaction_items: list[dict]) -> None:
        """
        Execute transaction items in batches of 100 (DynamoDB limit).

        :param transaction_items: List of transaction items to execute
        :raises CCInternalException: If any transaction batch fails
        """
        if not transaction_items:
            logger.info('No transaction items to execute')
            return

        logger.info('Executing batched transactions', total_items=len(transaction_items))

        # DynamoDB transaction limit is 100 items
        batch_size = 100
        processed_batches = []

        try:
            # Process transactions in batches
            for i in range(0, len(transaction_items), batch_size):
                batch = transaction_items[i : i + batch_size]
                logger.info(
                    'Executing transaction batch',
                    batch_number=len(processed_batches) + 1,
                    batch_size=len(batch),
                    total_batches=(len(transaction_items) + batch_size - 1) // batch_size,
                )

                self.config.dynamodb_client.transact_write_items(TransactItems=batch)
                processed_batches.append(batch)

        except Exception as e:
            logger.error(
                'Transaction batch failed',
                failed_batch_number=len(processed_batches) + 1,
                total_processed_batches=len(processed_batches),
                error=str(e),
            )
            raise CCInternalException(f'Transaction batch failed: {str(e)}') from e

    def _get_privilege_transaction_items_resulting_from_home_jurisdiction_move(
        self,
        *,
        compact: str,
        provider_id: str,
        provider_user_records: ProviderUserRecords,
        selected_jurisdiction: str,
        license_type: str,
    ) -> list[dict]:
        """
        Get transaction items for privileges that are affected by moving to a new jurisdiction.

        This method contains the common logic for determining if privileges should be:
        1. Deactivated because there's no matching license in the selected jurisdiction
        2. Deactivated because the matching license is not compact eligible
        3. Updated to reference the new license (potentially with encumbered status)

        :param compact: The compact name
        :param provider_id: The provider ID
        :param provider_user_records: Collection of records for provider, including privileges and licenses
        :param selected_jurisdiction: The jurisdiction the provider has selected through the api.
        :param license_type: The license type to check
        :return: List of transaction items
        """
        # Get privileges for this license type that were not previously deactivated
        privileges_for_license_type = [
            privilege
            for privilege in provider_user_records.get_privilege_records(
                filter_condition=lambda p: p.licenseType == license_type
                and p.homeJurisdictionChangeStatus != HomeJurisdictionChangeStatusEnum.INACTIVE
            )
        ]

        if not privileges_for_license_type:
            logger.info('No active privileges found for license type.', license_type=license_type)
            return []

        licenses_in_selected_jurisdiction = provider_user_records.get_license_records(
            filter_condition=lambda license_data: license_data.jurisdiction == selected_jurisdiction
        )

        # Find matching license in new jurisdiction
        matching_license_in_selected_jurisdiction = next(
            (
                license_data
                for license_data in licenses_in_selected_jurisdiction
                if license_data.licenseType == license_type
            ),
            None,
        )

        if not matching_license_in_selected_jurisdiction:
            logger.info(
                'No matching license in new jurisdiction for license type. Deactivating privileges.',
                license_type=license_type,
            )
            # Return transaction items for deactivating privileges if no matching license in new jurisdiction
            return self._get_privilege_deactivation_transaction_items_for_jurisdiction_change(
                compact=compact, provider_id=provider_id, privileges=privileges_for_license_type
            )

        # Check if new license is compact eligible
        if (
            matching_license_in_selected_jurisdiction.jurisdictionUploadedCompactEligibility
            == CompactEligibilityStatus.INELIGIBLE
        ):
            logger.info('License in selected jurisdiction is not compact eligible')
            return self._get_privilege_deactivation_transaction_items_for_jurisdiction_change(
                compact=compact, provider_id=provider_id, privileges=privileges_for_license_type
            )

        # Return transaction items for updating privileges based on their current state
        return self._get_privilege_update_transaction_items_for_jurisdiction_change(
            compact=compact,
            provider_id=provider_id,
            privileges=privileges_for_license_type,
            new_license=matching_license_in_selected_jurisdiction,
        )

    def _get_provider_record_transaction_items_for_jurisdiction_with_no_known_license(
        self,
        *,
        compact: str,
        provider_id: str,
        provider_record: ProviderData,
        selected_jurisdiction: str,
    ) -> list[dict]:
        """
        Get transaction items for updating the provider record when changing to a
        jurisdiction for which we do not have a license on file.

        :param compact: The compact name
        :param provider_id: The provider ID
        :param provider_record: The current provider record
        :param selected_jurisdiction: The selected non-member jurisdiction
        :return: List of transaction items
        """
        logger.info(
            'Updating provider record for jurisdiction with no known license',
            compact=compact,
            provider_id=provider_id,
            new_jurisdiction=selected_jurisdiction,
        )

        # Create the provider update record
        provider_update_record = ProviderUpdateData.create_new(
            {
                'type': 'providerUpdate',
                'updateType': UpdateCategory.HOME_JURISDICTION_CHANGE,
                'providerId': provider_id,
                'compact': compact,
                'previous': provider_record.to_dict(),
                'updatedValues': {
                    'currentHomeJurisdiction': selected_jurisdiction,
                },
            }
        )

        # Create transaction items for the provider update
        return [
            # Create provider update record
            {
                'Put': {
                    'TableName': self.config.provider_table_name,
                    'Item': TypeSerializer().serialize(provider_update_record.serialize_to_database_record())['M'],
                }
            },
            # Update provider record. In this case, we set the current home jurisdiction without setting any new license
            # values, since there is no new license.
            {
                'Update': {
                    'TableName': self.config.provider_table_name,
                    'Key': {
                        'pk': {'S': f'{compact}#PROVIDER#{provider_id}'},
                        'sk': {'S': f'{compact}#PROVIDER'},
                    },
                    'UpdateExpression': 'SET '
                    'currentHomeJurisdiction = :currentHomeJurisdiction, '
                    'dateOfUpdate = :dateOfUpdate',
                    'ExpressionAttributeValues': {
                        ':currentHomeJurisdiction': {'S': selected_jurisdiction},
                        ':dateOfUpdate': {'S': self.config.current_standard_datetime.isoformat()},
                    },
                }
            },
        ]

    def _get_privilege_deactivation_transaction_items_for_jurisdiction_change(
        self,
        *,
        compact: str,
        provider_id: str,
        privileges: list[PrivilegeData],
    ) -> list[dict]:
        """
        Get transaction items for deactivating privileges when changing to a jurisdiction where they can't be valid.

        Note: This method is designed to handle up to 50 privileges in a single transaction.
        We don't anticipate a system with more than 50 jurisdictions for the foreseeable future,
        so this limit is sufficient.
        If the system grows beyond 50 jurisdictions, this method will need to be enhanced to
        process multiple transactions with proper rollback handling.

        :param compact: The compact name
        :param provider_id: The provider ID
        :param privileges: The list of privileges to deactivate
        :return: List of transaction items
        """
        if not privileges:
            logger.info(
                'No privileges provided to deactivate for jurisdiction change',
                compact=compact,
                provider_id=provider_id,
            )
            return []

        logger.info(
            'Deactivating privileges for jurisdiction change',
            compact=compact,
            provider_id=provider_id,
            num_privileges=len(privileges),
        )

        transactions = []

        now = config.current_standard_datetime

        for privilege in privileges:
            # Create update record
            privilege_update_record = PrivilegeUpdateData.create_new(
                {
                    'type': 'privilegeUpdate',
                    'updateType': UpdateCategory.HOME_JURISDICTION_CHANGE,
                    'providerId': provider_id,
                    'compact': compact,
                    'jurisdiction': privilege.jurisdiction,
                    'licenseType': privilege.licenseType,
                    'createDate': now,
                    'effectiveDate': now,
                    'previous': privilege.to_dict(),
                    'updatedValues': {
                        'homeJurisdictionChangeStatus': HomeJurisdictionChangeStatusEnum.INACTIVE,
                        'dateOfUpdate': self.config.current_standard_datetime,
                    },
                }
            )

            # Add update record to transaction
            transactions.append(
                {
                    'Put': {
                        'TableName': self.config.provider_table_name,
                        'Item': TypeSerializer().serialize(privilege_update_record.serialize_to_database_record())['M'],
                    }
                }
            )

            # Update privilege record
            transactions.append(
                {
                    'Update': {
                        'TableName': self.config.provider_table_name,
                        'Key': {
                            'pk': {'S': privilege.serialize_to_database_record()['pk']},
                            'sk': {'S': privilege.serialize_to_database_record()['sk']},
                        },
                        'UpdateExpression': 'SET homeJurisdictionChangeStatus = :homeJurisdictionChangeStatus,'
                        'dateOfUpdate = :dateOfUpdate',
                        'ExpressionAttributeValues': {
                            ':homeJurisdictionChangeStatus': {'S': HomeJurisdictionChangeStatusEnum.INACTIVE},
                            ':dateOfUpdate': {'S': self.config.current_standard_datetime.isoformat()},
                        },
                    }
                }
            )

        return transactions

    def _get_provider_record_transaction_items_for_jurisdiction_change_with_license(
        self,
        *,
        compact: str,
        provider_id: str,
        provider_records: ProviderUserRecords,
        new_license_record: LicenseData,
        selected_jurisdiction: str,
    ) -> list[dict]:
        """
        Get transaction items for updating the provider record when changing to a new best license.

        :param compact: The compact name
        :param provider_id: The provider ID
        :param provider_records: All the records for this provider
        :param new_license_record: The best license in the new jurisdiction
        :param selected_jurisdiction: The selected jurisdiction
        :return: List of transaction items
        """
        logger.info(
            'Updating provider record with information from new best license',
            compact=compact,
            provider_id=provider_id,
            license_jurisdiction=new_license_record.jurisdiction,
        )

        # Create the provider update record
        provider_update_record = ProviderUpdateData.create_new(
            {
                'type': 'providerUpdate',
                'updateType': UpdateCategory.HOME_JURISDICTION_CHANGE,
                'providerId': provider_id,
                'compact': compact,
                'previous': provider_records.get_provider_record().to_dict(),
                'updatedValues': {
                    'licenseJurisdiction': new_license_record.jurisdiction,
                    # we explicitly set this to align with what was passed in as the selected jurisdiction
                    'currentHomeJurisdiction': selected_jurisdiction,
                },
            }
        )

        # Create transaction items for the provider update
        transactions = [
            # Create provider update record
            {
                'Put': {
                    'TableName': self.config.provider_table_name,
                    'Item': TypeSerializer().serialize(provider_update_record.serialize_to_database_record())['M'],
                }
            },
        ]
        # populate the provider record with the fields from the new license
        provider_record = ProviderRecordUtility.populate_provider_record(
            current_provider_record=provider_records.get_provider_record(),
            license_record=new_license_record.to_dict(),
            privilege_records=[privilege.to_dict() for privilege in provider_records.get_privilege_records()],
        )
        provider_record.update({'currentHomeJurisdiction': selected_jurisdiction})
        transactions.append(
            {
                'Put': {
                    'TableName': config.provider_table_name,
                    'Item': TypeSerializer().serialize(provider_record.serialize_to_database_record())['M'],
                }
            }
        )

        return transactions

    def _get_privilege_update_transaction_items_for_jurisdiction_change(
        self,
        *,
        compact: str,
        provider_id: str,
        privileges: list[PrivilegeData],
        new_license: LicenseData,
    ) -> list[dict]:
        """
        Get transaction items for updating privileges when changing to a jurisdiction with a valid license.

        Note: This method is designed to handle up to 50 privileges in a single transaction.
        The current system supports a maximum of 50 jurisdictions, so this limit is sufficient.
        If the system grows beyond 50 jurisdictions, this method will need to be enhanced to
        process multiple transactions with proper rollback handling.

        :param compact: The compact name
        :param provider_id: The provider ID
        :param privileges: The list of privileges to update
        :param new_license: The license in the new jurisdiction
        :return: List of transaction items
        """
        if not privileges:
            logger.info(
                'No privileges provided to update for jurisdiction change with valid license',
                compact=compact,
                provider_id=provider_id,
                new_jurisdiction=new_license.jurisdiction,
                license_type=new_license.licenseType,
            )
            return []

        is_new_license_encumbered = new_license.encumberedStatus == LicenseEncumberedStatusEnum.ENCUMBERED

        logger.info(
            'Updating privileges for jurisdiction change with valid license',
            compact=compact,
            provider_id=provider_id,
            new_jurisdiction=new_license.jurisdiction,
            num_privileges=len(privileges),
            is_new_license_encumbered=is_new_license_encumbered,
            license_type=new_license.licenseType,
            license_expiration=new_license.dateOfExpiration,
        )

        transactions = []

        for privilege in privileges:
            # if the privilege is for the same jurisdiction as the new license,
            # then we deactivate it
            if privilege.jurisdiction == new_license.jurisdiction:
                logger.info(
                    'Privilege is for the same jurisdiction as the new license. Deactivating privilege.',
                    privilege_id=privilege.privilegeId,
                    privilege_jurisdiction=privilege.jurisdiction,
                    new_license_jurisdiction=new_license.jurisdiction,
                    privilege_license_type=privilege.licenseType,
                )
                # Get transaction items for deactivating this privilege and add them to our transactions
                deactivation_transactions = self._get_privilege_deactivation_transaction_items_for_jurisdiction_change(
                    compact=compact, provider_id=provider_id, privileges=[privilege]
                )
                transactions.extend(deactivation_transactions)
                continue

            # Check if privilege was previously deactivated due to a home jurisdiction change.
            # If the privilege was renewed after the last jurisdiction update, this field should
            # not be present.
            if privilege.homeJurisdictionChangeStatus is not None:
                logger.info(
                    'Privilege was previously deactivated due to home jurisdiction change. '
                    'Will not move privilege over.',
                    privilege_id=privilege.privilegeId,
                    privilege_jurisdiction=privilege.jurisdiction,
                    privilege_license_type=privilege.licenseType,
                )
                continue

            updated_values = {
                'licenseJurisdiction': new_license.jurisdiction,
                'dateOfExpiration': new_license.dateOfExpiration,
            }

            # When a home state license is encumbered, all associated privileges for that license must be
            # encumbered as well. We use the 'LICENSE_ENCUMBERED' status type to denote the encumbrance on the privilege
            # is the result of a home state license being encumbered, rather than a state setting an encumbrance on an
            # individual privilege directly. If a state sets an encumbrance on a privilege record directly, it will be
            # in an 'ENCUMBERED' status.
            #
            # When changing home states, if the new home state license is encumbered, we set the privileges for that
            # license type to a 'LICENSE_ENCUMBERED' status unless the privilege itself has already been encumbered with
            # an 'ENCUMBERED' status.
            if is_new_license_encumbered and privilege.encumberedStatus != PrivilegeEncumberedStatusEnum.ENCUMBERED:
                logger.info(
                    'New license record is encumbered and privilege is not already encumbered. Apply encumbered status.'
                )
                updated_values['encumberedStatus'] = PrivilegeEncumberedStatusEnum.LICENSE_ENCUMBERED

            now = config.current_standard_datetime

            # Create update record
            privilege_update_record = PrivilegeUpdateData.create_new(
                {
                    'type': 'privilegeUpdate',
                    'updateType': UpdateCategory.HOME_JURISDICTION_CHANGE,
                    'providerId': provider_id,
                    'compact': compact,
                    'jurisdiction': privilege.jurisdiction,
                    'createDate': now,
                    'effectiveDate': now,
                    'licenseType': privilege.licenseType,
                    'previous': privilege.to_dict(),
                    'updatedValues': updated_values,
                }
            )

            # Add update record to transaction
            transactions.append(
                {
                    'Put': {
                        'TableName': self.config.provider_table_name,
                        'Item': TypeSerializer().serialize(privilege_update_record.serialize_to_database_record())['M'],
                    }
                }
            )

            # Update privilege record
            set_clauses = [
                'licenseJurisdiction = :licenseJurisdiction',
                'dateOfExpiration = :dateOfExpiration',
                'dateOfUpdate = :dateOfUpdate',
            ]
            expression_values = {
                ':licenseJurisdiction': {'S': new_license.jurisdiction},
                ':dateOfExpiration': {'S': new_license.dateOfExpiration.isoformat()},
                ':dateOfUpdate': {'S': self.config.current_standard_datetime.isoformat()},
            }

            if is_new_license_encumbered:
                set_clauses.append('encumberedStatus = :encumberedStatus')
                expression_values[':encumberedStatus'] = {'S': updated_values['encumberedStatus']}

            # Build the final update expression
            update_expression = 'SET ' + ', '.join(set_clauses)

            serialized_privilege_record = privilege.serialize_to_database_record()

            transactions.append(
                {
                    'Update': {
                        'TableName': self.config.provider_table_name,
                        'Key': {
                            'pk': {'S': serialized_privilege_record['pk']},
                            'sk': {'S': serialized_privilege_record['sk']},
                        },
                        'UpdateExpression': update_expression,
                        'ExpressionAttributeValues': expression_values,
                    }
                }
            )

        return transactions

    def encumber_home_jurisdiction_license_privileges(
        self,
        compact: str,
        provider_id: str,
        jurisdiction: str,
        license_type_abbreviation: str,
<<<<<<< HEAD
        effective_date: str,
    ) -> None:
=======
    ) -> list[PrivilegeData]:
>>>>>>> 3ba66479
        """
        Encumber all unencumbered privileges associated with a home jurisdiction license.

        This method finds all unencumbered privileges for the given license and sets their
        encumberedStatus to LICENSE_ENCUMBERED, along with creating privilege update records.

        :param str compact: The compact name.
        :param str provider_id: The provider ID.
        :param str jurisdiction: The jurisdiction of the license.
        :param str license_type_abbreviation: The license type abbreviation
<<<<<<< HEAD
        :param str effective_date: effective date of the encumbrance on the license and therefore privilege
=======
        :return: List of privileges that were encumbered
>>>>>>> 3ba66479
        """
        # Get all provider records
        provider_user_records: ProviderUserRecords = self.get_provider_user_records(
            compact=compact, provider_id=provider_id, consistent_read=True
        )

        # Validate the license type abbreviation
        self._validate_license_type_abbreviation(compact, license_type_abbreviation)

        # Find privileges associated with the license that which was encumbered, which themselves are not currently
        # encumbered
        unencumbered_privileges_associated_with_license = provider_user_records.get_privilege_records(
            filter_condition=lambda p: (
                p.licenseJurisdiction == jurisdiction
                and p.licenseTypeAbbreviation == license_type_abbreviation
                and (p.encumberedStatus is None or p.encumberedStatus == PrivilegeEncumberedStatusEnum.UNENCUMBERED)
            )
        )

        if not unencumbered_privileges_associated_with_license:
            logger.info('No unencumbered privileges found for this license.')
            return []

        logger.info(
            'Found privileges to encumber', privilege_count=len(unencumbered_privileges_associated_with_license)
        )

        # Build transaction items for all privileges
        transaction_items = []

        for privilege_data in unencumbered_privileges_associated_with_license:
            now = config.current_standard_datetime

            # Create privilege update record
            privilege_update_record = PrivilegeUpdateData.create_new(
                {
                    'type': 'privilegeUpdate',
                    'updateType': UpdateCategory.ENCUMBRANCE,
                    'providerId': provider_id,
                    'compact': compact,
                    'jurisdiction': privilege_data.jurisdiction,
                    'licenseType': privilege_data.licenseType,
                    'createDate': now,
                    'effectiveDate': datetime.fromisoformat(effective_date),
                    'previous': privilege_data.to_dict(),
                    'updatedValues': {
                        'encumberedStatus': PrivilegeEncumberedStatusEnum.LICENSE_ENCUMBERED,
                    },
                }
            ).serialize_to_database_record()

            # Add PUT transaction for privilege update record
            transaction_items.append(self._generate_put_transaction_item(privilege_update_record))

            # Add UPDATE transaction for privilege encumbered status
            transaction_items.append(
                self._generate_set_privilege_encumbered_status_item(
                    privilege_data=privilege_data,
                    privilege_encumbered_status=PrivilegeEncumberedStatusEnum.LICENSE_ENCUMBERED,
                )
            )

        # Execute transactions in batches of 100 (DynamoDB limit)
        batch_size = 100
        while transaction_items:
            batch = transaction_items[:batch_size]
            transaction_items = transaction_items[batch_size:]

            try:
                self.config.dynamodb_client.transact_write_items(TransactItems=batch)
                logger.info('Successfully processed privilege encumbrance batch', batch_size=len(batch))
            except ClientError as e:
                logger.error('Failed to process privilege encumbrance batch', error=str(e))
                raise CCAwsServiceException('Failed to encumber privileges for license') from e

        logger.info('Successfully encumbered associated privileges for license')
        return unencumbered_privileges_associated_with_license

    def lift_home_jurisdiction_license_privilege_encumbrances(
        self,
        compact: str,
        provider_id: str,
        jurisdiction: str,
        license_type_abbreviation: str,
<<<<<<< HEAD
        effective_date: str,
    ) -> None:
=======
    ) -> list[PrivilegeData]:
>>>>>>> 3ba66479
        """
        Lift encumbrances from privileges that were encumbered due to a home jurisdiction license encumbrance.

        This method  first verifies that the license is completely unencumbered, then finds all privileges
        for the given license with a 'LICENSE_ENCUMBERED' status and sets their encumberedStatus to 'UNENCUMBERED'.

        :param str compact: The compact name.
        :param str provider_id: The provider ID.
        :param str jurisdiction: The jurisdiction of the license.
        :param str license_type_abbreviation: The license type abbreviation
<<<<<<< HEAD
        :param str effective_date: effective lift date of the encumbrance on the license and therefore privilege
=======
        :return: List of privileges that were unencumbered
>>>>>>> 3ba66479
        """
        # Get all provider records
        provider_user_records = self.get_provider_user_records(
            compact=compact, provider_id=provider_id, consistent_read=True
        )

        # Get the license type name from abbreviation
        license_type_name = self._validate_license_type_abbreviation(compact, license_type_abbreviation)

        # Verify the license itself is unencumbered before lifting privilege encumbrances
        # A license may still be encumbered by another adverse action that has not been lifted yet.
        license_record = provider_user_records.get_specific_license_record(jurisdiction, license_type_abbreviation)
        if not license_record:
            logger.warning('No license record found for the specified jurisdiction and license type')
            raise CCInternalException('No license record found for the specified jurisdiction and license type')

        if license_record.encumberedStatus == LicenseEncumberedStatusEnum.ENCUMBERED:
            logger.info(
                'License is still encumbered. Not lifting privilege encumbrances. '
                'Privileges will remain LICENSE_ENCUMBERED until all license encumbrances are lifted.'
            )
            return []

        logger.info('License is unencumbered. Proceeding to lift privilege encumbrances.')

        # Find privileges that match the license jurisdiction and type and are currently LICENSE_ENCUMBERED
        # (meaning they were encumbered due to the license, not due to their own adverse actions)
        matching_privileges = provider_user_records.get_privilege_records(
            filter_condition=lambda p: (
                p.licenseJurisdiction == jurisdiction
                and p.licenseType == license_type_name
                and p.encumberedStatus == PrivilegeEncumberedStatusEnum.LICENSE_ENCUMBERED
            )
        )

        if not matching_privileges:
            logger.info('No license-encumbered privileges found for this license')
            return []

        logger.info('Found license-encumbered privileges to unencumber', privilege_count=len(matching_privileges))

        # Build transaction items for all privileges
        transaction_items = []

        for privilege_data in matching_privileges:
            now = config.current_standard_datetime

            # Create privilege update record
            privilege_update_record = PrivilegeUpdateData.create_new(
                {
                    'type': 'privilegeUpdate',
                    'updateType': UpdateCategory.LIFTING_ENCUMBRANCE,
                    'providerId': provider_id,
                    'compact': compact,
                    'jurisdiction': privilege_data.jurisdiction,
                    'licenseType': privilege_data.licenseType,
                    'createDate': now,
                    'effectiveDate': datetime.fromisoformat(effective_date),
                    'previous': privilege_data.to_dict(),
                    'updatedValues': {
                        'encumberedStatus': PrivilegeEncumberedStatusEnum.UNENCUMBERED,
                    },
                }
            ).serialize_to_database_record()

            # Add PUT transaction for privilege update record
            transaction_items.append(self._generate_put_transaction_item(privilege_update_record))

            # Add UPDATE transaction for privilege encumbered status
            transaction_items.append(
                self._generate_set_privilege_encumbered_status_item(
                    privilege_data=privilege_data,
                    privilege_encumbered_status=PrivilegeEncumberedStatusEnum.UNENCUMBERED,
                )
            )

        # Execute transactions in batches of 100 (DynamoDB limit)
        batch_size = 100
        while transaction_items:
            batch = transaction_items[:batch_size]
            transaction_items = transaction_items[batch_size:]

            try:
                self.config.dynamodb_client.transact_write_items(TransactItems=batch)
                logger.info('Successfully processed privilege unencumbrance batch', batch_size=len(batch))
            except ClientError as e:
                logger.error('Failed to process privilege unencumbrance batch', error=str(e))
                raise CCAwsServiceException('Failed to unencumber privileges for license') from e

        logger.info('Successfully unencumbered all license-encumbered privileges for license')
        return matching_privileges

    def deactivate_license_privileges(
        self,
        compact: str,
        provider_id: str,
        jurisdiction: str,
        license_type: str,
    ) -> None:
        """
        Deactivate all privileges associated with a license due to license deactivation.

        This method finds all privileges for the given license that are not already license-deactivated
        and sets their licenseDeactivatedStatus to LICENSE_DEACTIVATED, along with creating privilege update records.

        :param str compact: The compact name.
        :param str provider_id: The provider ID.
        :param str jurisdiction: The jurisdiction of the license.
        :param str license_type: The license type
        """
        # Get all provider records
        provider_user_records: ProviderUserRecords = self.get_provider_user_records(
            compact=compact, provider_id=provider_id, consistent_read=True
        )

        # Find privileges associated with the license that was deactivated, which themselves are not currently
        # license-deactivated
        active_privileges_associated_with_license = provider_user_records.get_privilege_records(
            filter_condition=lambda p: (
                p.licenseJurisdiction == jurisdiction
                and p.licenseType == license_type
                and p.licenseDeactivatedStatus is None
            )
        )

        if not active_privileges_associated_with_license:
            logger.info('No active privileges found for this license to deactivate.')
            return

        logger.info('Found privileges to deactivate', privilege_count=len(active_privileges_associated_with_license))

        # Build transaction items for all privileges
        transaction_items = []

        for privilege_data in active_privileges_associated_with_license:
            # Create privilege update record
            privilege_update_record = PrivilegeUpdateData.create_new(
                {
                    'type': 'privilegeUpdate',
                    'updateType': UpdateCategory.LICENSE_DEACTIVATION,
                    'providerId': provider_id,
                    'compact': compact,
                    'jurisdiction': privilege_data.jurisdiction,
                    'licenseType': privilege_data.licenseType,
                    'previous': privilege_data.to_dict(),
                    'updatedValues': {
                        'licenseDeactivatedStatus': LicenseDeactivatedStatusEnum.LICENSE_DEACTIVATED,
                    },
                }
            ).serialize_to_database_record()

            # Add PUT transaction for privilege update record
            transaction_items.append(self._generate_put_transaction_item(privilege_update_record))

            # Add UPDATE transaction for privilege license deactivated status
            transaction_items.append(
                self._generate_set_privilege_license_deactivated_status_item(
                    privilege_data=privilege_data,
                    license_deactivated_status=LicenseDeactivatedStatusEnum.LICENSE_DEACTIVATED,
                )
            )

        # Execute transactions in batches of 100 (DynamoDB limit)
        batch_size = 100
        while transaction_items:
            batch = transaction_items[:batch_size]
            transaction_items = transaction_items[batch_size:]

            try:
                self.config.dynamodb_client.transact_write_items(TransactItems=batch)
                logger.info('Successfully processed privilege deactivation batch', batch_size=len(batch))
            except ClientError as e:
                logger.error('Failed to process privilege deactivation batch', error=str(e))
                raise CCAwsServiceException('Failed to deactivate privileges for license') from e

        logger.info('Successfully deactivated associated privileges for license')

    @logger_inject_kwargs(logger, 'compact', 'provider_id')
    def update_provider_email_verification_data(
        self,
        *,
        compact: str,
        provider_id: str,
        pending_email_address: str,
        verification_code: str,
        verification_expiry: datetime,
    ) -> None:
        """
        Update the provider record with email verification data.

        :param compact: The compact name
        :param provider_id: The provider ID
        :param pending_email_address: The new email address being verified
        :param verification_code: The 4-digit verification code
        :param verification_expiry: When the verification code expires
        """
        logger.info('Updating provider email verification data with pending values.')

        try:
            self.config.provider_table.update_item(
                Key={'pk': f'{compact}#PROVIDER#{provider_id}', 'sk': f'{compact}#PROVIDER'},
                UpdateExpression=(
                    'SET pendingEmailAddress = :pending_email, '
                    'emailVerificationCode = :verification_code, '
                    'emailVerificationExpiry = :verification_expiry, '
                    'dateOfUpdate = :date_of_update'
                ),
                ExpressionAttributeValues={
                    ':pending_email': pending_email_address,
                    ':verification_code': verification_code,
                    ':verification_expiry': verification_expiry.isoformat(),
                    ':date_of_update': self.config.current_standard_datetime.isoformat(),
                },
                # Ensure the provider record exists before updating
                ConditionExpression='attribute_exists(pk)',
            )
        except ClientError as e:
            if e.response['Error']['Code'] == 'ConditionalCheckFailedException':
                logger.error('Provider not found', error=str(e))
                raise CCInternalException('Provider not found') from e
            logger.error('Failed to update provider email verification data', error=str(e))
            raise CCAwsServiceException('Failed to update provider email verification data') from e

    @logger_inject_kwargs(logger, 'compact', 'provider_id')
    def clear_provider_email_verification_data(
        self,
        *,
        compact: str,
        provider_id: str,
    ) -> None:
        """
        Clear email verification data from the provider record.

        :param compact: The compact name
        :param provider_id: The provider ID
        """
        logger.info('Clearing provider email verification data')

        try:
            self.config.provider_table.update_item(
                Key={'pk': f'{compact}#PROVIDER#{provider_id}', 'sk': f'{compact}#PROVIDER'},
                UpdateExpression=(
                    'REMOVE pendingEmailAddress, emailVerificationCode, emailVerificationExpiry '
                    'SET dateOfUpdate = :date_of_update'
                ),
                ExpressionAttributeValues={
                    ':date_of_update': self.config.current_standard_datetime.isoformat(),
                },
                # Ensure the provider record exists before updating
                ConditionExpression='attribute_exists(pk)',
            )
        except ClientError as e:
            if e.response['Error']['Code'] == 'ConditionalCheckFailedException':
                raise CCNotFoundException('Provider not found') from e
            logger.error('Failed to clear provider email verification data', error=str(e))
            raise CCAwsServiceException('Failed to clear provider email verification data') from e

    @logger_inject_kwargs(logger, 'compact', 'provider_id', 'new_email_address')
    def complete_provider_email_update(
        self,
        *,
        compact: str,
        provider_id: str,
        new_email_address: str,
    ) -> None:
        """
        Complete the email update process by updating the registered email and clearing verification data.
        Creates a provider update record to track the email change.

        :param compact: The compact name
        :param provider_id: The provider ID
        :param new_email_address: The new verified email address
        """
        logger.info('Completing provider email update')

        # Get current provider record to capture the "previous" state
        current_provider_record = self.get_provider_top_level_record(compact=compact, provider_id=provider_id)

        # Create provider update record to track the email change
        provider_update_record = ProviderUpdateData.create_new(
            {
                'type': 'providerUpdate',
                'updateType': UpdateCategory.EMAIL_CHANGE,
                'providerId': provider_id,
                'compact': compact,
                'previous': current_provider_record.to_dict(),
                'updatedValues': {
                    'compactConnectRegisteredEmailAddress': new_email_address,
                },
            }
        )

        try:
            # Use a transaction to ensure both operations succeed together
            self.config.dynamodb_client.transact_write_items(
                TransactItems=[
                    # Update the provider record with new email and clear verification data
                    {
                        'Update': {
                            'TableName': self.config.provider_table_name,
                            'Key': {
                                'pk': {'S': f'{compact}#PROVIDER#{provider_id}'},
                                'sk': {'S': f'{compact}#PROVIDER'},
                            },
                            'UpdateExpression': (
                                'SET compactConnectRegisteredEmailAddress = :new_email, '
                                'dateOfUpdate = :date_of_update '
                                'REMOVE pendingEmailAddress, emailVerificationCode, emailVerificationExpiry'
                            ),
                            'ExpressionAttributeValues': {
                                ':new_email': {'S': new_email_address},
                                ':date_of_update': {'S': self.config.current_standard_datetime.isoformat()},
                            },
                            # Ensure the provider record exists before updating
                            'ConditionExpression': 'attribute_exists(pk)',
                        }
                    },
                    # Create provider update record
                    {
                        'Put': {
                            'TableName': self.config.provider_table_name,
                            'Item': TypeSerializer().serialize(provider_update_record.serialize_to_database_record())[
                                'M'
                            ],
                        }
                    },
                ]
            )
        except ClientError as e:
            logger.error('Failed to complete provider email update transaction', error=str(e))
            raise CCAwsServiceException('Failed to complete provider email update') from e<|MERGE_RESOLUTION|>--- conflicted
+++ resolved
@@ -2448,12 +2448,8 @@
         provider_id: str,
         jurisdiction: str,
         license_type_abbreviation: str,
-<<<<<<< HEAD
         effective_date: str,
-    ) -> None:
-=======
     ) -> list[PrivilegeData]:
->>>>>>> 3ba66479
         """
         Encumber all unencumbered privileges associated with a home jurisdiction license.
 
@@ -2464,11 +2460,8 @@
         :param str provider_id: The provider ID.
         :param str jurisdiction: The jurisdiction of the license.
         :param str license_type_abbreviation: The license type abbreviation
-<<<<<<< HEAD
         :param str effective_date: effective date of the encumbrance on the license and therefore privilege
-=======
         :return: List of privileges that were encumbered
->>>>>>> 3ba66479
         """
         # Get all provider records
         provider_user_records: ProviderUserRecords = self.get_provider_user_records(
@@ -2553,12 +2546,8 @@
         provider_id: str,
         jurisdiction: str,
         license_type_abbreviation: str,
-<<<<<<< HEAD
         effective_date: str,
-    ) -> None:
-=======
     ) -> list[PrivilegeData]:
->>>>>>> 3ba66479
         """
         Lift encumbrances from privileges that were encumbered due to a home jurisdiction license encumbrance.
 
@@ -2569,11 +2558,8 @@
         :param str provider_id: The provider ID.
         :param str jurisdiction: The jurisdiction of the license.
         :param str license_type_abbreviation: The license type abbreviation
-<<<<<<< HEAD
         :param str effective_date: effective lift date of the encumbrance on the license and therefore privilege
-=======
         :return: List of privileges that were unencumbered
->>>>>>> 3ba66479
         """
         # Get all provider records
         provider_user_records = self.get_provider_user_records(
