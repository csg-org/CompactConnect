--- conflicted
+++ resolved
@@ -108,69 +108,8 @@
             identity={'user': event['requestContext'].get('authorizer', {}).get('claims', {}).get('sub')},
             query_params=event['queryStringParameters'],
             username=event['requestContext'].get('authorizer', {}).get('claims', {}).get('cognito:username'),
-<<<<<<< HEAD
         ):
-            logger.info(
-                'Incoming request',
-=======
-            context=context,
-        )
-
-        try:
-            return {
-                'headers': {'Access-Control-Allow-Origin': cors_origin, 'Vary': 'Origin'},
-                'statusCode': 200,
-                'body': json.dumps(fn(event, context), cls=ResponseEncoder),
-            }
-        except CCUnauthorizedException as e:
-            logger.info('Unauthorized request', exc_info=e)
-            return {
-                'headers': {'Access-Control-Allow-Origin': cors_origin, 'Vary': 'Origin'},
-                'statusCode': 401,
-                'body': json.dumps({'message': 'Unauthorized'}),
-            }
-        except CCAccessDeniedException as e:
-            logger.info('Forbidden request', exc_info=e)
-            return {
-                'headers': {'Access-Control-Allow-Origin': cors_origin, 'Vary': 'Origin'},
-                'statusCode': 403,
-                'body': json.dumps({'message': 'Access denied'}),
-            }
-        except CCNotFoundException as e:
-            logger.info('Resource not found', exc_info=e)
-            return {
-                'headers': {'Access-Control-Allow-Origin': cors_origin, 'Vary': 'Origin'},
-                'statusCode': 404,
-                'body': json.dumps({'message': f'{e.message}'}),
-            }
-        except CCRateLimitingException as e:
-            logger.info('Rate limiting request', exc_info=e)
-            return {
-                'headers': {'Access-Control-Allow-Origin': cors_origin, 'Vary': 'Origin'},
-                'statusCode': 429,
-                'body': json.dumps({'message': e.message}),
-            }
-        except CCInvalidRequestException as e:
-            logger.info('Invalid request', exc_info=e)
-            return {
-                'headers': {'Access-Control-Allow-Origin': cors_origin, 'Vary': 'Origin'},
-                'statusCode': 400,
-                'body': json.dumps({'message': e.message}),
-            }
-        except ClientError as e:
-            # Any boto3 ClientErrors we haven't already caught and transformed are probably on us
-            logger.error('boto3 ClientError', response=e.response, exc_info=e)
-            raise
-        except Exception as e:
-            logger.warning(
-                'Error processing request',
-                method=event['httpMethod'],
-                path=event['requestContext']['resourcePath'],
-                query_params=event['queryStringParameters'],
-                context=context,
-                exc_info=e,
->>>>>>> a1033dd8
-            )
+            logger.info('Incoming request')
 
             try:
                 return {
@@ -198,6 +137,13 @@
                     'headers': {'Access-Control-Allow-Origin': cors_origin, 'Vary': 'Origin'},
                     'statusCode': 404,
                     'body': json.dumps({'message': f'{e.message}'}),
+                }
+            except CCRateLimitingException as e:
+                logger.info('Rate limiting request', exc_info=e)
+                return {
+                    'headers': {'Access-Control-Allow-Origin': cors_origin, 'Vary': 'Origin'},
+                    'statusCode': 429,
+                    'body': json.dumps({'message': e.message}),
                 }
             except CCInvalidRequestException as e:
                 logger.info('Invalid request', exc_info=e)
