import json
from dataclasses import dataclass
from datetime import date, datetime
from typing import Any, Protocol
from uuid import UUID

import boto3
from aws_lambda_powertools.logging import Logger

from cc_common.exceptions import CCInternalException


@dataclass
class EncumbranceNotificationTemplateVariables:
    """
    Template variables for encumbrance notification emails.
    """

    provider_first_name: str
    provider_last_name: str
    encumbered_jurisdiction: str
    license_type: str
    effective_date: date
    provider_id: UUID | None = None


class ProviderNotificationMethod(Protocol):
    """Protocol for provider encumbrance notification methods."""

    def __call__(
        self, *, compact: str, provider_email: str, template_variables: EncumbranceNotificationTemplateVariables
    ) -> dict[str, Any]: ...


class EmailServiceClient:
    """
    Client for sending email notifications through the email notification service lambda.
    This class abstracts the lambda client and provides a clean interface for sending emails.
    """

    def __init__(self, lambda_client: boto3.client, email_notification_service_lambda_name: str, logger: Logger):
        """
        Initialize the EmailServiceClient.

        :param lambda_client: boto3 lambda client.
        :param email_notification_service_lambda_name: Name of the email notification service lambda.
        """
        self._lambda_client = lambda_client
        self._email_notification_service_lambda_name = email_notification_service_lambda_name
        self._logger = logger

    def _invoke_lambda(self, payload: dict[str, Any]) -> dict[str, Any]:
        """
        Invoke the email notification service lambda with the given payload.

        :param payload: Payload to send to the lambda
        :return: Response from the lambda
        :raises CCInternalException: If the lambda invocation fails
        """
        if not self._email_notification_service_lambda_name:
            raise CCInternalException('Email notification service lambda name not set')

        try:
            response = self._lambda_client.invoke(
                FunctionName=self._email_notification_service_lambda_name,
                InvocationType='RequestResponse',
                Payload=json.dumps(payload),
            )

            if response.get('FunctionError'):
                error_message = f'Failed to send email notification: {response.get("FunctionError")}'
                self._logger.error(error_message, payload=payload)
                raise CCInternalException(error_message)

            return response
        except Exception as e:
            error_message = f'Error invoking email notification service lambda: {str(e)}'
            self._logger.error(error_message, payload=payload, exception=str(e))
            raise CCInternalException(error_message) from e

    def send_provider_privilege_deactivation_email(
        self,
        compact: str,
        provider_email: str,
        privilege_id: str,
    ) -> dict[str, str]:
        """
        Send a privilege deactivation notification email to providers.

        :param compact: Compact name
        :param provider_email: Email address of the provider
        :param privilege_id: ID of the privilege being deactivated
        :return: Response from the email notification service
        """
        payload = {
            'compact': compact,
            'template': 'privilegeDeactivationProviderNotification',
            'recipientType': 'SPECIFIC',
            'specificEmails': [
                provider_email,
            ],
            'templateVariables': {
                'privilegeId': privilege_id,
            },
        }

        return self._invoke_lambda(payload)

    def send_jurisdiction_privilege_deactivation_email(
        self,
        compact: str,
        jurisdiction: str,
        privilege_id: str,
        provider_first_name: str,
        provider_last_name: str,
    ) -> dict[str, str]:
        """
        Send a privilege deactivation notification email to jurisdiction.

        :param compact: Compact name
        :param jurisdiction: Jurisdiction name
        :param privilege_id: ID of the privilege being deactivated
        :param provider_first_name: First name of the provider whose privilege was deactivated
        :param provider_last_name: Last name of the provider whose privilege was deactivated
        :return: Response from the email notification service
        """
        payload = {
            'compact': compact,
            'jurisdiction': jurisdiction,
            'template': 'privilegeDeactivationJurisdictionNotification',
            # for now, we send this notification to the same contacts as the summary report recipients
            'recipientType': 'JURISDICTION_SUMMARY_REPORT',
            'templateVariables': {
                'privilegeId': privilege_id,
                'providerFirstName': provider_first_name,
                'providerLastName': provider_last_name,
            },
        }

        return self._invoke_lambda(payload)

    def send_compact_transaction_report_email(
        self,
        compact: str,
        report_s3_path: str,
        reporting_cycle: str,
        start_date: datetime,
        end_date: datetime,
    ) -> dict[str, Any]:
        """
        Send a compact transaction report email.

        :param compact: Compact name
        :param report_s3_path: S3 path to the report zip file
        :param reporting_cycle: Reporting cycle (e.g., 'weekly', 'monthly')
        :param start_date: Start datetime of the reporting period
        :param end_date: End datetime of the reporting period
        :return: Response from the email notification service
        """

        payload = {
            'compact': compact,
            'template': 'CompactTransactionReporting',
            'recipientType': 'COMPACT_SUMMARY_REPORT',
            'templateVariables': {
                'reportS3Path': report_s3_path,
                'reportingCycle': reporting_cycle,
                'startDate': start_date.strftime('%Y-%m-%d'),
                'endDate': end_date.strftime('%Y-%m-%d'),
            },
        }

        return self._invoke_lambda(payload)

    def send_jurisdiction_transaction_report_email(
        self,
        compact: str,
        jurisdiction: str,
        report_s3_path: str,
        reporting_cycle: str,
        start_date: datetime,
        end_date: datetime,
    ) -> dict[str, str]:
        """
        Send a jurisdiction transaction report email.

        :param compact: Compact name
        :param jurisdiction: Jurisdiction name
        :param report_s3_path: S3 path to the report zip file
        :param reporting_cycle: Reporting cycle (e.g., 'weekly', 'monthly')
        :param start_date: Start date of the reporting period
        :param end_date: End date of the reporting period
        :return: Response from the email notification service
        """

        payload = {
            'compact': compact,
            'jurisdiction': jurisdiction,
            'template': 'JurisdictionTransactionReporting',
            'recipientType': 'JURISDICTION_SUMMARY_REPORT',
            'templateVariables': {
                'reportS3Path': report_s3_path,
                'reportingCycle': reporting_cycle,
                'startDate': start_date.strftime('%Y-%m-%d'),
                'endDate': end_date.strftime('%Y-%m-%d'),
            },
        }

        return self._invoke_lambda(payload)

    def send_privilege_purchase_email(
        self,
        provider_email: str,
        transaction_date: str,
        privileges: list[dict],
        total_cost: str,
        cost_line_items: list[dict],
    ) -> dict[str, str]:
        """
        Send a privilege(s) purchase notification email.

        :param provider_email: email of the provider who purchased privileges
        :param transaction_date: date of the transaction
        :param privileges: privileges purchased
        :param total_cost: Total cost of the transaction
        :param cost_line_items: Line items (name, unitPrice, quantity) of transaction
        :return: Response from the email notification service
        """

        payload = {
            'template': 'privilegePurchaseProviderNotification',
            'specificEmails': [
                provider_email,
            ],
            'templateVariables': {
                'transactionDate': transaction_date,
                'privileges': privileges,
                'totalCost': total_cost,
                'costLineItems': cost_line_items,
            },
        }
        return self._invoke_lambda(payload)

<<<<<<< HEAD
    def send_license_encumbrance_provider_notification_email(
        self,
        *,
        compact: str,
        provider_email: str,
        template_variables: EncumbranceNotificationTemplateVariables,
    ) -> dict[str, str]:
        """
        Send a license encumbrance notification email to a provider.

        :param compact: Compact name
        :param provider_email: Email address of the provider
        :param template_variables: Template variables for the email
=======
    def send_provider_multiple_registration_attempt_email(
        self,
        compact: str,
        provider_email: str,
    ) -> dict[str, str]:
        """
        Send a notification email to a provider when someone attempts to register with their email address.

        :param compact: Compact name
        :param provider_email: Email address of the provider
>>>>>>> 426f1d73
        :return: Response from the email notification service
        """
        payload = {
            'compact': compact,
<<<<<<< HEAD
            'template': 'licenseEncumbranceProviderNotification',
            'recipientType': 'SPECIFIC',
            'specificEmails': [provider_email],
            'templateVariables': {
                'providerFirstName': template_variables.provider_first_name,
                'providerLastName': template_variables.provider_last_name,
                'encumberedJurisdiction': template_variables.encumbered_jurisdiction,
                'licenseType': template_variables.license_type,
                'effectiveStartDate': template_variables.effective_date.strftime('%B %d, %Y'),
            },
        }
        return self._invoke_lambda(payload)

    def send_license_encumbrance_state_notification_email(
        self,
        *,
        compact: str,
        jurisdiction: str,
        template_variables: EncumbranceNotificationTemplateVariables,
    ) -> dict[str, str]:
        """
        Send a license encumbrance notification email to a state.

        :param compact: Compact name
        :param jurisdiction: Jurisdiction to notify
        :param template_variables: Template variables for the email
        :return: Response from the email notification service
        """
        payload = {
            'compact': compact,
            'jurisdiction': jurisdiction,
            'template': 'licenseEncumbranceStateNotification',
            'recipientType': 'JURISDICTION_ADVERSE_ACTIONS',
            'templateVariables': {
                'providerFirstName': template_variables.provider_first_name,
                'providerLastName': template_variables.provider_last_name,
                'providerId': str(template_variables.provider_id),
                'encumberedJurisdiction': template_variables.encumbered_jurisdiction,
                'licenseType': template_variables.license_type,
                'effectiveStartDate': template_variables.effective_date.strftime('%B %d, %Y'),
            },
        }
        return self._invoke_lambda(payload)

    def send_license_encumbrance_lifting_provider_notification_email(
        self,
        *,
        compact: str,
        provider_email: str,
        template_variables: EncumbranceNotificationTemplateVariables,
    ) -> dict[str, str]:
        """
        Send a license encumbrance lifting notification email to a provider.

        :param compact: Compact name
        :param provider_email: Email address of the provider
        :param template_variables: Template variables for the email
        :return: Response from the email notification service
        """
        payload = {
            'compact': compact,
            'template': 'licenseEncumbranceLiftingProviderNotification',
            'recipientType': 'SPECIFIC',
            'specificEmails': [provider_email],
            'templateVariables': {
                'providerFirstName': template_variables.provider_first_name,
                'providerLastName': template_variables.provider_last_name,
                'liftedJurisdiction': template_variables.encumbered_jurisdiction,
                'licenseType': template_variables.license_type,
                'effectiveLiftDate': template_variables.effective_date.strftime('%B %d, %Y'),
            },
        }
        return self._invoke_lambda(payload)

    def send_license_encumbrance_lifting_state_notification_email(
        self,
        *,
        compact: str,
        jurisdiction: str,
        template_variables: EncumbranceNotificationTemplateVariables,
    ) -> dict[str, str]:
        """
        Send a license encumbrance lifting notification email to a state.

        :param compact: Compact name
        :param jurisdiction: Jurisdiction to notify
        :param template_variables: Template variables for the email
        :return: Response from the email notification service
        """
        payload = {
            'compact': compact,
            'jurisdiction': jurisdiction,
            'template': 'licenseEncumbranceLiftingStateNotification',
            'recipientType': 'JURISDICTION_ADVERSE_ACTIONS',
            'templateVariables': {
                'providerFirstName': template_variables.provider_first_name,
                'providerLastName': template_variables.provider_last_name,
                'providerId': str(template_variables.provider_id),
                'liftedJurisdiction': template_variables.encumbered_jurisdiction,
                'licenseType': template_variables.license_type,
                'effectiveLiftDate': template_variables.effective_date.strftime('%B %d, %Y'),
            },
        }
        return self._invoke_lambda(payload)

    def send_privilege_encumbrance_provider_notification_email(
        self,
        *,
        compact: str,
        provider_email: str,
        template_variables: EncumbranceNotificationTemplateVariables,
    ) -> dict[str, str]:
        """
        Send a privilege encumbrance notification email to a provider.

        :param compact: Compact name
        :param provider_email: Email address of the provider
        :param template_variables: Template variables for the email
        :return: Response from the email notification service
        """
        payload = {
            'compact': compact,
            'template': 'privilegeEncumbranceProviderNotification',
            'recipientType': 'SPECIFIC',
            'specificEmails': [provider_email],
            'templateVariables': {
                'providerFirstName': template_variables.provider_first_name,
                'providerLastName': template_variables.provider_last_name,
                'encumberedJurisdiction': template_variables.encumbered_jurisdiction,
                'licenseType': template_variables.license_type,
                'effectiveStartDate': template_variables.effective_date.strftime('%B %d, %Y'),
            },
        }
        return self._invoke_lambda(payload)

    def send_privilege_encumbrance_state_notification_email(
        self,
        *,
        compact: str,
        jurisdiction: str,
        template_variables: EncumbranceNotificationTemplateVariables,
    ) -> dict[str, str]:
        """
        Send a privilege encumbrance notification email to a state.

        :param compact: Compact name
        :param jurisdiction: Jurisdiction to notify
        :param template_variables: Template variables for the email
        :return: Response from the email notification service
        """
        payload = {
            'compact': compact,
            'jurisdiction': jurisdiction,
            'template': 'privilegeEncumbranceStateNotification',
            'recipientType': 'JURISDICTION_ADVERSE_ACTIONS',
            'templateVariables': {
                'providerFirstName': template_variables.provider_first_name,
                'providerLastName': template_variables.provider_last_name,
                'providerId': str(template_variables.provider_id),
                'encumberedJurisdiction': template_variables.encumbered_jurisdiction,
                'licenseType': template_variables.license_type,
                'effectiveStartDate': template_variables.effective_date.strftime('%B %d, %Y'),
            },
        }
        return self._invoke_lambda(payload)

    def send_privilege_encumbrance_lifting_provider_notification_email(
        self,
        *,
        compact: str,
        provider_email: str,
        template_variables: EncumbranceNotificationTemplateVariables,
    ) -> dict[str, str]:
        """
        Send a privilege encumbrance lifting notification email to a provider.

        :param compact: Compact name
        :param provider_email: Email address of the provider
        :param template_variables: Template variables for the email
        :return: Response from the email notification service
        """
        payload = {
            'compact': compact,
            'template': 'privilegeEncumbranceLiftingProviderNotification',
            'recipientType': 'SPECIFIC',
            'specificEmails': [provider_email],
            'templateVariables': {
                'providerFirstName': template_variables.provider_first_name,
                'providerLastName': template_variables.provider_last_name,
                'liftedJurisdiction': template_variables.encumbered_jurisdiction,
                'licenseType': template_variables.license_type,
                'effectiveLiftDate': template_variables.effective_date.strftime('%B %d, %Y'),
            },
        }
        return self._invoke_lambda(payload)

    def send_privilege_encumbrance_lifting_state_notification_email(
        self,
        *,
        compact: str,
        jurisdiction: str,
        template_variables: EncumbranceNotificationTemplateVariables,
    ) -> dict[str, str]:
        """
        Send a privilege encumbrance lifting notification email to a state.

        :param compact: Compact name
        :param jurisdiction: Jurisdiction to notify
        :param template_variables: Template variables for the email
        :return: Response from the email notification service
        """
        payload = {
            'compact': compact,
            'jurisdiction': jurisdiction,
            'template': 'privilegeEncumbranceLiftingStateNotification',
            'recipientType': 'JURISDICTION_ADVERSE_ACTIONS',
            'templateVariables': {
                'providerFirstName': template_variables.provider_first_name,
                'providerLastName': template_variables.provider_last_name,
                'providerId': str(template_variables.provider_id),
                'liftedJurisdiction': template_variables.encumbered_jurisdiction,
                'licenseType': template_variables.license_type,
                'effectiveLiftDate': template_variables.effective_date.strftime('%B %d, %Y'),
            },
        }
=======
            'template': 'multipleRegistrationAttemptNotification',
            'recipientType': 'SPECIFIC',
            'specificEmails': [
                provider_email,
            ],
            'templateVariables': {},
        }

>>>>>>> 426f1d73
        return self._invoke_lambda(payload)<|MERGE_RESOLUTION|>--- conflicted
+++ resolved
@@ -241,263 +241,20 @@
         }
         return self._invoke_lambda(payload)
 
-<<<<<<< HEAD
-    def send_license_encumbrance_provider_notification_email(
-        self,
-        *,
-        compact: str,
-        provider_email: str,
-        template_variables: EncumbranceNotificationTemplateVariables,
-    ) -> dict[str, str]:
-        """
-        Send a license encumbrance notification email to a provider.
+    def send_provider_multiple_registration_attempt_email(
+        self,
+        compact: str,
+        provider_email: str,
+    ) -> dict[str, str]:
+        """
+        Send a notification email to a provider when someone attempts to register with their email address.
 
         :param compact: Compact name
         :param provider_email: Email address of the provider
-        :param template_variables: Template variables for the email
-=======
-    def send_provider_multiple_registration_attempt_email(
-        self,
-        compact: str,
-        provider_email: str,
-    ) -> dict[str, str]:
-        """
-        Send a notification email to a provider when someone attempts to register with their email address.
-
-        :param compact: Compact name
-        :param provider_email: Email address of the provider
->>>>>>> 426f1d73
-        :return: Response from the email notification service
-        """
-        payload = {
-            'compact': compact,
-<<<<<<< HEAD
-            'template': 'licenseEncumbranceProviderNotification',
-            'recipientType': 'SPECIFIC',
-            'specificEmails': [provider_email],
-            'templateVariables': {
-                'providerFirstName': template_variables.provider_first_name,
-                'providerLastName': template_variables.provider_last_name,
-                'encumberedJurisdiction': template_variables.encumbered_jurisdiction,
-                'licenseType': template_variables.license_type,
-                'effectiveStartDate': template_variables.effective_date.strftime('%B %d, %Y'),
-            },
-        }
-        return self._invoke_lambda(payload)
-
-    def send_license_encumbrance_state_notification_email(
-        self,
-        *,
-        compact: str,
-        jurisdiction: str,
-        template_variables: EncumbranceNotificationTemplateVariables,
-    ) -> dict[str, str]:
-        """
-        Send a license encumbrance notification email to a state.
-
-        :param compact: Compact name
-        :param jurisdiction: Jurisdiction to notify
-        :param template_variables: Template variables for the email
-        :return: Response from the email notification service
-        """
-        payload = {
-            'compact': compact,
-            'jurisdiction': jurisdiction,
-            'template': 'licenseEncumbranceStateNotification',
-            'recipientType': 'JURISDICTION_ADVERSE_ACTIONS',
-            'templateVariables': {
-                'providerFirstName': template_variables.provider_first_name,
-                'providerLastName': template_variables.provider_last_name,
-                'providerId': str(template_variables.provider_id),
-                'encumberedJurisdiction': template_variables.encumbered_jurisdiction,
-                'licenseType': template_variables.license_type,
-                'effectiveStartDate': template_variables.effective_date.strftime('%B %d, %Y'),
-            },
-        }
-        return self._invoke_lambda(payload)
-
-    def send_license_encumbrance_lifting_provider_notification_email(
-        self,
-        *,
-        compact: str,
-        provider_email: str,
-        template_variables: EncumbranceNotificationTemplateVariables,
-    ) -> dict[str, str]:
-        """
-        Send a license encumbrance lifting notification email to a provider.
-
-        :param compact: Compact name
-        :param provider_email: Email address of the provider
-        :param template_variables: Template variables for the email
-        :return: Response from the email notification service
-        """
-        payload = {
-            'compact': compact,
-            'template': 'licenseEncumbranceLiftingProviderNotification',
-            'recipientType': 'SPECIFIC',
-            'specificEmails': [provider_email],
-            'templateVariables': {
-                'providerFirstName': template_variables.provider_first_name,
-                'providerLastName': template_variables.provider_last_name,
-                'liftedJurisdiction': template_variables.encumbered_jurisdiction,
-                'licenseType': template_variables.license_type,
-                'effectiveLiftDate': template_variables.effective_date.strftime('%B %d, %Y'),
-            },
-        }
-        return self._invoke_lambda(payload)
-
-    def send_license_encumbrance_lifting_state_notification_email(
-        self,
-        *,
-        compact: str,
-        jurisdiction: str,
-        template_variables: EncumbranceNotificationTemplateVariables,
-    ) -> dict[str, str]:
-        """
-        Send a license encumbrance lifting notification email to a state.
-
-        :param compact: Compact name
-        :param jurisdiction: Jurisdiction to notify
-        :param template_variables: Template variables for the email
-        :return: Response from the email notification service
-        """
-        payload = {
-            'compact': compact,
-            'jurisdiction': jurisdiction,
-            'template': 'licenseEncumbranceLiftingStateNotification',
-            'recipientType': 'JURISDICTION_ADVERSE_ACTIONS',
-            'templateVariables': {
-                'providerFirstName': template_variables.provider_first_name,
-                'providerLastName': template_variables.provider_last_name,
-                'providerId': str(template_variables.provider_id),
-                'liftedJurisdiction': template_variables.encumbered_jurisdiction,
-                'licenseType': template_variables.license_type,
-                'effectiveLiftDate': template_variables.effective_date.strftime('%B %d, %Y'),
-            },
-        }
-        return self._invoke_lambda(payload)
-
-    def send_privilege_encumbrance_provider_notification_email(
-        self,
-        *,
-        compact: str,
-        provider_email: str,
-        template_variables: EncumbranceNotificationTemplateVariables,
-    ) -> dict[str, str]:
-        """
-        Send a privilege encumbrance notification email to a provider.
-
-        :param compact: Compact name
-        :param provider_email: Email address of the provider
-        :param template_variables: Template variables for the email
-        :return: Response from the email notification service
-        """
-        payload = {
-            'compact': compact,
-            'template': 'privilegeEncumbranceProviderNotification',
-            'recipientType': 'SPECIFIC',
-            'specificEmails': [provider_email],
-            'templateVariables': {
-                'providerFirstName': template_variables.provider_first_name,
-                'providerLastName': template_variables.provider_last_name,
-                'encumberedJurisdiction': template_variables.encumbered_jurisdiction,
-                'licenseType': template_variables.license_type,
-                'effectiveStartDate': template_variables.effective_date.strftime('%B %d, %Y'),
-            },
-        }
-        return self._invoke_lambda(payload)
-
-    def send_privilege_encumbrance_state_notification_email(
-        self,
-        *,
-        compact: str,
-        jurisdiction: str,
-        template_variables: EncumbranceNotificationTemplateVariables,
-    ) -> dict[str, str]:
-        """
-        Send a privilege encumbrance notification email to a state.
-
-        :param compact: Compact name
-        :param jurisdiction: Jurisdiction to notify
-        :param template_variables: Template variables for the email
-        :return: Response from the email notification service
-        """
-        payload = {
-            'compact': compact,
-            'jurisdiction': jurisdiction,
-            'template': 'privilegeEncumbranceStateNotification',
-            'recipientType': 'JURISDICTION_ADVERSE_ACTIONS',
-            'templateVariables': {
-                'providerFirstName': template_variables.provider_first_name,
-                'providerLastName': template_variables.provider_last_name,
-                'providerId': str(template_variables.provider_id),
-                'encumberedJurisdiction': template_variables.encumbered_jurisdiction,
-                'licenseType': template_variables.license_type,
-                'effectiveStartDate': template_variables.effective_date.strftime('%B %d, %Y'),
-            },
-        }
-        return self._invoke_lambda(payload)
-
-    def send_privilege_encumbrance_lifting_provider_notification_email(
-        self,
-        *,
-        compact: str,
-        provider_email: str,
-        template_variables: EncumbranceNotificationTemplateVariables,
-    ) -> dict[str, str]:
-        """
-        Send a privilege encumbrance lifting notification email to a provider.
-
-        :param compact: Compact name
-        :param provider_email: Email address of the provider
-        :param template_variables: Template variables for the email
-        :return: Response from the email notification service
-        """
-        payload = {
-            'compact': compact,
-            'template': 'privilegeEncumbranceLiftingProviderNotification',
-            'recipientType': 'SPECIFIC',
-            'specificEmails': [provider_email],
-            'templateVariables': {
-                'providerFirstName': template_variables.provider_first_name,
-                'providerLastName': template_variables.provider_last_name,
-                'liftedJurisdiction': template_variables.encumbered_jurisdiction,
-                'licenseType': template_variables.license_type,
-                'effectiveLiftDate': template_variables.effective_date.strftime('%B %d, %Y'),
-            },
-        }
-        return self._invoke_lambda(payload)
-
-    def send_privilege_encumbrance_lifting_state_notification_email(
-        self,
-        *,
-        compact: str,
-        jurisdiction: str,
-        template_variables: EncumbranceNotificationTemplateVariables,
-    ) -> dict[str, str]:
-        """
-        Send a privilege encumbrance lifting notification email to a state.
-
-        :param compact: Compact name
-        :param jurisdiction: Jurisdiction to notify
-        :param template_variables: Template variables for the email
-        :return: Response from the email notification service
-        """
-        payload = {
-            'compact': compact,
-            'jurisdiction': jurisdiction,
-            'template': 'privilegeEncumbranceLiftingStateNotification',
-            'recipientType': 'JURISDICTION_ADVERSE_ACTIONS',
-            'templateVariables': {
-                'providerFirstName': template_variables.provider_first_name,
-                'providerLastName': template_variables.provider_last_name,
-                'providerId': str(template_variables.provider_id),
-                'liftedJurisdiction': template_variables.encumbered_jurisdiction,
-                'licenseType': template_variables.license_type,
-                'effectiveLiftDate': template_variables.effective_date.strftime('%B %d, %Y'),
-            },
-        }
-=======
+        :return: Response from the email notification service
+        """
+        payload = {
+            'compact': compact,
             'template': 'multipleRegistrationAttemptNotification',
             'recipientType': 'SPECIFIC',
             'specificEmails': [
@@ -506,5 +263,248 @@
             'templateVariables': {},
         }
 
->>>>>>> 426f1d73
+        return self._invoke_lambda(payload)
+
+    def send_license_encumbrance_provider_notification_email(
+        self,
+        *,
+        compact: str,
+        provider_email: str,
+        template_variables: EncumbranceNotificationTemplateVariables,
+    ) -> dict[str, str]:
+        """
+        Send a license encumbrance notification email to a provider.
+
+        :param compact: Compact name
+        :param provider_email: Email address of the provider
+        :param template_variables: Template variables for the email
+        :return: Response from the email notification service
+        """
+        payload = {
+            'compact': compact,
+            'template': 'licenseEncumbranceProviderNotification',
+            'recipientType': 'SPECIFIC',
+            'specificEmails': [provider_email],
+            'templateVariables': {
+                'providerFirstName': template_variables.provider_first_name,
+                'providerLastName': template_variables.provider_last_name,
+                'encumberedJurisdiction': template_variables.encumbered_jurisdiction,
+                'licenseType': template_variables.license_type,
+                'effectiveStartDate': template_variables.effective_date.strftime('%B %d, %Y'),
+            },
+        }
+        return self._invoke_lambda(payload)
+
+    def send_license_encumbrance_state_notification_email(
+        self,
+        *,
+        compact: str,
+        jurisdiction: str,
+        template_variables: EncumbranceNotificationTemplateVariables,
+    ) -> dict[str, str]:
+        """
+        Send a license encumbrance notification email to a state.
+
+        :param compact: Compact name
+        :param jurisdiction: Jurisdiction to notify
+        :param template_variables: Template variables for the email
+        :return: Response from the email notification service
+        """
+        payload = {
+            'compact': compact,
+            'jurisdiction': jurisdiction,
+            'template': 'licenseEncumbranceStateNotification',
+            'recipientType': 'JURISDICTION_ADVERSE_ACTIONS',
+            'templateVariables': {
+                'providerFirstName': template_variables.provider_first_name,
+                'providerLastName': template_variables.provider_last_name,
+                'providerId': str(template_variables.provider_id),
+                'encumberedJurisdiction': template_variables.encumbered_jurisdiction,
+                'licenseType': template_variables.license_type,
+                'effectiveStartDate': template_variables.effective_date.strftime('%B %d, %Y'),
+            },
+        }
+        return self._invoke_lambda(payload)
+
+    def send_license_encumbrance_lifting_provider_notification_email(
+        self,
+        *,
+        compact: str,
+        provider_email: str,
+        template_variables: EncumbranceNotificationTemplateVariables,
+    ) -> dict[str, str]:
+        """
+        Send a license encumbrance lifting notification email to a provider.
+
+        :param compact: Compact name
+        :param provider_email: Email address of the provider
+        :param template_variables: Template variables for the email
+        :return: Response from the email notification service
+        """
+        payload = {
+            'compact': compact,
+            'template': 'licenseEncumbranceLiftingProviderNotification',
+            'recipientType': 'SPECIFIC',
+            'specificEmails': [provider_email],
+            'templateVariables': {
+                'providerFirstName': template_variables.provider_first_name,
+                'providerLastName': template_variables.provider_last_name,
+                'liftedJurisdiction': template_variables.encumbered_jurisdiction,
+                'licenseType': template_variables.license_type,
+                'effectiveLiftDate': template_variables.effective_date.strftime('%B %d, %Y'),
+            },
+        }
+        return self._invoke_lambda(payload)
+
+    def send_license_encumbrance_lifting_state_notification_email(
+        self,
+        *,
+        compact: str,
+        jurisdiction: str,
+        template_variables: EncumbranceNotificationTemplateVariables,
+    ) -> dict[str, str]:
+        """
+        Send a license encumbrance lifting notification email to a state.
+
+        :param compact: Compact name
+        :param jurisdiction: Jurisdiction to notify
+        :param template_variables: Template variables for the email
+        :return: Response from the email notification service
+        """
+        payload = {
+            'compact': compact,
+            'jurisdiction': jurisdiction,
+            'template': 'licenseEncumbranceLiftingStateNotification',
+            'recipientType': 'JURISDICTION_ADVERSE_ACTIONS',
+            'templateVariables': {
+                'providerFirstName': template_variables.provider_first_name,
+                'providerLastName': template_variables.provider_last_name,
+                'providerId': str(template_variables.provider_id),
+                'liftedJurisdiction': template_variables.encumbered_jurisdiction,
+                'licenseType': template_variables.license_type,
+                'effectiveLiftDate': template_variables.effective_date.strftime('%B %d, %Y'),
+            },
+        }
+        return self._invoke_lambda(payload)
+
+    def send_privilege_encumbrance_provider_notification_email(
+        self,
+        *,
+        compact: str,
+        provider_email: str,
+        template_variables: EncumbranceNotificationTemplateVariables,
+    ) -> dict[str, str]:
+        """
+        Send a privilege encumbrance notification email to a provider.
+
+        :param compact: Compact name
+        :param provider_email: Email address of the provider
+        :param template_variables: Template variables for the email
+        :return: Response from the email notification service
+        """
+        payload = {
+            'compact': compact,
+            'template': 'privilegeEncumbranceProviderNotification',
+            'recipientType': 'SPECIFIC',
+            'specificEmails': [provider_email],
+            'templateVariables': {
+                'providerFirstName': template_variables.provider_first_name,
+                'providerLastName': template_variables.provider_last_name,
+                'encumberedJurisdiction': template_variables.encumbered_jurisdiction,
+                'licenseType': template_variables.license_type,
+                'effectiveStartDate': template_variables.effective_date.strftime('%B %d, %Y'),
+            },
+        }
+        return self._invoke_lambda(payload)
+
+    def send_privilege_encumbrance_state_notification_email(
+        self,
+        *,
+        compact: str,
+        jurisdiction: str,
+        template_variables: EncumbranceNotificationTemplateVariables,
+    ) -> dict[str, str]:
+        """
+        Send a privilege encumbrance notification email to a state.
+
+        :param compact: Compact name
+        :param jurisdiction: Jurisdiction to notify
+        :param template_variables: Template variables for the email
+        :return: Response from the email notification service
+        """
+        payload = {
+            'compact': compact,
+            'jurisdiction': jurisdiction,
+            'template': 'privilegeEncumbranceStateNotification',
+            'recipientType': 'JURISDICTION_ADVERSE_ACTIONS',
+            'templateVariables': {
+                'providerFirstName': template_variables.provider_first_name,
+                'providerLastName': template_variables.provider_last_name,
+                'providerId': str(template_variables.provider_id),
+                'encumberedJurisdiction': template_variables.encumbered_jurisdiction,
+                'licenseType': template_variables.license_type,
+                'effectiveStartDate': template_variables.effective_date.strftime('%B %d, %Y'),
+            },
+        }
+        return self._invoke_lambda(payload)
+
+    def send_privilege_encumbrance_lifting_provider_notification_email(
+        self,
+        *,
+        compact: str,
+        provider_email: str,
+        template_variables: EncumbranceNotificationTemplateVariables,
+    ) -> dict[str, str]:
+        """
+        Send a privilege encumbrance lifting notification email to a provider.
+
+        :param compact: Compact name
+        :param provider_email: Email address of the provider
+        :param template_variables: Template variables for the email
+        :return: Response from the email notification service
+        """
+        payload = {
+            'compact': compact,
+            'template': 'privilegeEncumbranceLiftingProviderNotification',
+            'recipientType': 'SPECIFIC',
+            'specificEmails': [provider_email],
+            'templateVariables': {
+                'providerFirstName': template_variables.provider_first_name,
+                'providerLastName': template_variables.provider_last_name,
+                'liftedJurisdiction': template_variables.encumbered_jurisdiction,
+                'licenseType': template_variables.license_type,
+                'effectiveLiftDate': template_variables.effective_date.strftime('%B %d, %Y'),
+            },
+        }
+        return self._invoke_lambda(payload)
+
+    def send_privilege_encumbrance_lifting_state_notification_email(
+        self,
+        *,
+        compact: str,
+        jurisdiction: str,
+        template_variables: EncumbranceNotificationTemplateVariables,
+    ) -> dict[str, str]:
+        """
+        Send a privilege encumbrance lifting notification email to a state.
+
+        :param compact: Compact name
+        :param jurisdiction: Jurisdiction to notify
+        :param template_variables: Template variables for the email
+        :return: Response from the email notification service
+        """
+        payload = {
+            'compact': compact,
+            'jurisdiction': jurisdiction,
+            'template': 'privilegeEncumbranceLiftingStateNotification',
+            'recipientType': 'JURISDICTION_ADVERSE_ACTIONS',
+            'templateVariables': {
+                'providerFirstName': template_variables.provider_first_name,
+                'providerLastName': template_variables.provider_last_name,
+                'providerId': str(template_variables.provider_id),
+                'liftedJurisdiction': template_variables.encumbered_jurisdiction,
+                'licenseType': template_variables.license_type,
+                'effectiveLiftDate': template_variables.effective_date.strftime('%B %d, %Y'),
+            },
+        }
         return self._invoke_lambda(payload)