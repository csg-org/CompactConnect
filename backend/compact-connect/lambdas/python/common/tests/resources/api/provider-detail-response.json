--- conflicted
+++ resolved
@@ -96,7 +96,6 @@
       "compact": "aslp",
       "jurisdiction": "ne",
       "status": "active",
-<<<<<<< HEAD
       "dateOfIssuance": "2016-05-05T12:59:59+00:00",
       "dateOfRenewal": "2020-05-05T12:59:59+00:00",
       "dateOfExpiration": "2025-04-04",
@@ -122,17 +121,12 @@
             "dateOfExpiration": "2025-04-04",
             "compactTransactionId": "1234567890"
           }
-=======
-      "dateOfIssuance": "2024-06-06T23:59:59+00:00",
-      "dateOfRenewal": "2024-11-08T23:59:59+00:00",
-      "dateOfUpdate": "2024-07-01T23:59:59+00:00",
-      "dateOfExpiration": "2050-06-06",
-      "compactTransactionId": "1234567890",
+        }
+      ],
       "attestations": [
         {
           "attestationId": "jurisprudence-confirmation",
           "version": "1"
->>>>>>> b6edd271
         }
       ]
     }
