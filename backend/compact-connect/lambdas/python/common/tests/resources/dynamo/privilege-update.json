--- conflicted
+++ resolved
@@ -10,15 +10,11 @@
   "compactTransactionIdGSIPK": "COMPACT#aslp#TX#0123456789#",
   "dateOfUpdate": "2020-05-05T12:59:59+00:00",
   "createDate": "2020-05-05T12:59:59+00:00",
-<<<<<<< HEAD
-  "effectiveDate": "2020-05-05",
   "encumbranceDetails" : {
     "note": "Did bad things",
     "licenseJurisdiction": "oh"
   },
-=======
   "effectiveDate": "2020-05-05T12:59:59+00:00",
->>>>>>> a7ad9966
   "previous": {
     "attestations": [
       {"attestationId": "jurisprudence-confirmation", "version": "1"}
