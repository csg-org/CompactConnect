{
  "pk": "aslp#PROVIDER#89a6377e-c3a5-40e5-bca5-317ec854c570",
  "sk": "aslp#PROVIDER#privilege/ne#UPDATE#1735232821/1a812bc8f",
  "type": "privilegeUpdate",
  "updateType": "renewal",
  "providerId": "89a6377e-c3a5-40e5-bca5-317ec854c570",
  "compact": "aslp",
  "jurisdiction": "ne",
  "compactTransactionIdGSIPK": "COMPACT#aslp#TX#0123456789#",
  "dateOfUpdate": "2020-05-05T12:59:59+00:00",
  "previous": {
    "attestations": [
      {"attestationId": "jurisprudence-confirmation", "version": "1"}
    ],
    "dateOfIssuance": "2016-05-05T12:59:59+00:00",
    "dateOfRenewal": "2016-05-05T12:59:59+00:00",
    "dateOfExpiration": "2020-06-06",
    "dateOfUpdate": "2016-05-05T12:59:59+00:00",
    "compactTransactionId": "0123456789",
    "privilegeId": "SLP-NE-1",
<<<<<<< HEAD
    "persistedStatus": "active"
=======
    "attestations": [
    {
      "attestationId": "jurisprudence-confirmation",
      "version": "1"
    }
  ]
>>>>>>> 38301b49
  },
  "updatedValues": {
    "dateOfRenewal": "2020-05-05T12:59:59+00:00",
    "dateOfExpiration": "2025-04-04",
    "compactTransactionId": "1234567890"
  }
}<|MERGE_RESOLUTION|>--- conflicted
+++ resolved
@@ -18,16 +18,13 @@
     "dateOfUpdate": "2016-05-05T12:59:59+00:00",
     "compactTransactionId": "0123456789",
     "privilegeId": "SLP-NE-1",
-<<<<<<< HEAD
-    "persistedStatus": "active"
-=======
+    "persistedStatus": "active",
     "attestations": [
     {
       "attestationId": "jurisprudence-confirmation",
       "version": "1"
     }
   ]
->>>>>>> 38301b49
   },
   "updatedValues": {
     "dateOfRenewal": "2020-05-05T12:59:59+00:00",
