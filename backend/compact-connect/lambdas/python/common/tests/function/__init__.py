import json
import logging
import os
from decimal import Decimal
from glob import glob

import boto3
from boto3.dynamodb.types import TypeDeserializer
from faker import Faker
from moto import mock_aws

from tests import TstLambdas

logger = logging.getLogger(__name__)
logging.basicConfig()
logger.setLevel(logging.DEBUG if os.environ.get('DEBUG', 'false') == 'true' else logging.INFO)


@mock_aws
class TstFunction(TstLambdas):
    """Base class to set up Moto mocking and create mock AWS resources for functional testing"""

    def setUp(self):  # noqa: N801 invalid-name
        super().setUp()

        self.faker = Faker(['en_US', 'ja_JP', 'es_MX'])
        self.build_resources()

        self.addCleanup(self.delete_resources)

        import cc_common.config

        cc_common.config.config = cc_common.config._Config()  # noqa: SLF001 protected-access
        self.config = cc_common.config.config

    def build_resources(self):
        self.create_compact_configuration_table()
        self.create_provider_table()
        self.create_ssn_table()
        self.create_users_table()
        self.create_transaction_history_table()

        # Adding a waiter allows for testing against an actual AWS account, if needed
        waiter = self._compact_configuration_table.meta.client.get_waiter('table_exists')
        waiter.wait(TableName=self._compact_configuration_table.name)
        waiter.wait(TableName=self._provider_table.name)
        waiter.wait(TableName=self._users_table.name)
        waiter.wait(TableName=self._transaction_history_table.name)

        # Create a new Cognito user pool
        cognito_client = boto3.client('cognito-idp')
        user_pool_name = 'TestUserPool'
        user_pool_response = cognito_client.create_user_pool(
            PoolName=user_pool_name,
            AliasAttributes=['email'],
            UsernameAttributes=['email'],
            Policies={
                'PasswordPolicy': {
                    'MinimumLength': 12,
                    'RequireUppercase': False,
                    'RequireLowercase': False,
                    'RequireNumbers': False,
                    'RequireSymbols': False,
                },
            },
        )
        os.environ['USER_POOL_ID'] = user_pool_response['UserPool']['Id']
        self._user_pool_id = user_pool_response['UserPool']['Id']

    def create_compact_configuration_table(self):
        self._compact_configuration_table = boto3.resource('dynamodb').create_table(
            AttributeDefinitions=[
                {'AttributeName': 'pk', 'AttributeType': 'S'},
                {'AttributeName': 'sk', 'AttributeType': 'S'},
            ],
            TableName=os.environ['COMPACT_CONFIGURATION_TABLE_NAME'],
            KeySchema=[{'AttributeName': 'pk', 'KeyType': 'HASH'}, {'AttributeName': 'sk', 'KeyType': 'RANGE'}],
            BillingMode='PAY_PER_REQUEST',
        )

    def create_users_table(self):
        self._users_table = boto3.resource('dynamodb').create_table(
            AttributeDefinitions=[
                {'AttributeName': 'pk', 'AttributeType': 'S'},
                {'AttributeName': 'sk', 'AttributeType': 'S'},
                {'AttributeName': 'famGiv', 'AttributeType': 'RANGE'},
            ],
            TableName=os.environ['USERS_TABLE_NAME'],
            GlobalSecondaryIndexes=[
                {
                    'IndexName': os.environ['FAM_GIV_INDEX_NAME'],
                    'KeySchema': [
                        {'AttributeName': 'sk', 'KeyType': 'HASH'},
                        {'AttributeName': 'famGiv', 'KeyType': 'RANGE'},
                    ],
                    'Projection': {'ProjectionType': 'ALL'},
                },
            ],
            KeySchema=[
                {'AttributeName': 'pk', 'KeyType': 'HASH'},
                {'AttributeName': 'sk', 'KeyType': 'RANGE'},
            ],
            BillingMode='PAY_PER_REQUEST',
        )

    def create_ssn_table(self):
        self._ssn_table = boto3.resource('dynamodb').create_table(
            AttributeDefinitions=[
                {'AttributeName': 'pk', 'AttributeType': 'S'},
                {'AttributeName': 'sk', 'AttributeType': 'S'},
                {'AttributeName': 'providerIdGSIpk', 'AttributeType': 'S'},
            ],
            TableName=os.environ['SSN_TABLE_NAME'],
            KeySchema=[
                {'AttributeName': 'pk', 'KeyType': 'HASH'},
                {'AttributeName': 'sk', 'KeyType': 'RANGE'},
            ],
            BillingMode='PAY_PER_REQUEST',
            GlobalSecondaryIndexes=[
                {
                    'IndexName': os.environ['SSN_INDEX_NAME'],
                    'KeySchema': [
                        {'AttributeName': 'providerIdGSIpk', 'KeyType': 'HASH'},
                        {'AttributeName': 'sk', 'KeyType': 'RANGE'},
                    ],
                    'Projection': {'ProjectionType': 'ALL'},
                },
            ],
        )

    def create_provider_table(self):
        self._provider_table = boto3.resource('dynamodb').create_table(
            KeySchema=[{'AttributeName': 'pk', 'KeyType': 'HASH'}, {'AttributeName': 'sk', 'KeyType': 'RANGE'}],
            BillingMode='PAY_PER_REQUEST',
            AttributeDefinitions=[
                {'AttributeName': 'pk', 'AttributeType': 'S'},
                {'AttributeName': 'sk', 'AttributeType': 'S'},
                {'AttributeName': 'providerFamGivMid', 'AttributeType': 'S'},
                {'AttributeName': 'providerDateOfUpdate', 'AttributeType': 'S'},
            ],
            TableName=os.environ['PROVIDER_TABLE_NAME'],
            GlobalSecondaryIndexes=[
                {
                    'IndexName': os.environ['PROV_FAM_GIV_MID_INDEX_NAME'],
                    'KeySchema': [
                        {'AttributeName': 'sk', 'KeyType': 'HASH'},
                        {'AttributeName': 'providerFamGivMid', 'KeyType': 'RANGE'},
                    ],
                    'Projection': {'ProjectionType': 'ALL'},
                },
                {
                    'IndexName': os.environ['PROV_DATE_OF_UPDATE_INDEX_NAME'],
                    'KeySchema': [
                        {'AttributeName': 'sk', 'KeyType': 'HASH'},
                        {'AttributeName': 'providerDateOfUpdate', 'KeyType': 'RANGE'},
                    ],
                    'Projection': {'ProjectionType': 'ALL'},
                },
            ],
        )

    def create_transaction_history_table(self):
        self._transaction_history_table = boto3.resource('dynamodb').create_table(
            KeySchema=[{'AttributeName': 'pk', 'KeyType': 'HASH'}, {'AttributeName': 'sk', 'KeyType': 'RANGE'}],
            AttributeDefinitions=[
                {'AttributeName': 'pk', 'AttributeType': 'S'},
                {'AttributeName': 'sk', 'AttributeType': 'S'},
            ],
            TableName=os.environ['TRANSACTION_HISTORY_TABLE_NAME'],
            BillingMode='PAY_PER_REQUEST',
        )

    def delete_resources(self):
        self._compact_configuration_table.delete()
        self._provider_table.delete()
        self._ssn_table.delete()
        self._users_table.delete()
        self._transaction_history_table.delete()

        waiter = self._users_table.meta.client.get_waiter('table_not_exists')
        waiter.wait(TableName=self._compact_configuration_table.name)
        waiter.wait(TableName=self._provider_table.name)
        waiter.wait(TableName=self._users_table.name)
<<<<<<< HEAD
        waiter.wait(TableName=self._ssn_table.name)
=======
        waiter = self._transaction_history_table.meta.client.get_waiter('table_not_exists')
        waiter.wait(TableName=self._transaction_history_table.name)
>>>>>>> 755d83f4

        # Delete the Cognito user pool
        cognito_client = boto3.client('cognito-idp')
        cognito_client.delete_user_pool(UserPoolId=self._user_pool_id)

    def _load_compact_configuration_data(self):
        """Use the canned test resources to load compact and jurisdiction information into the DB"""
        test_resources = [
            'tests/resources/dynamo/compact.json',
            'tests/resources/dynamo/jurisdiction.json',
        ]

        for resource in test_resources:
            with open(resource) as f:
                record = json.load(f, parse_float=Decimal)

            logger.debug('Loading resource, %s: %s', resource, str(record))
            # compact and jurisdiction records go in the compact configuration table
            self._compact_configuration_table.put_item(Item=record)

    def _load_provider_data(self):
        """Use the canned test resources to load a basic provider to the DB"""
        test_resources = glob('../common/tests/resources/dynamo/provider.json')

        def privilege_jurisdictions_to_set(obj: dict):
            if obj.get('type') == 'provider' and 'privilegeJurisdictions' in obj:
                obj['privilegeJurisdictions'] = set(obj['privilegeJurisdictions'])
            return obj

        for resource in test_resources:
            with open(resource) as f:
                record = json.load(f, object_hook=privilege_jurisdictions_to_set, parse_float=Decimal)

            logger.debug('Loading resource, %s: %s', resource, str(record))
            self._provider_table.put_item(Item=record)

    def _load_license_data(self, status: str = 'active', expiration_date: str = None):
        """Use the canned test resources to load a basic provider to the DB"""
        license_test_resources = ['../common/tests/resources/dynamo/license.json']

        for resource in license_test_resources:
            with open(resource) as f:
                record = json.load(f, parse_float=Decimal)
                record['jurisdictionStatus'] = status
                if expiration_date:
                    record['dateOfExpiration'] = expiration_date

            logger.debug('Loading resource, %s: %s', resource, str(record))
            self._provider_table.put_item(Item=record)

    def _load_military_affiliation_record_data(self, status: str = 'active'):
        """Use the canned test resources to load a basic provider to the DB"""
        with open('../common/tests/resources/dynamo/military-affiliation.json') as f:
            record = json.load(f, parse_float=Decimal)
            record['status'] = status

        self._provider_table.put_item(Item=record)

    def _load_user_data(self) -> str:
        with open('tests/resources/dynamo/user.json') as f:
            # This item is saved in its serialized form, so we have to deserialize it first
            item = TypeDeserializer().deserialize({'M': json.load(f)})

        logger.info('Loading user: %s', item)
        self._users_table.put_item(Item=item)
        return item['userId']

    def _create_compact_staff_user(self, compacts: list[str]):
        """Create a compact-staff style user for each jurisdiction in the provided compact."""
        from cc_common.data_model.schema.common import StaffUserStatus
        from cc_common.data_model.schema.user.record import UserRecordSchema

        schema = UserRecordSchema()

        email = self.faker.unique.email()
        sub = self._create_cognito_user(email=email)
        for compact in compacts:
            logger.info('Writing compact %s permissions for %s', compact, email)
            self._users_table.put_item(
                Item=schema.dump(
                    {
                        'userId': sub,
                        'compact': compact,
                        'status': StaffUserStatus.INACTIVE.value,
                        'attributes': {
                            'email': email,
                            'familyName': self.faker.unique.last_name(),
                            'givenName': self.faker.unique.first_name(),
                        },
                        'permissions': {'actions': {'read'}, 'jurisdictions': {}},
                    },
                ),
            )
        return sub

    def _create_board_staff_users(self, compacts: list[str]):
        """Create a board-staff style user for each jurisdiction in the provided compact."""
        from cc_common.data_model.schema.common import StaffUserStatus
        from cc_common.data_model.schema.user.record import UserRecordSchema

        schema = UserRecordSchema()

        for jurisdiction in self.config.jurisdictions:
            email = self.faker.unique.email()
            sub = self._create_cognito_user(email=email)
            for compact in compacts:
                logger.info('Writing board %s/%s permissions for %s', compact, jurisdiction, email)
                self._users_table.put_item(
                    Item=schema.dump(
                        {
                            'userId': sub,
                            'compact': compact,
                            'status': StaffUserStatus.INACTIVE.value,
                            'attributes': {
                                'email': email,
                                'familyName': self.faker.unique.last_name(),
                                'givenName': self.faker.unique.first_name(),
                            },
                            'permissions': self._create_write_permissions(jurisdiction),
                        },
                    ),
                )

    def _create_cognito_user(self, *, email: str):
        from cc_common.utils import get_sub_from_user_attributes

        user_data = self.config.cognito_client.admin_create_user(
            UserPoolId=self.config.user_pool_id,
            Username=email,
            UserAttributes=[{'Name': 'email', 'Value': email}, {'Name': 'email_verified', 'Value': 'True'}],
            DesiredDeliveryMediums=['EMAIL'],
        )
        return get_sub_from_user_attributes(user_data['User']['Attributes'])

    @staticmethod
    def _create_write_permissions(jurisdiction: str):
        return {'actions': {'read'}, 'jurisdictions': {jurisdiction: {'write'}}}<|MERGE_RESOLUTION|>--- conflicted
+++ resolved
@@ -181,12 +181,8 @@
         waiter.wait(TableName=self._compact_configuration_table.name)
         waiter.wait(TableName=self._provider_table.name)
         waiter.wait(TableName=self._users_table.name)
-<<<<<<< HEAD
+        waiter.wait(TableName=self._transaction_history_table.name)
         waiter.wait(TableName=self._ssn_table.name)
-=======
-        waiter = self._transaction_history_table.meta.client.get_waiter('table_not_exists')
-        waiter.wait(TableName=self._transaction_history_table.name)
->>>>>>> 755d83f4
 
         # Delete the Cognito user pool
         cognito_client = boto3.client('cognito-idp')
