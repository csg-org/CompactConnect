--- conflicted
+++ resolved
@@ -301,11 +301,7 @@
                 # A new history record
                 {
                     'pk': 'aslp#PROVIDER#test_provider_id',
-<<<<<<< HEAD
-                    'sk': 'aslp#PROVIDER#privilege/ky#UPDATE#1731110399/11903e4261b10d1a7c806b51522913d1',
-=======
-                    'sk': 'aslp#PROVIDER#privilege/ky#UPDATE#1731110399/d6eac0f8c9ed5fbac225f61b33d9bf66',
->>>>>>> 38301b49
+                    'sk': 'aslp#PROVIDER#privilege/ky#UPDATE#1731110399/dec844e72850ff74c8b7f9bea4b7543a',
                     'type': 'privilegeUpdate',
                     'updateType': 'renewal',
                     'providerId': 'test_provider_id',
@@ -648,6 +644,7 @@
             'dateOfExpiration': '2024-10-31',
             'dateOfUpdate': '2023-11-08T23:59:59+00:00',
             'compactTransactionId': '1234567890',
+            'compactTransactionIdGSIPK': 'COMPACT#aslp#TX#1234567890#',
             'attestations': self.sample_privilege_attestations,
             'privilegeId': 'AUD-NE-1',
         }
@@ -684,6 +681,7 @@
                     'dateOfExpiration': '2024-10-31',
                     'dateOfUpdate': '2024-11-08T23:59:59+00:00',
                     'compactTransactionId': '1234567890',
+                    'compactTransactionIdGSIPK': 'COMPACT#aslp#TX#1234567890#',
                     'attestations': self.sample_privilege_attestations,
                     'privilegeId': 'AUD-NE-1',
                 },
@@ -695,6 +693,7 @@
                     'updateType': 'deactivation',
                     'providerId': provider_id,
                     'compact': 'aslp',
+                    'compactTransactionIdGSIPK': 'COMPACT#aslp#TX#1234567890#',
                     'jurisdiction': 'ne',
                     'dateOfUpdate': '2024-11-08T23:59:59+00:00',
                     'previous': {
@@ -763,6 +762,7 @@
             'dateOfExpiration': '2024-10-31',
             'dateOfUpdate': '2023-11-08T23:59:59+00:00',
             'compactTransactionId': '1234567890',
+            'compactTransactionIdGSIPK': 'COMPACT#aslp#TX#1234567890#',
             'attestations': self.sample_privilege_attestations,
             'privilegeId': 'AUD-NE-1',
         }
@@ -775,6 +775,7 @@
             'updateType': 'renewal',
             'providerId': provider_id,
             'compact': 'aslp',
+            'compactTransactionIdGSIPK': 'COMPACT#aslp#TX#1234567890#',
             'jurisdiction': 'ne',
             'dateOfUpdate': '2024-11-08T23:59:59+00:00',
             'previous': {
