--- conflicted
+++ resolved
@@ -4,15 +4,9 @@
 #
 #    pip-compile --no-emit-index-url compact-connect/lambdas/python/custom-resources/requirements-dev.in
 #
-<<<<<<< HEAD
-boto3==1.38.40
-    # via moto
-botocore==1.38.40
-=======
 boto3==1.39.0
     # via moto
 botocore==1.39.0
->>>>>>> 3ba66479
     # via
     #   boto3
     #   moto
