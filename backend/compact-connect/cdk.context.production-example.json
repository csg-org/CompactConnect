--- conflicted
+++ resolved
@@ -23,8 +23,7 @@
       "prod": {
         "account_id": "000011112222",
         "region": "us-east-1",
-<<<<<<< HEAD
-        "domain_name": "app.compactconnect.org",
+        "domain_name": "compactconnect.org",
         "notifications": {
           "email": [
             "justin@example.com"
@@ -37,15 +36,12 @@
             }
           ]
         }
-=======
-        "domain_name": "compactconnect.org"
->>>>>>> c3d39e60
       },
       "test": {
         "account_id": "111122223333",
         "region": "us-east-1",
-<<<<<<< HEAD
-        "domain_name": "test.app.compactconnect.org",
+        "domain_name": "test.compactconnect.org",
+        "allow_local_ui": true,
         "notifications": {
           "email": [
             "justin@example.com"
@@ -58,10 +54,6 @@
             }
           ]
         }
-=======
-        "domain_name": "test.compactconnect.org",
-        "allow_local_ui": true
->>>>>>> c3d39e60
       }
     }
   }
