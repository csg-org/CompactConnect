--- conflicted
+++ resolved
@@ -204,32 +204,7 @@
 
     license_type = original_provider_data['licenses'][0]['licenseType']
 
-<<<<<<< HEAD
-    post_body = {
-        'orderInformation': {
-            'card': {
-                # This test card number is defined in authorize.net's testing documentation
-                # https://developer.authorize.net/hello_world/testing_guide.html
-                'number': '4007000000000027',
-                'cvv': '123',
-                'expiration': '2050-12',
-            },
-            'billing': {
-                'zip': '44628',
-                'firstName': 'Joe',
-                'lastName': 'Dokes',
-                'streetAddress': '14 Main Street',
-                'streetAddress2': 'Apt. 12J',
-                'state': 'TX',
-            },
-        },
-        'selectedJurisdictions': ['ne'],
-        'attestations': attestations_from_system,
-        'licenseType': license_type,
-    }
-=======
     post_body = _generate_post_body(attestations_from_system, license_type)
->>>>>>> 426f1d73
 
     headers = get_provider_user_auth_headers_cached()
     post_api_response = requests.post(
