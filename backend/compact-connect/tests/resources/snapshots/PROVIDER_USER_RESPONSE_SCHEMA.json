--- conflicted
+++ resolved
@@ -182,6 +182,11 @@
                       "pattern": "^[0-9]{10}$",
                       "type": "string"
                     },
+                    "licenseNumber": {
+                      "maxLength": 100,
+                      "minLength": 1,
+                      "type": "string"
+                    },
                     "givenName": {
                       "maxLength": 100,
                       "minLength": 1,
@@ -279,6 +284,11 @@
                       "pattern": "^[0-9]{10}$",
                       "type": "string"
                     },
+                    "licenseNumber": {
+                      "maxLength": 100,
+                      "minLength": 1,
+                      "type": "string"
+                    },
                     "givenName": {
                       "maxLength": 100,
                       "minLength": 1,
@@ -386,6 +396,11 @@
             "pattern": "^[0-9]{10}$",
             "type": "string"
           },
+          "licenseNumber": {
+            "maxLength": 100,
+            "minLength": 1,
+            "type": "string"
+          },
           "givenName": {
             "maxLength": 100,
             "minLength": 1,
@@ -450,19 +465,9 @@
             "pattern": "^[12]{1}[0-9]{3}-[01]{1}[0-9]{1}-[0-3]{1}[0-9]{1}$",
             "type": "string"
           },
-<<<<<<< HEAD
-          "licenseNumber": {
-            "maxLength": 100,
-            "minLength": 1,
-            "type": "string"
-          },
-          "providerId": {
-            "pattern": "[0-9a-f]{8}-[0-9a-f]{4}-4[0-9a-f]{3}-[89ab]{1}[0-9a-f]{3}-[0-9a-f]{12}",
-=======
           "dateOfRenewal": {
             "format": "date",
             "pattern": "^[12]{1}[0-9]{3}-[01]{1}[0-9]{1}-[0-3]{1}[0-9]{1}$",
->>>>>>> a7e4f5e1
             "type": "string"
           },
           "dateOfExpiration": {
@@ -485,22 +490,541 @@
       },
       "type": "array"
     },
-<<<<<<< HEAD
+    "privileges": {
+      "items": {
+        "properties": {
+          "history": {
+            "items": {
+              "properties": {
+                "type": {
+                  "enum": [
+                    "privilegeUpdate"
+                  ],
+                  "type": "string"
+                },
+                "updateType": {
+                  "enum": [
+                    "renewal",
+                    "deactivation",
+                    "other"
+                  ],
+                  "type": "string"
+                },
+                "compact": {
+                  "enum": [
+                    "aslp",
+                    "octp",
+                    "coun"
+                  ],
+                  "type": "string"
+                },
+                "jurisdiction": {
+                  "enum": [
+                    "al",
+                    "ak",
+                    "az",
+                    "ar",
+                    "ca",
+                    "co",
+                    "ct",
+                    "de",
+                    "dc",
+                    "fl",
+                    "ga",
+                    "hi",
+                    "id",
+                    "il",
+                    "in",
+                    "ia",
+                    "ks",
+                    "ky",
+                    "la",
+                    "me",
+                    "md",
+                    "ma",
+                    "mi",
+                    "mn",
+                    "ms",
+                    "mo",
+                    "mt",
+                    "ne",
+                    "nv",
+                    "nh",
+                    "nj",
+                    "nm",
+                    "ny",
+                    "nc",
+                    "nd",
+                    "oh",
+                    "ok",
+                    "or",
+                    "pa",
+                    "pr",
+                    "ri",
+                    "sc",
+                    "sd",
+                    "tn",
+                    "tx",
+                    "ut",
+                    "vt",
+                    "va",
+                    "vi",
+                    "wa",
+                    "wv",
+                    "wi",
+                    "wy"
+                  ],
+                  "type": "string"
+                },
+                "dateOfUpdate": {
+                  "format": "date",
+                  "pattern": "^[12]{1}[0-9]{3}-[01]{1}[0-9]{1}-[0-3]{1}[0-9]{1}$",
+                  "type": "string"
+                },
+                "previous": {
+                  "properties": {
+                    "type": {
+                      "enum": [
+                        "privilege"
+                      ],
+                      "type": "string"
+                    },
+                    "providerId": {
+                      "pattern": "[0-9a-f]{8}-[0-9a-f]{4}-4[0-9a-f]{3}-[89ab]{1}[0-9a-f]{3}-[0-9a-f]{12}",
+                      "type": "string"
+                    },
+                    "compact": {
+                      "enum": [
+                        "aslp",
+                        "octp",
+                        "coun"
+                      ],
+                      "type": "string"
+                    },
+                    "licenseJurisdiction": {
+                      "enum": [
+                        "al",
+                        "ak",
+                        "az",
+                        "ar",
+                        "ca",
+                        "co",
+                        "ct",
+                        "de",
+                        "dc",
+                        "fl",
+                        "ga",
+                        "hi",
+                        "id",
+                        "il",
+                        "in",
+                        "ia",
+                        "ks",
+                        "ky",
+                        "la",
+                        "me",
+                        "md",
+                        "ma",
+                        "mi",
+                        "mn",
+                        "ms",
+                        "mo",
+                        "mt",
+                        "ne",
+                        "nv",
+                        "nh",
+                        "nj",
+                        "nm",
+                        "ny",
+                        "nc",
+                        "nd",
+                        "oh",
+                        "ok",
+                        "or",
+                        "pa",
+                        "pr",
+                        "ri",
+                        "sc",
+                        "sd",
+                        "tn",
+                        "tx",
+                        "ut",
+                        "vt",
+                        "va",
+                        "vi",
+                        "wa",
+                        "wv",
+                        "wi",
+                        "wy"
+                      ],
+                      "type": "string"
+                    },
+                    "status": {
+                      "enum": [
+                        "active",
+                        "inactive"
+                      ],
+                      "type": "string"
+                    },
+                    "dateOfIssuance": {
+                      "format": "date",
+                      "pattern": "^[12]{1}[0-9]{3}-[01]{1}[0-9]{1}-[0-3]{1}[0-9]{1}$",
+                      "type": "string"
+                    },
+                    "dateOfUpdate": {
+                      "format": "date",
+                      "pattern": "^[12]{1}[0-9]{3}-[01]{1}[0-9]{1}-[0-3]{1}[0-9]{1}$",
+                      "type": "string"
+                    },
+                    "dateOfExpiration": {
+                      "format": "date",
+                      "pattern": "^[12]{1}[0-9]{3}-[01]{1}[0-9]{1}-[0-3]{1}[0-9]{1}$",
+                      "type": "string"
+                    }
+                  },
+                  "type": "object"
+                },
+                "updatedValues": {
+                  "properties": {
+                    "type": {
+                      "enum": [
+                        "privilege"
+                      ],
+                      "type": "string"
+                    },
+                    "providerId": {
+                      "pattern": "[0-9a-f]{8}-[0-9a-f]{4}-4[0-9a-f]{3}-[89ab]{1}[0-9a-f]{3}-[0-9a-f]{12}",
+                      "type": "string"
+                    },
+                    "compact": {
+                      "enum": [
+                        "aslp",
+                        "octp",
+                        "coun"
+                      ],
+                      "type": "string"
+                    },
+                    "licenseJurisdiction": {
+                      "enum": [
+                        "al",
+                        "ak",
+                        "az",
+                        "ar",
+                        "ca",
+                        "co",
+                        "ct",
+                        "de",
+                        "dc",
+                        "fl",
+                        "ga",
+                        "hi",
+                        "id",
+                        "il",
+                        "in",
+                        "ia",
+                        "ks",
+                        "ky",
+                        "la",
+                        "me",
+                        "md",
+                        "ma",
+                        "mi",
+                        "mn",
+                        "ms",
+                        "mo",
+                        "mt",
+                        "ne",
+                        "nv",
+                        "nh",
+                        "nj",
+                        "nm",
+                        "ny",
+                        "nc",
+                        "nd",
+                        "oh",
+                        "ok",
+                        "or",
+                        "pa",
+                        "pr",
+                        "ri",
+                        "sc",
+                        "sd",
+                        "tn",
+                        "tx",
+                        "ut",
+                        "vt",
+                        "va",
+                        "vi",
+                        "wa",
+                        "wv",
+                        "wi",
+                        "wy"
+                      ],
+                      "type": "string"
+                    },
+                    "status": {
+                      "enum": [
+                        "active",
+                        "inactive"
+                      ],
+                      "type": "string"
+                    },
+                    "dateOfIssuance": {
+                      "format": "date",
+                      "pattern": "^[12]{1}[0-9]{3}-[01]{1}[0-9]{1}-[0-3]{1}[0-9]{1}$",
+                      "type": "string"
+                    },
+                    "dateOfUpdate": {
+                      "format": "date",
+                      "pattern": "^[12]{1}[0-9]{3}-[01]{1}[0-9]{1}-[0-3]{1}[0-9]{1}$",
+                      "type": "string"
+                    },
+                    "dateOfExpiration": {
+                      "format": "date",
+                      "pattern": "^[12]{1}[0-9]{3}-[01]{1}[0-9]{1}-[0-3]{1}[0-9]{1}$",
+                      "type": "string"
+                    }
+                  },
+                  "type": "object"
+                },
+                "removedValues": {
+                  "description": "List of field names that were present in the previous record but removed in the update",
+                  "items": {
+                    "type": "string"
+                  },
+                  "type": "array"
+                }
+              },
+              "type": "object"
+            },
+            "type": "array"
+          },
+          "type": {
+            "enum": [
+              "privilege"
+            ],
+            "type": "string"
+          },
+          "providerId": {
+            "pattern": "[0-9a-f]{8}-[0-9a-f]{4}-4[0-9a-f]{3}-[89ab]{1}[0-9a-f]{3}-[0-9a-f]{12}",
+            "type": "string"
+          },
+          "compact": {
+            "enum": [
+              "aslp",
+              "octp",
+              "coun"
+            ],
+            "type": "string"
+          },
+          "licenseJurisdiction": {
+            "enum": [
+              "al",
+              "ak",
+              "az",
+              "ar",
+              "ca",
+              "co",
+              "ct",
+              "de",
+              "dc",
+              "fl",
+              "ga",
+              "hi",
+              "id",
+              "il",
+              "in",
+              "ia",
+              "ks",
+              "ky",
+              "la",
+              "me",
+              "md",
+              "ma",
+              "mi",
+              "mn",
+              "ms",
+              "mo",
+              "mt",
+              "ne",
+              "nv",
+              "nh",
+              "nj",
+              "nm",
+              "ny",
+              "nc",
+              "nd",
+              "oh",
+              "ok",
+              "or",
+              "pa",
+              "pr",
+              "ri",
+              "sc",
+              "sd",
+              "tn",
+              "tx",
+              "ut",
+              "vt",
+              "va",
+              "vi",
+              "wa",
+              "wv",
+              "wi",
+              "wy"
+            ],
+            "type": "string"
+          },
+          "status": {
+            "enum": [
+              "active",
+              "inactive"
+            ],
+            "type": "string"
+          },
+          "dateOfIssuance": {
+            "format": "date",
+            "pattern": "^[12]{1}[0-9]{3}-[01]{1}[0-9]{1}-[0-3]{1}[0-9]{1}$",
+            "type": "string"
+          },
+          "dateOfUpdate": {
+            "format": "date",
+            "pattern": "^[12]{1}[0-9]{3}-[01]{1}[0-9]{1}-[0-3]{1}[0-9]{1}$",
+            "type": "string"
+          },
+          "dateOfExpiration": {
+            "format": "date",
+            "pattern": "^[12]{1}[0-9]{3}-[01]{1}[0-9]{1}-[0-3]{1}[0-9]{1}$",
+            "type": "string"
+          }
+        },
+        "type": "object"
+      },
+      "type": "array"
+    },
+    "type": {
+      "enum": [
+        "provider"
+      ],
+      "type": "string"
+    },
+    "providerId": {
+      "pattern": "[0-9a-f]{8}-[0-9a-f]{4}-4[0-9a-f]{3}-[89ab]{1}[0-9a-f]{3}-[0-9a-f]{12}",
+      "type": "string"
+    },
+    "ssn": {
+      "pattern": "^[0-9]{3}-[0-9]{2}-[0-9]{4}$",
+      "type": "string"
+    },
+    "npi": {
+      "pattern": "^[0-9]{10}$",
+      "type": "string"
+    },
+    "licenseNumber": {
+      "maxLength": 100,
+      "minLength": 1,
+      "type": "string"
+    },
+    "givenName": {
+      "maxLength": 100,
+      "minLength": 1,
+      "type": "string"
+    },
     "middleName": {
       "maxLength": 100,
       "minLength": 1,
       "type": "string"
     },
-    "militaryWaiver": {
-      "type": "boolean"
-    },
-    "npi": {
-      "pattern": "^[0-9]{10}$",
-      "type": "string"
-    },
-    "licenseNumber": {
+    "familyName": {
       "maxLength": 100,
       "minLength": 1,
+      "type": "string"
+    },
+    "licenseType": {
+      "enum": [
+        "audiologist",
+        "speech-language pathologist",
+        "speech and language pathologist",
+        "occupational therapist",
+        "occupational therapy assistant",
+        "licensed professional counselor",
+        "licensed mental health counselor",
+        "licensed clinical mental health counselor",
+        "licensed professional clinical counselor"
+      ],
+      "type": "string"
+    },
+    "status": {
+      "enum": [
+        "active",
+        "inactive"
+      ],
+      "type": "string"
+    },
+    "compact": {
+      "enum": [
+        "aslp",
+        "octp",
+        "coun"
+      ],
+      "type": "string"
+    },
+    "licenseJurisdiction": {
+      "enum": [
+        "al",
+        "ak",
+        "az",
+        "ar",
+        "ca",
+        "co",
+        "ct",
+        "de",
+        "dc",
+        "fl",
+        "ga",
+        "hi",
+        "id",
+        "il",
+        "in",
+        "ia",
+        "ks",
+        "ky",
+        "la",
+        "me",
+        "md",
+        "ma",
+        "mi",
+        "mn",
+        "ms",
+        "mo",
+        "mt",
+        "ne",
+        "nv",
+        "nh",
+        "nj",
+        "nm",
+        "ny",
+        "nc",
+        "nd",
+        "oh",
+        "ok",
+        "or",
+        "pa",
+        "pr",
+        "ri",
+        "sc",
+        "sd",
+        "tn",
+        "tx",
+        "ut",
+        "vt",
+        "va",
+        "vi",
+        "wa",
+        "wv",
+        "wi",
+        "wy"
+      ],
       "type": "string"
     },
     "privilegeJurisdictions": {
@@ -564,601 +1088,6 @@
       },
       "type": "array"
     },
-=======
->>>>>>> a7e4f5e1
-    "privileges": {
-      "items": {
-        "properties": {
-          "history": {
-            "items": {
-              "properties": {
-                "type": {
-                  "enum": [
-                    "privilegeUpdate"
-                  ],
-                  "type": "string"
-                },
-                "updateType": {
-                  "enum": [
-                    "renewal",
-                    "deactivation",
-                    "other"
-                  ],
-                  "type": "string"
-                },
-                "compact": {
-                  "enum": [
-                    "aslp",
-                    "octp",
-                    "coun"
-                  ],
-                  "type": "string"
-                },
-                "jurisdiction": {
-                  "enum": [
-                    "al",
-                    "ak",
-                    "az",
-                    "ar",
-                    "ca",
-                    "co",
-                    "ct",
-                    "de",
-                    "dc",
-                    "fl",
-                    "ga",
-                    "hi",
-                    "id",
-                    "il",
-                    "in",
-                    "ia",
-                    "ks",
-                    "ky",
-                    "la",
-                    "me",
-                    "md",
-                    "ma",
-                    "mi",
-                    "mn",
-                    "ms",
-                    "mo",
-                    "mt",
-                    "ne",
-                    "nv",
-                    "nh",
-                    "nj",
-                    "nm",
-                    "ny",
-                    "nc",
-                    "nd",
-                    "oh",
-                    "ok",
-                    "or",
-                    "pa",
-                    "pr",
-                    "ri",
-                    "sc",
-                    "sd",
-                    "tn",
-                    "tx",
-                    "ut",
-                    "vt",
-                    "va",
-                    "vi",
-                    "wa",
-                    "wv",
-                    "wi",
-                    "wy"
-                  ],
-                  "type": "string"
-                },
-                "dateOfUpdate": {
-                  "format": "date",
-                  "pattern": "^[12]{1}[0-9]{3}-[01]{1}[0-9]{1}-[0-3]{1}[0-9]{1}$",
-                  "type": "string"
-                },
-                "previous": {
-                  "properties": {
-                    "type": {
-                      "enum": [
-                        "privilege"
-                      ],
-                      "type": "string"
-                    },
-                    "providerId": {
-                      "pattern": "[0-9a-f]{8}-[0-9a-f]{4}-4[0-9a-f]{3}-[89ab]{1}[0-9a-f]{3}-[0-9a-f]{12}",
-                      "type": "string"
-                    },
-                    "compact": {
-                      "enum": [
-                        "aslp",
-                        "octp",
-                        "coun"
-                      ],
-                      "type": "string"
-                    },
-                    "licenseJurisdiction": {
-                      "enum": [
-                        "al",
-                        "ak",
-                        "az",
-                        "ar",
-                        "ca",
-                        "co",
-                        "ct",
-                        "de",
-                        "dc",
-                        "fl",
-                        "ga",
-                        "hi",
-                        "id",
-                        "il",
-                        "in",
-                        "ia",
-                        "ks",
-                        "ky",
-                        "la",
-                        "me",
-                        "md",
-                        "ma",
-                        "mi",
-                        "mn",
-                        "ms",
-                        "mo",
-                        "mt",
-                        "ne",
-                        "nv",
-                        "nh",
-                        "nj",
-                        "nm",
-                        "ny",
-                        "nc",
-                        "nd",
-                        "oh",
-                        "ok",
-                        "or",
-                        "pa",
-                        "pr",
-                        "ri",
-                        "sc",
-                        "sd",
-                        "tn",
-                        "tx",
-                        "ut",
-                        "vt",
-                        "va",
-                        "vi",
-                        "wa",
-                        "wv",
-                        "wi",
-                        "wy"
-                      ],
-                      "type": "string"
-                    },
-                    "status": {
-                      "enum": [
-                        "active",
-                        "inactive"
-                      ],
-                      "type": "string"
-                    },
-                    "dateOfIssuance": {
-                      "format": "date",
-                      "pattern": "^[12]{1}[0-9]{3}-[01]{1}[0-9]{1}-[0-3]{1}[0-9]{1}$",
-                      "type": "string"
-                    },
-                    "dateOfUpdate": {
-                      "format": "date",
-                      "pattern": "^[12]{1}[0-9]{3}-[01]{1}[0-9]{1}-[0-3]{1}[0-9]{1}$",
-                      "type": "string"
-                    },
-                    "dateOfExpiration": {
-                      "format": "date",
-                      "pattern": "^[12]{1}[0-9]{3}-[01]{1}[0-9]{1}-[0-3]{1}[0-9]{1}$",
-                      "type": "string"
-                    }
-                  },
-                  "type": "object"
-                },
-                "updatedValues": {
-                  "properties": {
-                    "type": {
-                      "enum": [
-                        "privilege"
-                      ],
-                      "type": "string"
-                    },
-                    "providerId": {
-                      "pattern": "[0-9a-f]{8}-[0-9a-f]{4}-4[0-9a-f]{3}-[89ab]{1}[0-9a-f]{3}-[0-9a-f]{12}",
-                      "type": "string"
-                    },
-                    "compact": {
-                      "enum": [
-                        "aslp",
-                        "octp",
-                        "coun"
-                      ],
-                      "type": "string"
-                    },
-                    "licenseJurisdiction": {
-                      "enum": [
-                        "al",
-                        "ak",
-                        "az",
-                        "ar",
-                        "ca",
-                        "co",
-                        "ct",
-                        "de",
-                        "dc",
-                        "fl",
-                        "ga",
-                        "hi",
-                        "id",
-                        "il",
-                        "in",
-                        "ia",
-                        "ks",
-                        "ky",
-                        "la",
-                        "me",
-                        "md",
-                        "ma",
-                        "mi",
-                        "mn",
-                        "ms",
-                        "mo",
-                        "mt",
-                        "ne",
-                        "nv",
-                        "nh",
-                        "nj",
-                        "nm",
-                        "ny",
-                        "nc",
-                        "nd",
-                        "oh",
-                        "ok",
-                        "or",
-                        "pa",
-                        "pr",
-                        "ri",
-                        "sc",
-                        "sd",
-                        "tn",
-                        "tx",
-                        "ut",
-                        "vt",
-                        "va",
-                        "vi",
-                        "wa",
-                        "wv",
-                        "wi",
-                        "wy"
-                      ],
-                      "type": "string"
-                    },
-                    "status": {
-                      "enum": [
-                        "active",
-                        "inactive"
-                      ],
-                      "type": "string"
-                    },
-                    "dateOfIssuance": {
-                      "format": "date",
-                      "pattern": "^[12]{1}[0-9]{3}-[01]{1}[0-9]{1}-[0-3]{1}[0-9]{1}$",
-                      "type": "string"
-                    },
-                    "dateOfUpdate": {
-                      "format": "date",
-                      "pattern": "^[12]{1}[0-9]{3}-[01]{1}[0-9]{1}-[0-3]{1}[0-9]{1}$",
-                      "type": "string"
-                    },
-                    "dateOfExpiration": {
-                      "format": "date",
-                      "pattern": "^[12]{1}[0-9]{3}-[01]{1}[0-9]{1}-[0-3]{1}[0-9]{1}$",
-                      "type": "string"
-                    }
-                  },
-                  "type": "object"
-                },
-                "removedValues": {
-                  "description": "List of field names that were present in the previous record but removed in the update",
-                  "items": {
-                    "type": "string"
-                  },
-                  "type": "array"
-                }
-              },
-              "type": "object"
-            },
-            "type": "array"
-          },
-          "type": {
-            "enum": [
-              "privilege"
-            ],
-            "type": "string"
-          },
-          "providerId": {
-            "pattern": "[0-9a-f]{8}-[0-9a-f]{4}-4[0-9a-f]{3}-[89ab]{1}[0-9a-f]{3}-[0-9a-f]{12}",
-            "type": "string"
-          },
-          "compact": {
-            "enum": [
-              "aslp",
-              "octp",
-              "coun"
-            ],
-            "type": "string"
-          },
-          "licenseJurisdiction": {
-            "enum": [
-              "al",
-              "ak",
-              "az",
-              "ar",
-              "ca",
-              "co",
-              "ct",
-              "de",
-              "dc",
-              "fl",
-              "ga",
-              "hi",
-              "id",
-              "il",
-              "in",
-              "ia",
-              "ks",
-              "ky",
-              "la",
-              "me",
-              "md",
-              "ma",
-              "mi",
-              "mn",
-              "ms",
-              "mo",
-              "mt",
-              "ne",
-              "nv",
-              "nh",
-              "nj",
-              "nm",
-              "ny",
-              "nc",
-              "nd",
-              "oh",
-              "ok",
-              "or",
-              "pa",
-              "pr",
-              "ri",
-              "sc",
-              "sd",
-              "tn",
-              "tx",
-              "ut",
-              "vt",
-              "va",
-              "vi",
-              "wa",
-              "wv",
-              "wi",
-              "wy"
-            ],
-            "type": "string"
-          },
-          "status": {
-            "enum": [
-              "active",
-              "inactive"
-            ],
-            "type": "string"
-          },
-          "dateOfIssuance": {
-            "format": "date",
-            "pattern": "^[12]{1}[0-9]{3}-[01]{1}[0-9]{1}-[0-3]{1}[0-9]{1}$",
-            "type": "string"
-          },
-          "dateOfUpdate": {
-            "format": "date",
-            "pattern": "^[12]{1}[0-9]{3}-[01]{1}[0-9]{1}-[0-3]{1}[0-9]{1}$",
-            "type": "string"
-          },
-          "dateOfExpiration": {
-            "format": "date",
-            "pattern": "^[12]{1}[0-9]{3}-[01]{1}[0-9]{1}-[0-3]{1}[0-9]{1}$",
-            "type": "string"
-          }
-        },
-        "type": "object"
-      },
-      "type": "array"
-    },
-    "type": {
-      "enum": [
-        "provider"
-      ],
-      "type": "string"
-    },
-    "providerId": {
-      "pattern": "[0-9a-f]{8}-[0-9a-f]{4}-4[0-9a-f]{3}-[89ab]{1}[0-9a-f]{3}-[0-9a-f]{12}",
-      "type": "string"
-    },
-    "ssn": {
-      "pattern": "^[0-9]{3}-[0-9]{2}-[0-9]{4}$",
-      "type": "string"
-    },
-    "npi": {
-      "pattern": "^[0-9]{10}$",
-      "type": "string"
-    },
-    "givenName": {
-      "maxLength": 100,
-      "minLength": 1,
-      "type": "string"
-    },
-    "middleName": {
-      "maxLength": 100,
-      "minLength": 1,
-      "type": "string"
-    },
-    "familyName": {
-      "maxLength": 100,
-      "minLength": 1,
-      "type": "string"
-    },
-    "licenseType": {
-      "enum": [
-        "audiologist",
-        "speech-language pathologist",
-        "speech and language pathologist",
-        "occupational therapist",
-        "occupational therapy assistant",
-        "licensed professional counselor",
-        "licensed mental health counselor",
-        "licensed clinical mental health counselor",
-        "licensed professional clinical counselor"
-      ],
-      "type": "string"
-    },
-    "status": {
-      "enum": [
-        "active",
-        "inactive"
-      ],
-      "type": "string"
-    },
-    "compact": {
-      "enum": [
-        "aslp",
-        "octp",
-        "coun"
-      ],
-      "type": "string"
-    },
-    "licenseJurisdiction": {
-      "enum": [
-        "al",
-        "ak",
-        "az",
-        "ar",
-        "ca",
-        "co",
-        "ct",
-        "de",
-        "dc",
-        "fl",
-        "ga",
-        "hi",
-        "id",
-        "il",
-        "in",
-        "ia",
-        "ks",
-        "ky",
-        "la",
-        "me",
-        "md",
-        "ma",
-        "mi",
-        "mn",
-        "ms",
-        "mo",
-        "mt",
-        "ne",
-        "nv",
-        "nh",
-        "nj",
-        "nm",
-        "ny",
-        "nc",
-        "nd",
-        "oh",
-        "ok",
-        "or",
-        "pa",
-        "pr",
-        "ri",
-        "sc",
-        "sd",
-        "tn",
-        "tx",
-        "ut",
-        "vt",
-        "va",
-        "vi",
-        "wa",
-        "wv",
-        "wi",
-        "wy"
-      ],
-      "type": "string"
-    },
-    "privilegeJurisdictions": {
-      "items": {
-        "enum": [
-          "al",
-          "ak",
-          "az",
-          "ar",
-          "ca",
-          "co",
-          "ct",
-          "de",
-          "dc",
-          "fl",
-          "ga",
-          "hi",
-          "id",
-          "il",
-          "in",
-          "ia",
-          "ks",
-          "ky",
-          "la",
-          "me",
-          "md",
-          "ma",
-          "mi",
-          "mn",
-          "ms",
-          "mo",
-          "mt",
-          "ne",
-          "nv",
-          "nh",
-          "nj",
-          "nm",
-          "ny",
-          "nc",
-          "nd",
-          "oh",
-          "ok",
-          "or",
-          "pa",
-          "pr",
-          "ri",
-          "sc",
-          "sd",
-          "tn",
-          "tx",
-          "ut",
-          "vt",
-          "va",
-          "vi",
-          "wa",
-          "wv",
-          "wi",
-          "wy"
-        ],
-        "type": "string"
-      },
-      "type": "array"
-    },
     "homeAddressStreet1": {
       "maxLength": 100,
       "minLength": 2,
