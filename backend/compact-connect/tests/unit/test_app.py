import json
import os
from unittest import TestCase
from unittest.mock import patch
from typing import Mapping

from aws_cdk import Stack
from aws_cdk.assertions import Annotations, Match, Template
from aws_cdk.aws_apigateway import CfnMethod
from aws_cdk.aws_cognito import CfnUserPoolClient, CfnUserPool

from app import CompactConnectApp
from stacks.api_stack import ApiStack
from stacks.persistent_stack import PersistentStack


class TestApp(TestCase):

<<<<<<< HEAD
    def _when_testing_pipeline_stack_context(self):
=======
    def _when_testing_production_stack_synth(self):
>>>>>>> c14bca3d
        with open('cdk.json', 'r') as f:
            context = json.load(f)['context']
        with open('cdk.context.production-example.json', 'r') as f:
            context['ssm_context'] = json.load(f)['ssm_context']

        # Suppresses lambda bundling for tests
        context['aws:cdk:bundling-stacks'] = []

        return context

<<<<<<< HEAD
    def _when_testing_sandbox_stack_context(self):
=======
    def _when_testing_sandbox_stack_synth(self):
>>>>>>> c14bca3d
        with open('cdk.json', 'r') as f:
            context = json.load(f)['context']
        with open('cdk.context.sandbox-example.json', 'r') as f:
            context.update(json.load(f))

        # Suppresses lambda bundling for tests
        context['aws:cdk:bundling-stacks'] = []

        return context

<<<<<<< HEAD
    def _get_resource_properties_by_logical_id(self, logical_id: str, resources: Mapping[str, Mapping]) -> Mapping:
        """
        Helper function to retrieve a resource from a CloudFormation template by its logical ID.
        """""
        try:
            return resources[logical_id]['Properties']
        except KeyError as exc:
            raise RuntimeError(f'{logical_id} not found in resources!') from exc

=======
>>>>>>> c14bca3d
    def test_no_compact_jurisdiction_name_clash(self):
        """
        Because compact and jurisdiction abbreviations share space in access token scopes, we need to ensure that
        there are no naming clashes between the two.
        """
        with open('cdk.json', 'r') as f:
            context = json.load(f)['context']
        jurisdictions = set(context['jurisdictions'])
        compacts = set(context['compacts'])
        # The '#' character is used in the composite identifiers in the database. In order to prevent confusion in
        # parsing the identifiers, we either have to carefully escape all '#' characters that might show up in compact
        # or jurisdiction abbreviations or simply not allow them. Since the abbreviations seem unlikely to include a #
        # character, the latter seems reasonable.
        for jurisdiction in jurisdictions:
            self.assertNotIn('#', jurisdiction, "'#' not allowed in jurisdiction abbreviations!")
        for compact in compacts:
            self.assertNotIn('#', compact, "'#' not allowed in compact abbreviations!")
        self.assertFalse(jurisdictions.intersection(compacts), 'Compact vs jurisdiction name clash!')

    @patch.dict(os.environ, {
        'CDK_DEFAULT_ACCOUNT': '000000000000',
        'CDK_DEFAULT_REGION': 'us-east-1'
    })
    def test_synth_pipeline(self):
        """
        Test infrastructure as deployed via the pipeline
        """
<<<<<<< HEAD
        context = self._when_testing_pipeline_stack_context()
=======
        context = self._when_testing_production_stack_synth()
>>>>>>> c14bca3d

        app = CompactConnectApp(context=context)

        # Identify any findings from our AwsSolutions rule sets
        for stack in (
                app.pipeline_stack,
                app.pipeline_stack.test_stage.api_stack,
                app.pipeline_stack.test_stage.ui_stack,
                app.pipeline_stack.test_stage.ingest_stack,
                app.pipeline_stack.test_stage.persistent_stack,
                app.pipeline_stack.prod_stage.api_stack,
                app.pipeline_stack.prod_stage.ui_stack,
                app.pipeline_stack.prod_stage.persistent_stack,
                app.pipeline_stack.prod_stage.ingest_stack
        ):
            self._check_no_annotations(stack)

        for api_stack in (
            app.pipeline_stack.test_stage.api_stack,
            app.pipeline_stack.prod_stage.api_stack
        ):
            self._inspect_api_stack(api_stack)

        self._inspect_persistent_stack(
            app.pipeline_stack.test_stage.persistent_stack,
            domain_name='app.test.compactconnect.org',
            allow_local_ui=True
        )
        self._inspect_persistent_stack(
            app.pipeline_stack.prod_stage.persistent_stack,
            domain_name='app.compactconnect.org'
        )

    def test_synth_sandbox(self):
        """
        Test infrastructure as deployed in a developer's sandbox
        """
<<<<<<< HEAD
        context = self._when_testing_sandbox_stack_context()
=======
        context = self._when_testing_sandbox_stack_synth()
>>>>>>> c14bca3d

        app = CompactConnectApp(context=context)

        # Identify any findings from our AwsSolutions rule sets
        self._check_no_annotations(app.sandbox_stage.persistent_stack)
        self._check_no_annotations(app.sandbox_stage.ui_stack)
        self._check_no_annotations(app.sandbox_stage.api_stack)
        self._check_no_annotations(app.sandbox_stage.ingest_stack)

        self._inspect_api_stack(app.sandbox_stage.api_stack)
        self._inspect_persistent_stack(
            app.sandbox_stage.persistent_stack,
            domain_name='app.justin.compactconnect.org',
            allow_local_ui=True
        )

    def test_synth_sandbox_no_domain(self):
        """
        Test infrastructure as deployed in a developer's sandbox:
        In the case where they opt _not_ to set up a hosted zone and domain name for their sandbox,
        we will skip setting up domain names and DNS records for the API and UI.
        """
<<<<<<< HEAD
        context = self._when_testing_sandbox_stack_context()
=======
        context = self._when_testing_sandbox_stack_synth()
>>>>>>> c14bca3d
        # Drop domain name to ensure we still handle the optional DNS setup
        del context['ssm_context']['environments'][context['environment_name']]['domain_name']

        app = CompactConnectApp(context=context)

        # Identify any findings from our AwsSolutions rule sets
        self._check_no_annotations(app.sandbox_stage.persistent_stack)
        self._check_no_annotations(app.sandbox_stage.ui_stack)
        self._check_no_annotations(app.sandbox_stage.api_stack)
        self._check_no_annotations(app.sandbox_stage.ingest_stack)

        self._inspect_api_stack(app.sandbox_stage.api_stack)
        self._inspect_persistent_stack(
            app.sandbox_stage.persistent_stack,
            allow_local_ui=True
        )

    def test_synth_no_ui_raises_value_error(self):
        """
        If a developer tries to deploy this app without either a domain name or allowing a local UI, the app
        should fail to synthesize.
        """
<<<<<<< HEAD
        context = self._when_testing_sandbox_stack_context()
=======
        context = self._when_testing_sandbox_stack_synth()
>>>>>>> c14bca3d

        del context['ssm_context']['environments'][context['environment_name']]['domain_name']
        del context['ssm_context']['environments'][context['environment_name']]['allow_local_ui']

        with self.assertRaises(ValueError):
            CompactConnectApp(context=context)

    def test_synth_local_ui_port_override(self):
        """
        Test infrastructure as deployed in a developer's sandbox
        """
<<<<<<< HEAD
        context = self._when_testing_sandbox_stack_context()
=======
        context = self._when_testing_sandbox_stack_synth()
>>>>>>> c14bca3d

        del context['ssm_context']['environments'][context['environment_name']]['domain_name']
        context['ssm_context']['environments'][context['environment_name']]['local_ui_port'] = '5432'

        app = CompactConnectApp(context=context)

        # Identify any findings from our AwsSolutions rule sets
        self._check_no_annotations(app.sandbox_stage.persistent_stack)
        self._check_no_annotations(app.sandbox_stage.ui_stack)
        self._check_no_annotations(app.sandbox_stage.api_stack)
        self._check_no_annotations(app.sandbox_stage.ingest_stack)

        self._inspect_persistent_stack(
            app.sandbox_stage.persistent_stack,
            allow_local_ui=True,
            local_ui_port='5432'
        )
        self._inspect_api_stack(app.sandbox_stage.api_stack)

    def test_synth_generates_provider_user_pool_with_expected_custom_attributes(self):
        """
        Test infrastructure as deployed in a developer's sandbox
        """
<<<<<<< HEAD
        context = self._when_testing_sandbox_stack_context()

        app = CompactConnectApp(context=context)
        persistent_stack = app.sandbox_stage.persistent_stack
        persistent_stack_template = Template.from_stack(persistent_stack)

        # Ensure our provider user pool is created with expected custom attributes
        provider_users_user_pool = self._get_resource_properties_by_logical_id(
            persistent_stack.get_logical_id(persistent_stack.provider_users.node.default_child),
            persistent_stack_template.find_resources(CfnUserPool.CFN_RESOURCE_TYPE_NAME)
        )

        # assert that both custom attributes are in schema
        self.assertIn({'AttributeDataType': 'String', 'Mutable': False, 'Name': 'providerId'},
                      provider_users_user_pool['Schema'])
        self.assertIn({'AttributeDataType': 'String', 'Mutable': False, 'Name': 'compact'},
                      provider_users_user_pool['Schema'])

=======
        context = self._when_testing_sandbox_stack_synth()

        app = CompactConnectApp(context=context)
        persistent_stack_template = Template.from_stack(app.sandbox_stage.persistent_stack)

        # Ensure our provider user pool is created
        persistent_stack_template.has_resource_properties(
            type=CfnUserPool.CFN_RESOURCE_TYPE_NAME,
            props={
                "Schema": Match.array_with([
                    {
                        "Name": "providerId",
                        "AttributeDataType": "String",
                        "Mutable": False
                    },
                    {
                        "Name": "compact",
                        "AttributeDataType": "String",
                        "Mutable": False
                    }
                ]
        )})
>>>>>>> c14bca3d

    def _inspect_persistent_stack(
            self,
            persistent_stack: PersistentStack, *,
            domain_name: str = None,
            allow_local_ui: bool = False,
            local_ui_port: str = None
    ):
        # Make sure our local port ui setting overrides the default
        persistent_stack_template = Template.from_stack(persistent_stack)

        callbacks = []
        if domain_name is not None:
            callbacks.append(f'https://{domain_name}/auth/callback')
        if allow_local_ui:
            # 3018 is default
            local_ui_port = '3018' if not local_ui_port else local_ui_port
            callbacks.append(f'http://localhost:{local_ui_port}/auth/callback')

        # ensure we have two user pools, one for staff users and one for providers
        persistent_stack_template.resource_count_is(CfnUserPool.CFN_RESOURCE_TYPE_NAME, 2)

<<<<<<< HEAD
        # Ensure our Staff user pool app client is configured with the expected callbacks and read/write attributes
        staff_users_user_pool_app_client = self._get_resource_properties_by_logical_id(
            persistent_stack.get_logical_id(persistent_stack.staff_users.ui_client.node.default_child),
            persistent_stack_template.find_resources(CfnUserPoolClient.CFN_RESOURCE_TYPE_NAME)
        )
        self.assertEqual(staff_users_user_pool_app_client['CallbackURLs'], callbacks)
        self.assertEqual(staff_users_user_pool_app_client['ReadAttributes'], ["email"])
        self.assertEqual(staff_users_user_pool_app_client['WriteAttributes'], ["email"])

        # Ensure our Provider user pool app client is created with expected values
        provider_users_user_pool_app_client = self._get_resource_properties_by_logical_id(
            persistent_stack.get_logical_id(persistent_stack.provider_users.ui_client.node.default_child),
            persistent_stack_template.find_resources(CfnUserPoolClient.CFN_RESOURCE_TYPE_NAME)
        )

        self.assertEqual(provider_users_user_pool_app_client['CallbackURLs'], callbacks)
        self.assertEqual(provider_users_user_pool_app_client['ReadAttributes'], [
=======
        # Ensure our Staff user pool is configured with the expected callbacks and read/write attributes
        persistent_stack_template.has_resource(
            type=CfnUserPoolClient.CFN_RESOURCE_TYPE_NAME,
            props={
                'Properties': {
                    'CallbackURLs': callbacks,
                    "ReadAttributes": ["email"],
                    "WriteAttributes": ["email"],
                }
            }
        )

        # Ensure our Provider user pool is created with expected values
        persistent_stack_template.has_resource_properties(
            type=CfnUserPoolClient.CFN_RESOURCE_TYPE_NAME,
            props={
                "ReadAttributes": Match.array_equals([
>>>>>>> c14bca3d
                    "custom:compact",
                    "custom:providerId",
                    "email",
                    "family_name",
                    "given_name"
<<<<<<< HEAD
                ])
        self.assertEqual(provider_users_user_pool_app_client['WriteAttributes'], [
                    "email",
                    "family_name",
                    "given_name"
                ])

=======
                ]),
                "WriteAttributes": Match.array_equals([
                    "email",
                    "family_name",
                    "given_name"
                ]),
                "CallbackURLs": callbacks
            })
>>>>>>> c14bca3d

    def _inspect_api_stack(self, api_stack: ApiStack):
        api_template = Template.from_stack(api_stack)

        with self.assertRaises(RuntimeError):
            # This is an indicator of unintentional (and invalid) authorizer configuration in the API.
            # Not matching is desired in this case and raises a RuntimeError.
            api_template.has_resource(
                type=CfnMethod.CFN_RESOURCE_TYPE_NAME,
                props={
                    'Properties': {
                        'AuthorizationScopes': Match.any_value(),
                        'AuthorizationType': 'NONE'
                    }
                }
            )

    def _check_no_annotations(self, stack: Stack):
        errors = Annotations.from_stack(stack).find_error(
            '*',
            Match.string_like_regexp('.*')
        )
        self.assertEqual(0,
                         len(errors),
                         msg='\n'.join((f'{err.id}: {err.entry.data.strip()}' for err in errors)))

        warnings = Annotations.from_stack(stack).find_warning(
            '*',
            Match.string_like_regexp('.*')
        )
        self.assertEqual(0,
                         len(warnings),
                         msg='\n'.join((f'{warn.id}: {warn.entry.data.strip()}' for warn in warnings)))<|MERGE_RESOLUTION|>--- conflicted
+++ resolved
@@ -16,11 +16,7 @@
 
 class TestApp(TestCase):
 
-<<<<<<< HEAD
     def _when_testing_pipeline_stack_context(self):
-=======
-    def _when_testing_production_stack_synth(self):
->>>>>>> c14bca3d
         with open('cdk.json', 'r') as f:
             context = json.load(f)['context']
         with open('cdk.context.production-example.json', 'r') as f:
@@ -31,11 +27,8 @@
 
         return context
 
-<<<<<<< HEAD
     def _when_testing_sandbox_stack_context(self):
-=======
-    def _when_testing_sandbox_stack_synth(self):
->>>>>>> c14bca3d
+
         with open('cdk.json', 'r') as f:
             context = json.load(f)['context']
         with open('cdk.context.sandbox-example.json', 'r') as f:
@@ -46,7 +39,6 @@
 
         return context
 
-<<<<<<< HEAD
     def _get_resource_properties_by_logical_id(self, logical_id: str, resources: Mapping[str, Mapping]) -> Mapping:
         """
         Helper function to retrieve a resource from a CloudFormation template by its logical ID.
@@ -56,8 +48,7 @@
         except KeyError as exc:
             raise RuntimeError(f'{logical_id} not found in resources!') from exc
 
-=======
->>>>>>> c14bca3d
+
     def test_no_compact_jurisdiction_name_clash(self):
         """
         Because compact and jurisdiction abbreviations share space in access token scopes, we need to ensure that
@@ -85,11 +76,7 @@
         """
         Test infrastructure as deployed via the pipeline
         """
-<<<<<<< HEAD
         context = self._when_testing_pipeline_stack_context()
-=======
-        context = self._when_testing_production_stack_synth()
->>>>>>> c14bca3d
 
         app = CompactConnectApp(context=context)
 
@@ -127,11 +114,7 @@
         """
         Test infrastructure as deployed in a developer's sandbox
         """
-<<<<<<< HEAD
-        context = self._when_testing_sandbox_stack_context()
-=======
-        context = self._when_testing_sandbox_stack_synth()
->>>>>>> c14bca3d
+        context = self._when_testing_sandbox_stack_context()
 
         app = CompactConnectApp(context=context)
 
@@ -154,11 +137,8 @@
         In the case where they opt _not_ to set up a hosted zone and domain name for their sandbox,
         we will skip setting up domain names and DNS records for the API and UI.
         """
-<<<<<<< HEAD
-        context = self._when_testing_sandbox_stack_context()
-=======
-        context = self._when_testing_sandbox_stack_synth()
->>>>>>> c14bca3d
+        context = self._when_testing_sandbox_stack_context()
+
         # Drop domain name to ensure we still handle the optional DNS setup
         del context['ssm_context']['environments'][context['environment_name']]['domain_name']
 
@@ -181,11 +161,7 @@
         If a developer tries to deploy this app without either a domain name or allowing a local UI, the app
         should fail to synthesize.
         """
-<<<<<<< HEAD
-        context = self._when_testing_sandbox_stack_context()
-=======
-        context = self._when_testing_sandbox_stack_synth()
->>>>>>> c14bca3d
+        context = self._when_testing_sandbox_stack_context()
 
         del context['ssm_context']['environments'][context['environment_name']]['domain_name']
         del context['ssm_context']['environments'][context['environment_name']]['allow_local_ui']
@@ -197,11 +173,7 @@
         """
         Test infrastructure as deployed in a developer's sandbox
         """
-<<<<<<< HEAD
-        context = self._when_testing_sandbox_stack_context()
-=======
-        context = self._when_testing_sandbox_stack_synth()
->>>>>>> c14bca3d
+        context = self._when_testing_sandbox_stack_context()
 
         del context['ssm_context']['environments'][context['environment_name']]['domain_name']
         context['ssm_context']['environments'][context['environment_name']]['local_ui_port'] = '5432'
@@ -225,7 +197,6 @@
         """
         Test infrastructure as deployed in a developer's sandbox
         """
-<<<<<<< HEAD
         context = self._when_testing_sandbox_stack_context()
 
         app = CompactConnectApp(context=context)
@@ -244,30 +215,7 @@
         self.assertIn({'AttributeDataType': 'String', 'Mutable': False, 'Name': 'compact'},
                       provider_users_user_pool['Schema'])
 
-=======
-        context = self._when_testing_sandbox_stack_synth()
-
-        app = CompactConnectApp(context=context)
-        persistent_stack_template = Template.from_stack(app.sandbox_stage.persistent_stack)
-
-        # Ensure our provider user pool is created
-        persistent_stack_template.has_resource_properties(
-            type=CfnUserPool.CFN_RESOURCE_TYPE_NAME,
-            props={
-                "Schema": Match.array_with([
-                    {
-                        "Name": "providerId",
-                        "AttributeDataType": "String",
-                        "Mutable": False
-                    },
-                    {
-                        "Name": "compact",
-                        "AttributeDataType": "String",
-                        "Mutable": False
-                    }
-                ]
-        )})
->>>>>>> c14bca3d
+
 
     def _inspect_persistent_stack(
             self,
@@ -290,7 +238,6 @@
         # ensure we have two user pools, one for staff users and one for providers
         persistent_stack_template.resource_count_is(CfnUserPool.CFN_RESOURCE_TYPE_NAME, 2)
 
-<<<<<<< HEAD
         # Ensure our Staff user pool app client is configured with the expected callbacks and read/write attributes
         staff_users_user_pool_app_client = self._get_resource_properties_by_logical_id(
             persistent_stack.get_logical_id(persistent_stack.staff_users.ui_client.node.default_child),
@@ -308,31 +255,11 @@
 
         self.assertEqual(provider_users_user_pool_app_client['CallbackURLs'], callbacks)
         self.assertEqual(provider_users_user_pool_app_client['ReadAttributes'], [
-=======
-        # Ensure our Staff user pool is configured with the expected callbacks and read/write attributes
-        persistent_stack_template.has_resource(
-            type=CfnUserPoolClient.CFN_RESOURCE_TYPE_NAME,
-            props={
-                'Properties': {
-                    'CallbackURLs': callbacks,
-                    "ReadAttributes": ["email"],
-                    "WriteAttributes": ["email"],
-                }
-            }
-        )
-
-        # Ensure our Provider user pool is created with expected values
-        persistent_stack_template.has_resource_properties(
-            type=CfnUserPoolClient.CFN_RESOURCE_TYPE_NAME,
-            props={
-                "ReadAttributes": Match.array_equals([
->>>>>>> c14bca3d
                     "custom:compact",
                     "custom:providerId",
                     "email",
                     "family_name",
                     "given_name"
-<<<<<<< HEAD
                 ])
         self.assertEqual(provider_users_user_pool_app_client['WriteAttributes'], [
                     "email",
@@ -340,16 +267,6 @@
                     "given_name"
                 ])
 
-=======
-                ]),
-                "WriteAttributes": Match.array_equals([
-                    "email",
-                    "family_name",
-                    "given_name"
-                ]),
-                "CallbackURLs": callbacks
-            })
->>>>>>> c14bca3d
 
     def _inspect_api_stack(self, api_stack: ApiStack):
         api_template = Template.from_stack(api_stack)
