import json
import os
from unittest import TestCase
from unittest.mock import patch

from aws_cdk import Stack
from aws_cdk.assertions import Annotations, Match, Template
from aws_cdk.aws_apigateway import CfnMethod

from app import CompactConnectApp
from stacks.api_stack import ApiStack


class TestApp(TestCase):

    @patch.dict(os.environ, {
        'CDK_DEFAULT_ACCOUNT': '000000000000',
        'CDK_DEFAULT_REGION': 'us-east-1'
    })
    def test_synth_pipeline(self):
        """
        Test infrastructure as deployed via the pipeline
        """
        with open('cdk.json', 'r') as f:
            context = json.load(f)['context']
        with open('cdk.context.production-example.json', 'r') as f:
            context['ssm_context'] = json.load(f)['ssm_context']

        # Suppresses lambda bundling for tests
        context['aws:cdk:bundling-stacks'] = []

        app = CompactConnectApp(context=context)

        # Identify any findings from our AwsSolutions or HIPAASecurity rule sets
        for stack in (
                app.pipeline_stack,
                app.pipeline_stack.test_stage.api_stack,
                app.pipeline_stack.test_stage.ui_stack,
                app.pipeline_stack.test_stage.ingest_stack,
                app.pipeline_stack.test_stage.persistent_stack,
                app.pipeline_stack.prod_stage.api_stack,
                app.pipeline_stack.prod_stage.ui_stack,
                app.pipeline_stack.prod_stage.persistent_stack,
                app.pipeline_stack.prod_stage.ingest_stack
        ):
            self._check_no_annotations(stack)

        for api_stack in (
            app.pipeline_stack.test_stage.api_stack,
            app.pipeline_stack.prod_stage.api_stack
        ):
            self._inspect_api_stack(api_stack)

    def test_synth_sandbox(self):
        """
        Test infrastructure as deployed in a developer's sandbox
        """
        with open('cdk.json', 'r') as f:
            context = json.load(f)['context']
        with open('cdk.context.sandbox-example.json', 'r') as f:
            context.update(json.load(f))
<<<<<<< HEAD
=======

        # Suppresses lambda bundling for tests
        context['aws:cdk:bundling-stacks'] = []

        app = CompactConnectApp(context=context)

        # Identify any findings from our AwsSolutions or HIPAASecurity rule sets
        self._check_no_annotations(app.sandbox_stage.persistent_stack)
        self._check_no_annotations(app.sandbox_stage.ui_stack)
        self._check_no_annotations(app.sandbox_stage.api_stack)
        self._check_no_annotations(app.sandbox_stage.ingest_stack)

        self._inspect_api_stack(app.sandbox_stage.api_stack)

    def test_synth_sandbox_no_domain(self):
        """
        Test infrastructure as deployed in a developer's sandbox:
        In the case where they opt _not_ to set up a hosted zone and domain name for their sandbox,
        we will skip setting up domain names and DNS records for the API and UI.
        """
        with open('cdk.json', 'r') as f:
            context = json.load(f)['context']
        with open('cdk.context.sandbox-example.json', 'r') as f:
            context.update(json.load(f))
        # Drop domain name to ensure we still handle the optional DNS setup
        del context['ssm_context']['environments'][context['environment_name']]['domain_name']
>>>>>>> 60f80caa

        # Suppresses lambda bundling for tests
        context['aws:cdk:bundling-stacks'] = []

        app = CompactConnectApp(context=context)

        # Identify any findings from our AwsSolutions or HIPAASecurity rule sets
        self._check_no_annotations(app.sandbox_stage.persistent_stack)
        self._check_no_annotations(app.sandbox_stage.ui_stack)
        self._check_no_annotations(app.sandbox_stage.api_stack)
        self._check_no_annotations(app.sandbox_stage.ingest_stack)

        self._inspect_api_stack(app.sandbox_stage.api_stack)

    def _inspect_api_stack(self, api_stack: ApiStack):
        api_template = Template.from_stack(api_stack)

        with self.assertRaises(RuntimeError):
            # This is an indicator of unintentional (and invalid) authorizer configuration in the API.
            # Not matching is desired in this case and raises a RuntimeError.
            api_template.has_resource(
                type=CfnMethod.CFN_RESOURCE_TYPE_NAME,
                props={
                    'Properties': {
                        'AuthorizationScopes': Match.any_value(),
                        'AuthorizationType': 'NONE'
                    }
                }
            )

    def _check_no_annotations(self, stack: Stack):
        errors = Annotations.from_stack(stack).find_error(
            '*',
            Match.string_like_regexp('.*')
        )
        self.assertEqual(0,
                         len(errors),
                         msg='\n'.join((f'{err.id}: {err.entry.data.strip()}' for err in errors)))

        warnings = Annotations.from_stack(stack).find_warning(
            '*',
            Match.string_like_regexp('.*')
        )
        self.assertEqual(0,
                         len(warnings),
                         msg='\n'.join((f'{warn.id}: {warn.entry.data.strip()}' for warn in warnings)))<|MERGE_RESOLUTION|>--- conflicted
+++ resolved
@@ -59,8 +59,6 @@
             context = json.load(f)['context']
         with open('cdk.context.sandbox-example.json', 'r') as f:
             context.update(json.load(f))
-<<<<<<< HEAD
-=======
 
         # Suppresses lambda bundling for tests
         context['aws:cdk:bundling-stacks'] = []
@@ -87,7 +85,6 @@
             context.update(json.load(f))
         # Drop domain name to ensure we still handle the optional DNS setup
         del context['ssm_context']['environments'][context['environment_name']]['domain_name']
->>>>>>> 60f80caa
 
         # Suppresses lambda bundling for tests
         context['aws:cdk:bundling-stacks'] = []
