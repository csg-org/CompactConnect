import json
import os
import sys
from abc import ABC, abstractmethod
from collections.abc import Mapping
from unittest.mock import patch

from aws_cdk.assertions import Annotations, Match, Template
from aws_cdk.aws_apigateway import CfnGatewayResponse, CfnMethod
from aws_cdk.aws_cognito import CfnUserPool, CfnUserPoolClient, CfnUserPoolDomain, CfnUserPoolResourceServer
from aws_cdk.aws_dynamodb import CfnTable
from aws_cdk.aws_events import CfnRule
from aws_cdk.aws_kms import CfnKey
from aws_cdk.aws_lambda import CfnEventSourceMapping
from aws_cdk.aws_sqs import CfnQueue
from common_constructs.stack import Stack

from app import CompactConnectApp
from common_constructs.backup_plan import CCBackupPlan
from pipeline import BackendStage
from stacks.api_stack import ApiStack
from stacks.persistent_stack import PersistentStack
from stacks.provider_users import ProviderUsersStack
from stacks.state_auth import StateAuthStack


class _AppSynthesizer:
    """
    A helper class to cache apps based on context.
    This is useful to avoid re-synthesizing the app for each test.
    """

    def __init__(self):
        super().__init__()
        self._cached_apps: dict[int, CompactConnectApp] = {}

    def get_app(self, context: Mapping) -> CompactConnectApp:
        context_hash = self._get_context_hash(context)
        if context_hash not in self._cached_apps.keys():
            self._cached_apps[context_hash] = CompactConnectApp(context=context)
        return self._cached_apps[context_hash]

    def _get_context_hash(self, context: Mapping) -> int:
        return hash(json.dumps(context, sort_keys=True))


_app_synthesizer = _AppSynthesizer()


class TstAppABC(ABC):
    """
    Base class for common test elements across configurations.

    Note: Concrete classes must also inherit from TestCase
    """

    @classmethod
    @abstractmethod
    def get_context(cls) -> Mapping:
        pass

    @classmethod
    @patch.dict(os.environ, {'CDK_DEFAULT_ACCOUNT': '000000000000', 'CDK_DEFAULT_REGION': 'us-east-1'})
    def setUpClass(cls):  # pylint: disable=invalid-name
        """
        We build the app once per TestCase, to save compute time in the test suite
        """
        cls.context = cls.get_context()
        cls.app = _app_synthesizer.get_app(cls.context)

    def test_no_compact_jurisdiction_name_clash(self):
        """
        Because compact and jurisdiction abbreviations share space in access token scopes, we need to ensure that
        there are no naming clashes between the two.
        """
        jurisdictions = set(self.context['jurisdictions'])
        compacts = set(self.context['compacts'])
        # The '#' character is used in the composite identifiers in the database. In order to prevent confusion in
        # parsing the identifiers, we either have to carefully escape all '#' characters that might show up in compact
        # or jurisdiction abbreviations or simply not allow them. Since the abbreviations seem unlikely to include a #
        # character, the latter seems reasonable.
        for jurisdiction in jurisdictions:
            self.assertNotIn('#', jurisdiction, "'#' not allowed in jurisdiction abbreviations!")
        for compact in compacts:
            self.assertNotIn('#', compact, "'#' not allowed in compact abbreviations!")
        self.assertFalse(jurisdictions.intersection(compacts), 'Compact vs jurisdiction name clash!')

    @staticmethod
    def get_resource_properties_by_logical_id(logical_id: str, resources: Mapping[str, Mapping]) -> Mapping:
        """
        Helper function to retrieve a resource from a CloudFormation template by its logical ID.
        """
        try:
            return resources[logical_id]['Properties']
        except KeyError as exc:
            raise RuntimeError(f'{logical_id} not found in resources!') from exc

    def _inspect_provider_users_stack(
        self,
        provider_users_stack: ProviderUsersStack,
        *,
        domain_name: str = None,
        allow_local_ui: bool = False,
        local_ui_port: str = None,
    ):
        with self.subTest(provider_users_stack.stack_name):
            # Make sure our local port ui setting overrides the default
            provider_users_stack_template = Template.from_stack(provider_users_stack)
            callbacks = []
            if domain_name is not None:
                callbacks.append(f'https://{domain_name}/auth/callback')
            if allow_local_ui:
                # 3018 is default
                local_ui_port = '3018' if not local_ui_port else local_ui_port
                callbacks.append(f'http://localhost:{local_ui_port}/auth/callback')

            # Ensure our provider user pool is created with expected custom attributes
            provider_users_user_pool = self.get_resource_properties_by_logical_id(
                provider_users_stack.get_logical_id(provider_users_stack.provider_users.node.default_child),
                provider_users_stack_template.find_resources(CfnUserPool.CFN_RESOURCE_TYPE_NAME),
            )

            # assert that both custom attributes are in schema
            self.assertIn(
                {'AttributeDataType': 'String', 'Mutable': False, 'Name': 'providerId'},
                provider_users_user_pool['Schema'],
            )
            self.assertIn(
                {'AttributeDataType': 'String', 'Mutable': False, 'Name': 'compact'}, provider_users_user_pool['Schema']
            )

            # ensure we have one user pool for providers
            provider_users_stack_template.resource_count_is(CfnUserPool.CFN_RESOURCE_TYPE_NAME, 1)

            # Ensure our Provider user pool app client is created with expected values
            provider_users_user_pool_app_client = self.get_resource_properties_by_logical_id(
                provider_users_stack.get_logical_id(provider_users_stack.provider_users.ui_client.node.default_child),
                provider_users_stack_template.find_resources(CfnUserPoolClient.CFN_RESOURCE_TYPE_NAME),
            )

            self.assertEqual(provider_users_user_pool_app_client['CallbackURLs'], callbacks)
            self.assertEqual(
                provider_users_user_pool_app_client['ReadAttributes'],
                ['custom:compact', 'custom:providerId', 'email'],
            )
            self.assertEqual(provider_users_user_pool_app_client['WriteAttributes'], ['email'])

    def _inspect_state_auth_stack(
        self,
        state_auth_stack: StateAuthStack,
    ):
        with self.subTest(state_auth_stack.stack_name):
            state_auth_stack_template = Template.from_stack(state_auth_stack)

            # Basic resource count validation
            state_auth_stack_template.resource_count_is(CfnUserPool.CFN_RESOURCE_TYPE_NAME, 1)
            state_auth_stack_template.resource_count_is(
                CfnUserPoolClient.CFN_RESOURCE_TYPE_NAME, 0
            )  # Manual provisioning
            state_auth_stack_template.resource_count_is('AWS::Cognito::UserPoolDomain', 1)

            # Fundamental security configuration
            state_auth_stack_template.has_resource_properties(
                CfnUserPool.CFN_RESOURCE_TYPE_NAME,
                {
                    'AdminCreateUserConfig': {
                        'AllowAdminCreateUserOnly': True,
                    },
                    'Policies': {
                        'PasswordPolicy': {
                            'MinimumLength': 32,
                            'RequireNumbers': True,
                            'RequireLowercase': True,
                            'RequireUppercase': True,
                            'RequireSymbols': True,
                            'TemporaryPasswordValidityDays': 1,
                        },
                    },
                },
            )
            state_auth_stack_template.has_resource(CfnUserPoolDomain.CFN_RESOURCE_TYPE_NAME, {})
            state_auth_stack_template.has_resource(CfnUserPoolResourceServer.CFN_RESOURCE_TYPE_NAME, {})

    def _inspect_persistent_stack(
        self,
        persistent_stack: PersistentStack,
        *,
        domain_name: str = None,
        allow_local_ui: bool = False,
        local_ui_port: str = None,
    ):
        with self.subTest(persistent_stack.stack_name):
            # Make sure our local port ui setting overrides the default
            persistent_stack_template = Template.from_stack(persistent_stack)

            callbacks = []
            if domain_name is not None:
                callbacks.append(f'https://{domain_name}/auth/callback')
            if allow_local_ui:
                # 3018 is default
                local_ui_port = '3018' if not local_ui_port else local_ui_port
                callbacks.append(f'http://localhost:{local_ui_port}/auth/callback')

            # ensure we have one user pool defined in persistent stack for staff users (provider user pool defined in
            # provider users stack)
            persistent_stack_template.resource_count_is(CfnUserPool.CFN_RESOURCE_TYPE_NAME, 1)

            # Ensure our Staff user pool app client is configured with the expected callbacks and read/write attributes
            staff_users_user_pool_app_client = self.get_resource_properties_by_logical_id(
                persistent_stack.get_logical_id(persistent_stack.staff_users.ui_client.node.default_child),
                persistent_stack_template.find_resources(CfnUserPoolClient.CFN_RESOURCE_TYPE_NAME),
            )
            self.assertEqual(staff_users_user_pool_app_client['CallbackURLs'], callbacks)
            self.assertEqual(staff_users_user_pool_app_client['ReadAttributes'], ['email'])
            self.assertEqual(staff_users_user_pool_app_client['WriteAttributes'], ['email'])

        self._inspect_data_events_table(persistent_stack, persistent_stack_template)
        self._inspect_ssn_table(persistent_stack, persistent_stack_template)
        self._inspect_backup_resources(persistent_stack, persistent_stack_template)

    def _inspect_ssn_table(self, persistent_stack: PersistentStack, persistent_stack_template: Template):
        ssn_key_logical_id = persistent_stack.get_logical_id(persistent_stack.ssn_table.key.node.default_child)
        ingest_role_logical_id = persistent_stack.get_logical_id(
            persistent_stack.ssn_table.ingest_role.node.default_child
        )
        license_upload_role_logical_id = persistent_stack.get_logical_id(
            persistent_stack.ssn_table.license_upload_role.node.default_child
        )
        api_query_role_logical_id = persistent_stack.get_logical_id(
            persistent_stack.ssn_table.api_query_role.node.default_child
        )
        disaster_recovery_lambda_role_logical_id = persistent_stack.get_logical_id(
            persistent_stack.ssn_table.disaster_recovery_lambda_role.node.default_child
        )
        disaster_recovery_step_function_role_logical_id = persistent_stack.get_logical_id(
            persistent_stack.ssn_table.disaster_recovery_step_function_role.node.default_child
        )
        ssn_table_template = self.get_resource_properties_by_logical_id(
            persistent_stack.get_logical_id(persistent_stack.ssn_table.node.default_child),
            persistent_stack_template.find_resources(CfnTable.CFN_RESOURCE_TYPE_NAME),
        )
        ssn_key_template = self.get_resource_properties_by_logical_id(
            ssn_key_logical_id, persistent_stack_template.find_resources(CfnKey.CFN_RESOURCE_TYPE_NAME)
        )
        # This naming convention is important for opting into future CloudTrail organization access logging
        self.assertTrue(ssn_table_template['TableName'].endswith('-DataEventsLog'))
        # Ensure our SSN Key is locked down by resource policy
        # Note: SSN backup role reference may be a nested stack output, so we use Match.any_value() for flexibility
        expected_policy = {
            'Statement': [
                {
                    'Action': 'kms:*',
                    'Effect': 'Allow',
                    'Principal': {'AWS': f'arn:aws:iam::{persistent_stack.account}:root'},
                    'Resource': '*',
                },
                {
                    'Action': ['kms:Decrypt', 'kms:Encrypt', 'kms:GenerateDataKey*', 'kms:ReEncrypt*'],
                    'Condition': {
                        'StringNotEquals': {
                            'aws:PrincipalArn': [
                                {'Fn::GetAtt': [ingest_role_logical_id, 'Arn']},
                                {'Fn::GetAtt': [license_upload_role_logical_id, 'Arn']},
                                {'Fn::GetAtt': [api_query_role_logical_id, 'Arn']},
                                {'Fn::GetAtt': [disaster_recovery_lambda_role_logical_id, 'Arn']},
                                {'Fn::GetAtt': [disaster_recovery_step_function_role_logical_id, 'Arn']},
                                Match.any_value(),  # SSN backup role reference (may be nested stack output)
                            ],
                            'aws:PrincipalServiceName': ['dynamodb.amazonaws.com', 'events.amazonaws.com'],
                        }
                    },
                    'Effect': 'Deny',
                    'Principal': '*',
                    'Resource': '*',
                },
            ],
            'Version': '2012-10-17',
        }

        # Validate the key policy structure matches our expected pattern
        actual_policy = ssn_key_template['KeyPolicy']
        self.assertEqual(len(expected_policy['Statement']), len(actual_policy['Statement']))

        # Check first statement (admin access) exactly
        self.assertEqual(expected_policy['Statement'][0], actual_policy['Statement'][0])

        # Check second statement structure (with flexible backup role reference)
        actual_second_stmt = actual_policy['Statement'][1]
        self.assertEqual(expected_policy['Statement'][1]['Action'], actual_second_stmt['Action'])
        self.assertEqual(expected_policy['Statement'][1]['Effect'], actual_second_stmt['Effect'])
        self.assertEqual(expected_policy['Statement'][1]['Principal'], actual_second_stmt['Principal'])
        self.assertEqual(expected_policy['Statement'][1]['Resource'], actual_second_stmt['Resource'])

        # Check condition structure but allow flexible backup role reference
        self.assertIn('StringNotEquals', actual_second_stmt['Condition'])
        self.assertIn('aws:PrincipalArn', actual_second_stmt['Condition']['StringNotEquals'])
        if persistent_stack.environment_context['backup_enabled']:
            # if backup is enabled, we add an additional principle arn for the backup role to the SSN policy to
            # perform backups on data
            self.assertEqual(6, len(actual_second_stmt['Condition']['StringNotEquals']['aws:PrincipalArn']))
        else:
            self.assertEqual(5, len(actual_second_stmt['Condition']['StringNotEquals']['aws:PrincipalArn']))
        self.assertEqual(
            expected_policy['Statement'][1]['Condition']['StringNotEquals']['aws:PrincipalServiceName'],
            actual_second_stmt['Condition']['StringNotEquals']['aws:PrincipalServiceName'],
        )
        # Ensure we're using our locked down KMS key for encryption
        self.assertEqual(
            ssn_table_template['SSESpecification'],
            {'KMSMasterKeyId': {'Fn::GetAtt': [ssn_key_logical_id, 'Arn']}, 'SSEEnabled': True, 'SSEType': 'KMS'},
        )
        self.compare_snapshot(
            ssn_table_template['ResourcePolicy']['PolicyDocument'],
            'SSN_TABLE_RESOURCE_POLICY',
            overwrite_snapshot=False,
        )

    def _inspect_backup_resources(self, persistent_stack: PersistentStack, persistent_stack_template: Template):
        """Validate that backup resources are created for tables and buckets with backup plans."""
        from aws_cdk.aws_backup import CfnBackupPlan, CfnBackupSelection

        # if in env with backup_enabled, Should have 8 backup plans, 8 backup selections:
        # - provider table
        # - SSN table
        # - compact config table
        # - transaction history table
        # - data event table
        # - staff users table
        # - provider users bucket
        # - staff cognito user backup
        # Not the provider cognito user backup, since it is in a separate stack
        # Every other environment should be 0

        if persistent_stack.environment_context['backup_enabled']:
            persistent_stack_template.resource_count_is(CfnBackupPlan.CFN_RESOURCE_TYPE_NAME, 8)
            persistent_stack_template.resource_count_is(CfnBackupSelection.CFN_RESOURCE_TYPE_NAME, 8)

            for plan in [
                persistent_stack.provider_table.backup_plan,
                persistent_stack.ssn_table.backup_plan,
                persistent_stack.compact_configuration_table.backup_plan,
                persistent_stack.transaction_history_table.backup_plan,
                persistent_stack.data_event_table.backup_plan,
                persistent_stack.staff_users.user_table.backup_plan,
                persistent_stack.provider_users_bucket.backup_plan,
                persistent_stack.staff_users.backup_system.backup_plan,
            ]:
                self.assertIsInstance(plan, CCBackupPlan)
        else:
            persistent_stack_template.resource_count_is(CfnBackupPlan.CFN_RESOURCE_TYPE_NAME, 0)
            persistent_stack_template.resource_count_is(CfnBackupSelection.CFN_RESOURCE_TYPE_NAME, 0)

            # Verify that backup plans are None when backups are disabled
            self.assertIsNone(persistent_stack.provider_table.backup_plan)
            self.assertIsNone(persistent_stack.ssn_table.backup_plan)
            self.assertIsNone(persistent_stack.compact_configuration_table.backup_plan)
            self.assertIsNone(persistent_stack.transaction_history_table.backup_plan)
            self.assertIsNone(persistent_stack.data_event_table.backup_plan)
            self.assertIsNone(persistent_stack.staff_users.user_table.backup_plan)
            self.assertIsNone(persistent_stack.provider_users_bucket.backup_plan)
            self.assertIsNone(persistent_stack.staff_users.backup_system)

    def _inspect_data_events_table(self, persistent_stack: PersistentStack, persistent_stack_template: Template):
        # Ensure our DataEventTable and queues are created
        event_bus_logical_id = persistent_stack.get_logical_id(persistent_stack._data_event_bus.node.default_child)  # noqa: SLF001 private_member_access
        queue_logical_id = persistent_stack.get_logical_id(
            persistent_stack.data_event_table.event_processor.queue.node.default_child
        )
        dlq_logical_id = persistent_stack.get_logical_id(
            persistent_stack.data_event_table.event_processor.dlq.node.default_child
        )

        self.get_resource_properties_by_logical_id(
            persistent_stack.get_logical_id(persistent_stack.data_event_table.node.default_child),
            persistent_stack_template.find_resources(CfnTable.CFN_RESOURCE_TYPE_NAME),
        )
        self.get_resource_properties_by_logical_id(
            queue_logical_id,
            persistent_stack_template.find_resources(CfnQueue.CFN_RESOURCE_TYPE_NAME),
        )
        self.get_resource_properties_by_logical_id(
            dlq_logical_id,
            persistent_stack_template.find_resources(CfnQueue.CFN_RESOURCE_TYPE_NAME),
        )
        # Events from bus to queue
        rules = persistent_stack_template.find_resources(
            type=CfnRule.CFN_RESOURCE_TYPE_NAME,
            props={
                'Properties': {
                    'EventBusName': {'Ref': event_bus_logical_id},
                    'Targets': [
                        {
                            'Arn': {
                                'Fn::GetAtt': [
                                    queue_logical_id,
                                    'Arn',
                                ]
                            }
                        }
                    ],
                }
            },
        )
        self.assertEqual(1, len(rules))
        rule = [rule for rule in rules.values()][0]
        self.compare_snapshot(rule, 'DATA_EVENT_RULE', overwrite_snapshot=False)

        # Events from queue to lambda
        persistent_stack_template.has_resource(
            type=CfnEventSourceMapping.CFN_RESOURCE_TYPE_NAME,
            props={
                'Properties': {
                    'EventSourceArn': {
                        'Fn::GetAtt': [
                            queue_logical_id,
                            'Arn',
                        ]
                    },
                    'FunctionName': {
                        'Ref': persistent_stack.get_logical_id(
                            persistent_stack.data_event_table.event_handler.node.default_child
                        )
                    },
                    'FunctionResponseTypes': ['ReportBatchItemFailures'],
                },
            },
        )

    def _inspect_api_stack(self, api_stack: ApiStack):
        with self.subTest(api_stack.stack_name):
            api_template = Template.from_stack(api_stack)

            with self.assertRaises(RuntimeError):
                # This is an indicator of unintentional (and invalid) authorizer configuration in the API.
                # Not matching is desired in this case and raises a RuntimeError.
                api_template.has_resource(
                    type=CfnMethod.CFN_RESOURCE_TYPE_NAME,
                    props={'Properties': {'AuthorizationScopes': Match.any_value(), 'AuthorizationType': 'NONE'}},
                )

            # This is what the auto-generated preflight CORS OPTIONS methods looks like. If we have one match
            # we probably have a ton, so we'll just check for the presence of one method that looks like this.
            api_template.has_resource(
                type=CfnMethod.CFN_RESOURCE_TYPE_NAME,
                props={
                    'Properties': {
                        'HttpMethod': 'OPTIONS',
                        'Integration': {
                            'IntegrationResponses': [
                                {
                                    'ResponseParameters': {
                                        'method.response.header.Access-Control-Allow-Headers': (
                                            "'Content-Type,X-Amz-Date,Authorization,X-Api-Key,X-Amz-Security-Token,"
                                            "X-Amz-User-Agent,cache-control'"
                                        ),
                                        'method.response.header.Access-Control-Allow-Origin': (
                                            f"'{api_stack.allowed_origins[0]}'"
                                        ),
                                        'method.response.header.Vary': "'Origin'",
                                        'method.response.header.Access-Control-Allow-Methods': (
                                            "'OPTIONS,GET,PUT,POST,DELETE,PATCH,HEAD'"
                                        ),
                                    },
                                    'StatusCode': '204',
                                }
                            ],
                            'RequestTemplates': {'application/json': '{ statusCode: 200 }'},
                            'Type': 'MOCK',
                        },
                        'MethodResponses': [
                            {
                                'ResponseParameters': {
                                    'method.response.header.Access-Control-Allow-Headers': True,
                                    'method.response.header.Access-Control-Allow-Origin': True,
                                    'method.response.header.Vary': True,
                                    'method.response.header.Access-Control-Allow-Methods': True,
                                },
                                'StatusCode': '204',
                            }
                        ],
                        'RestApiId': {'Ref': api_stack.get_logical_id(api_stack.api.node.default_child)},
                    }
                },
            )

        # The GatewayResponses we configure should have a single specific origin, unless we have more than one origin
        # in which case we should have the catch-all '*' origin.
        if len(api_stack.allowed_origins) > 1:
            api_template.has_resource(
                CfnGatewayResponse.CFN_RESOURCE_TYPE_NAME,
                props={
                    'Properties': {
                        'ResponseParameters': {'gatewayresponse.header.Access-Control-Allow-Origin': "'*'"},
                        'RestApiId': {'Ref': api_stack.get_logical_id(api_stack.api.node.default_child)},
                    },
                },
            )
        else:
            api_template.has_resource(
                CfnGatewayResponse.CFN_RESOURCE_TYPE_NAME,
                props={
                    'Properties': {
                        'ResponseParameters': {
                            'gatewayresponse.header.Access-Control-Allow-Origin': f"'{api_stack.allowed_origins[0]}'"
                        },
                        'RestApiId': {'Ref': api_stack.get_logical_id(api_stack.api.node.default_child)},
                    },
                },
            )

    def _check_no_stack_annotations(self, stack: Stack):
        with self.subTest(f'Security Rules: {stack.stack_name}'):
            errors = Annotations.from_stack(stack).find_error('*', Match.string_like_regexp('.*'))
            self.assertEqual(0, len(errors), msg='\n'.join(f'{err.id}: {err.entry.data.strip()}' for err in errors))

            warnings = Annotations.from_stack(stack).find_warning('*', Match.string_like_regexp('.*'))
            self.assertEqual(
                0, len(warnings), msg='\n'.join(f'{warn.id}: {warn.entry.data.strip()}' for warn in warnings)
            )

    def _check_no_backend_stage_annotations(self, stage: BackendStage):
        self._check_no_stack_annotations(stage.api_lambda_stack)
        self._check_no_stack_annotations(stage.api_stack)
        self._check_no_stack_annotations(stage.disaster_recovery_stack)
        self._check_no_stack_annotations(stage.event_listener_stack)
        self._check_no_stack_annotations(stage.feature_flag_stack)
        self._check_no_stack_annotations(stage.ingest_stack)
        self._check_no_stack_annotations(stage.managed_login_stack)
        self._check_no_stack_annotations(stage.persistent_stack)
        self._check_no_stack_annotations(stage.provider_users_stack)
        self._check_no_stack_annotations(stage.state_api_stack)
        self._check_no_stack_annotations(stage.state_auth_stack)
        self._check_no_stack_annotations(stage.transaction_monitoring_stack)
        # These are only present if a hosted zone is configured
        if stage.persistent_stack.hosted_zone:
            self._check_no_stack_annotations(stage.notification_stack)
            self._check_no_stack_annotations(stage.reporting_stack)
<<<<<<< HEAD
=======
        # No backup stack here, because nexted stack annotations are checked in the parent stack
>>>>>>> 999c9010

    def _count_stack_resources(self, stack: Stack) -> int:
        """
        Count the number of resources in a CloudFormation stack.

        :param stack: The CDK Stack to analyze
        :returns: Number of resources in the stack
        """
        template = Template.from_stack(stack)
        # Get template as dictionary and count resources
        template_dict = template.to_json()
        resources = template_dict.get('Resources', {})
        return len(resources)

    def _check_backend_stage_resource_counts(self, stage: BackendStage):
        """
        Check resource counts for all stacks in a BackendStage and emit warnings/errors.

        Emits a warning if any stack has more than 400 resources.
        Fails the test if any stack has more than 475 resources.

        :param stage: The BackendStage containing stacks to check
        """
        stacks_to_check = [
            ('api_lambda_stack', stage.api_lambda_stack),
            ('api_stack', stage.api_stack),
            ('backup_infrastructure_stack', stage.backup_infrastructure_stack),
            ('disaster_recovery_stack', stage.disaster_recovery_stack),
            ('event_listener_stack', stage.event_listener_stack),
            ('feature_flag_stack', stage.feature_flag_stack),
            ('ingest_stack', stage.ingest_stack),
            ('managed_login_stack', stage.managed_login_stack),
            ('persistent_stack', stage.persistent_stack),
            ('provider_users_stack', stage.provider_users_stack),
            ('state_api_stack', stage.state_api_stack),
            ('state_auth_stack', stage.state_auth_stack),
            ('transaction_monitoring_stack', stage.transaction_monitoring_stack),
        ]
        if stage.persistent_stack.hosted_zone:
            stacks_to_check.extend(
                [
                    ('notification_stack', stage.notification_stack),
                    ('reporting_stack', stage.reporting_stack),
                ]
            )

        for _stack_name, stack in stacks_to_check:
            if stack is None:
                continue
            with self.subTest(f'Resource Count: {stack.stack_name}'):
                resource_count = self._count_stack_resources(stack)

                if resource_count > 475:
                    self.fail(
                        f'{_stack_name} has {resource_count} resources, which exceeds the '
                        'error threshold of 475. Consider splitting this stack or reducing resource count.'
                    )
                elif resource_count > 400:
                    sys.stderr.write(
                        f'WARNING: {_stack_name} has {resource_count} resources, which exceeds the '
                        'warning threshold of 400. Consider monitoring for future growth.\n'
                    )

                # Also log the count for visibility in test output
                sys.stdout.write(f'INFO: {_stack_name} has {resource_count} resources\n')

    def compare_snapshot(self, actual: Mapping | list, snapshot_name: str, overwrite_snapshot: bool = False):
        """
        Compare the actual dictionary to the snapshot with the given name.
        If overwrite_snapshot is True, overwrite the snapshot with the actual data.
        """
        snapshot_path = os.path.join('tests', 'resources', 'snapshots', f'{snapshot_name}.json')

        if os.path.exists(snapshot_path):
            with open(snapshot_path) as f:
                snapshot = json.load(f)
        else:
            sys.stdout.write(f"Snapshot at path '{snapshot_path}' does not exist.")
            snapshot = None

        if snapshot != actual and overwrite_snapshot:
            with open(snapshot_path, 'w') as f:
                json.dump(actual, f, indent=2)
                # So the data files will end with a newline
                f.write('\n')
            sys.stdout.write(f"Snapshot '{snapshot_name}' has been overwritten.")
        else:
            self.maxDiff = None  # pylint: disable=invalid-name,attribute-defined-outside-init
            self.assertEqual(
                snapshot,
                actual,
                f"Snapshot '{snapshot_name}' does not match the actual data. "
                'To overwrite the snapshot, set overwrite_snapshot=True.',
            )<|MERGE_RESOLUTION|>--- conflicted
+++ resolved
@@ -535,10 +535,7 @@
         if stage.persistent_stack.hosted_zone:
             self._check_no_stack_annotations(stage.notification_stack)
             self._check_no_stack_annotations(stage.reporting_stack)
-<<<<<<< HEAD
-=======
         # No backup stack here, because nexted stack annotations are checked in the parent stack
->>>>>>> 999c9010
 
     def _count_stack_resources(self, stack: Stack) -> int:
         """
