--- conflicted
+++ resolved
@@ -2,11 +2,6 @@
 
 from functools import cached_property
 
-<<<<<<< HEAD
-from aws_cdk import ArnFormat
-from common_constructs.stack import Stack
-=======
->>>>>>> 999c9010
 from constructs import Construct
 
 from common_constructs.cc_api import CCApi
@@ -57,33 +52,4 @@
 
         return CognitoUserPoolsAuthorizer(
             self, 'StaffUsersPoolAuthorizer', cognito_user_pools=[self._persistent_stack.staff_users]
-<<<<<<< HEAD
-        )
-
-    def get_secrets_manager_compact_payment_processor_arns(self):
-        """
-        For each supported compact in the system, return the secret arn for the payment processor credentials.
-        The secret arn follows this pattern:
-        compact-connect/env/{environment_name}/compact/{compact_abbr}/credentials/payment-processor
-
-        This is used to scope the permissions granted to the lambda to only the secrets it needs to access.
-        """
-        stack = Stack.of(self)
-        environment_name = stack.common_env_vars['ENVIRONMENT_NAME']
-        compacts = json.loads(stack.common_env_vars['COMPACTS'])
-        return [
-            stack.format_arn(
-                service='secretsmanager',
-                arn_format=ArnFormat.COLON_RESOURCE_NAME,
-                resource='secret',
-                resource_name=(
-                    # add wildcard characters to account for 6-character
-                    # random version suffix appended to secret name by secrets manager
-                    f'compact-connect/env/{environment_name}/compact/{compact}/credentials/payment-processor-??????'
-                ),
-            )
-            for compact in compacts
-        ]
-=======
-        )
->>>>>>> 999c9010
+        )