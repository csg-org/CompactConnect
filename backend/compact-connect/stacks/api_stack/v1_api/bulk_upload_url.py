from __future__ import annotations

from aws_cdk import Duration
from aws_cdk.aws_apigateway import AuthorizationType, LambdaIntegration, MethodOptions, MethodResponse, Resource
<<<<<<< HEAD
from aws_cdk.aws_iam import IRole
from aws_cdk.aws_s3 import IBucket
from common_constructs.stack import Stack

from common_constructs.cc_api import CCApi
from common_constructs.python_function import PythonFunction
=======

from common_constructs.cc_api import CCApi
from stacks.api_lambda_stack import ApiLambdaStack
>>>>>>> 999c9010

from .api_model import ApiModel


class BulkUploadUrl:
    def __init__(
        self,
        *,
        resource: Resource,
        method_options: MethodOptions,
        api_model: ApiModel,
        api_lambda_stack: ApiLambdaStack,
    ):
        super().__init__()

        self.resource = resource.add_resource('bulk-upload')
        self.api: CCApi = resource.api
        self.api_model = api_model
        self._add_bulk_upload_url(
            method_options=method_options,
            api_lambda_stack=api_lambda_stack,
        )

    def _add_bulk_upload_url(
        self,
        *,
        method_options: MethodOptions,
        api_lambda_stack: ApiLambdaStack,
    ):
        handler = api_lambda_stack.bulk_upload_url_lambdas.bulk_upload_url_handler

        self.resource.add_method(
            'GET',
            request_validator=self.api.parameter_body_validator,
            method_responses=[
                MethodResponse(
                    status_code='200',
                    response_models={'application/json': self.api_model.bulk_upload_response_model},
                ),
            ],
            integration=LambdaIntegration(
                handler,
                timeout=Duration.seconds(29),
            ),
            request_parameters={'method.request.header.Authorization': True}
            if method_options.authorization_type != AuthorizationType.NONE
            else {},
            authorization_type=method_options.authorization_type,
            authorizer=method_options.authorizer,
            authorization_scopes=method_options.authorization_scopes,
        )<|MERGE_RESOLUTION|>--- conflicted
+++ resolved
@@ -2,18 +2,9 @@
 
 from aws_cdk import Duration
 from aws_cdk.aws_apigateway import AuthorizationType, LambdaIntegration, MethodOptions, MethodResponse, Resource
-<<<<<<< HEAD
-from aws_cdk.aws_iam import IRole
-from aws_cdk.aws_s3 import IBucket
-from common_constructs.stack import Stack
-
-from common_constructs.cc_api import CCApi
-from common_constructs.python_function import PythonFunction
-=======
 
 from common_constructs.cc_api import CCApi
 from stacks.api_lambda_stack import ApiLambdaStack
->>>>>>> 999c9010
 
 from .api_model import ApiModel
 
