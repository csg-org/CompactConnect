--- conflicted
+++ resolved
@@ -166,12 +166,8 @@
             persistent_stack=persistent_stack,
             api_model=self.api_model,
             data_event_bus=data_event_bus,
-<<<<<<< HEAD
-            privilege_history_function=self.privilege_history_function,
-            api_lambda_stack=api_lambda_stack,
-=======
+            api_lambda_stack=api_lambda_stack,
             privilege_history_function=privilege_history_handler,
->>>>>>> 6e374209
         )
         # GET  /v1/compacts/{compact}/jurisdictions
         self.jurisdictions_resource = self.compact_resource.add_resource('jurisdictions')
