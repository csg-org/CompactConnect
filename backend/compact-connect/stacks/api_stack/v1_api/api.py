--- conflicted
+++ resolved
@@ -162,13 +162,8 @@
             admin_method_options=admin_auth_method_options,
             ssn_method_options=read_ssn_auth_method_options,
             api_model=self.api_model,
-<<<<<<< HEAD
-            data_event_bus=data_event_bus,
-            api_lambda_stack=api_lambda_stack,
-=======
->>>>>>> b7ba4f62
+            api_lambda_stack=api_lambda_stack,
             privilege_history_function=privilege_history_handler,
-            api_lambda_stack=api_lambda_stack,
         )
         # GET  /v1/compacts/{compact}/jurisdictions
         self.jurisdictions_resource = self.compact_resource.add_resource('jurisdictions')
