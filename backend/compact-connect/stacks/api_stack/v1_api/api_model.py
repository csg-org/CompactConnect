--- conflicted
+++ resolved
@@ -411,35 +411,7 @@
         self.api._v1_post_privilege_encumbrance_request_model = self.api.add_model(
             'V1PostPrivilegeEncumbranceRequestModel',
             description='Post privilege encumbrance request model',
-<<<<<<< HEAD
             schema=self._encumbrance_request_schema,
-=======
-            schema=JsonSchema(
-                type=JsonSchemaType.OBJECT,
-                additional_properties=False,
-                required=['encumbranceEffectiveDate', 'encumbranceType'],
-                properties={
-                    'encumbranceEffectiveDate': JsonSchema(
-                        type=JsonSchemaType.STRING,
-                        description='The effective date of the encumbrance',
-                        format='date',
-                        pattern=cc_api.YMD_FORMAT,
-                    ),
-                    'encumbranceType': self._encumbrance_type_schema,
-                    # TODO - remove this after migrating to 'clinicalPrivilegeActionCategories' field  # noqa: FIX002
-                    'clinicalPrivilegeActionCategory': JsonSchema(
-                        type=JsonSchemaType.STRING,
-                        description='(Deprecated) The category of clinical privilege action. '
-                        'Use clinicalPrivilegeActionCategories instead.',
-                    ),
-                    'clinicalPrivilegeActionCategories': JsonSchema(
-                        type=JsonSchemaType.ARRAY,
-                        description='The categories of clinical privilege action',
-                        items=JsonSchema(type=JsonSchemaType.STRING),
-                    ),
-                },
-            ),
->>>>>>> b7ba4f62
         )
 
         return self.api._v1_post_privilege_encumbrance_request_model
@@ -452,35 +424,7 @@
         self.api._v1_post_license_encumbrance_request_model = self.api.add_model(
             'V1PostLicenseEncumbranceRequestModel',
             description='Post license encumbrance request model',
-<<<<<<< HEAD
             schema=self._encumbrance_request_schema,
-=======
-            schema=JsonSchema(
-                type=JsonSchemaType.OBJECT,
-                additional_properties=False,
-                required=['encumbranceEffectiveDate', 'encumbranceType'],
-                properties={
-                    'encumbranceEffectiveDate': JsonSchema(
-                        type=JsonSchemaType.STRING,
-                        description='The effective date of the encumbrance',
-                        format='date',
-                        pattern=cc_api.YMD_FORMAT,
-                    ),
-                    'encumbranceType': self._encumbrance_type_schema,
-                    # TODO - remove this after migrating to 'clinicalPrivilegeActionCategories' field  # noqa: FIX002
-                    'clinicalPrivilegeActionCategory': JsonSchema(
-                        type=JsonSchemaType.STRING,
-                        description='(Deprecated) The category of clinical privilege action. '
-                        'Use clinicalPrivilegeActionCategories instead.',
-                    ),
-                    'clinicalPrivilegeActionCategories': JsonSchema(
-                        type=JsonSchemaType.ARRAY,
-                        description='The categories of clinical privilege action',
-                        items=JsonSchema(type=JsonSchemaType.STRING),
-                    ),
-                },
-            ),
->>>>>>> b7ba4f62
         )
 
         return self.api._v1_post_license_encumbrance_request_model
@@ -1476,7 +1420,8 @@
             type=JsonSchemaType.OBJECT,
             description='Encumbrance data to create',
             additional_properties=False,
-            required=['encumbranceEffectiveDate', 'encumbranceType', 'clinicalPrivilegeActionCategory'],
+            # TODO - add clinicalPrivilegeActionCategories after migrating  # noqa: FIX002
+            required=['encumbranceEffectiveDate', 'encumbranceType'],
             properties={
                 'encumbranceEffectiveDate': JsonSchema(
                     type=JsonSchemaType.STRING,
@@ -1485,9 +1430,16 @@
                     pattern=cc_api.YMD_FORMAT,
                 ),
                 'encumbranceType': self._encumbrance_type_schema,
+                # TODO - remove this after migrating to 'clinicalPrivilegeActionCategories' field  # noqa: FIX002
                 'clinicalPrivilegeActionCategory': JsonSchema(
                     type=JsonSchemaType.STRING,
-                    description='The category of clinical privilege action',
+                    description='(Deprecated) The category of clinical privilege action. '
+                    'Use clinicalPrivilegeActionCategories instead.',
+                ),
+                'clinicalPrivilegeActionCategories': JsonSchema(
+                    type=JsonSchemaType.ARRAY,
+                    description='The categories of clinical privilege action',
+                    items=JsonSchema(type=JsonSchemaType.STRING),
                 ),
             },
         )
