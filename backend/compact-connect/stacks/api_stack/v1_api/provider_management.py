from __future__ import annotations

from aws_cdk import Duration
from aws_cdk.aws_apigateway import LambdaIntegration, MethodOptions, MethodResponse, Resource
from aws_cdk.aws_cloudwatch import (
    Alarm,
    ComparisonOperator,
    Metric,
    TreatMissingData,
)
from aws_cdk.aws_cloudwatch_actions import SnsAction

from common_constructs.cc_api import CCApi
from common_constructs.python_function import PythonFunction
<<<<<<< HEAD
from stacks import persistent_stack as ps
from stacks.api_lambda_stack import ApiLambdaStack
from stacks.persistent_stack import ProviderTable, ProviderUsersBucket, RateLimitingTable, SSNTable, StaffUsers
=======
from stacks.api_lambda_stack import ApiLambdaStack
>>>>>>> b7ba4f62

from .api_model import ApiModel


class ProviderManagement:
    """
    These endpoints are used by staff users to view and manage provider records
    """

    def __init__(
        self,
        *,
        resource: Resource,
        method_options: MethodOptions,
        admin_method_options: MethodOptions,
        ssn_method_options: MethodOptions,
        api_model: ApiModel,
        privilege_history_function: PythonFunction,
        api_lambda_stack: ApiLambdaStack,
    ):
        super().__init__()

        self.resource = resource
        self.api: CCApi = resource.api
        self.api_model = api_model

        # Create the nested resources used by endpoints
        self.provider_resource = self.resource.add_resource('{providerId}')
        self.privileges_resource = self.provider_resource.add_resource('privileges')
        self.privilege_jurisdiction_resource = self.privileges_resource.add_resource('jurisdiction').add_resource(
            '{jurisdiction}'
        )
        self.privilege_jurisdiction_license_type_resource = self.privilege_jurisdiction_resource.add_resource(
            'licenseType'
        ).add_resource('{licenseType}')

        self.licenses_resource = self.provider_resource.add_resource('licenses')
        self.license_jurisdiction_resource = self.licenses_resource.add_resource('jurisdiction').add_resource(
            '{jurisdiction}'
        )
        self.license_jurisdiction_license_type_resource = self.license_jurisdiction_resource.add_resource(
            'licenseType'
        ).add_resource('{licenseType}')

        # Reference lambda handlers from api_lambda_stack
        self.get_provider_handler = api_lambda_stack.provider_management_lambdas.get_provider_handler
        self.query_providers_handler = api_lambda_stack.provider_management_lambdas.query_providers_handler
        self.get_provider_ssn_handler = api_lambda_stack.provider_management_lambdas.get_provider_ssn_handler
        self.deactivate_privilege_handler = api_lambda_stack.provider_management_lambdas.deactivate_privilege_handler
        self.provider_encumbrance_handler = api_lambda_stack.provider_management_lambdas.provider_encumbrance_handler

        self._add_query_providers(method_options=method_options)
        self._add_get_provider(method_options=method_options)
        self._add_get_provider_ssn(method_options=ssn_method_options)
        self._add_deactivate_privilege(method_options=admin_method_options)

        self._add_encumber_privilege(method_options=admin_method_options)

        self._add_encumber_license(method_options=admin_method_options)

        self._add_investigation_privilege(
            method_options=admin_method_options,
            investigation_handler=api_lambda_stack.provider_management_lambdas.provider_investigation_handler,
        )

        self._add_investigation_license(
            method_options=admin_method_options,
            investigation_handler=api_lambda_stack.provider_management_lambdas.provider_investigation_handler,
        )

        self._add_get_privilege_history(
            method_options=method_options,
            privilege_history_function=privilege_history_function,
        )

    def _add_get_provider(
        self,
        method_options: MethodOptions,
    ):
        self.provider_resource.add_method(
            'GET',
            request_validator=self.api.parameter_body_validator,
            method_responses=[
                MethodResponse(
                    status_code='200',
                    response_models={'application/json': self.api_model.provider_response_model},
                ),
            ],
            integration=LambdaIntegration(self.get_provider_handler, timeout=Duration.seconds(29)),
            request_parameters={'method.request.header.Authorization': True},
            authorization_type=method_options.authorization_type,
            authorizer=method_options.authorizer,
            authorization_scopes=method_options.authorization_scopes,
        )

    def _add_query_providers(
        self,
        method_options: MethodOptions,
    ):
        query_resource = self.resource.add_resource('query')

        query_resource.add_method(
            'POST',
            request_validator=self.api.parameter_body_validator,
            request_models={'application/json': self.api_model.query_providers_request_model},
            method_responses=[
                MethodResponse(
                    status_code='200',
                    response_models={'application/json': self.api_model.query_providers_response_model},
                ),
            ],
            integration=LambdaIntegration(self.query_providers_handler, timeout=Duration.seconds(29)),
            request_parameters={'method.request.header.Authorization': True},
            authorization_type=method_options.authorization_type,
            authorizer=method_options.authorizer,
            authorization_scopes=method_options.authorization_scopes,
        )

    def _add_get_provider_ssn(
        self,
        method_options: MethodOptions,
    ):
        """Add GET /providers/{providerId}/ssn endpoint to retrieve a provider's SSN."""
        # Add the SSN endpoint as a sub-resource of the provider
        self.ssn_resource = self.provider_resource.add_resource('ssn')
        self.ssn_resource.add_method(
            'GET',
            request_validator=self.api.parameter_body_validator,
            method_responses=[
                MethodResponse(
                    status_code='200',
                    response_models={'application/json': self.api_model.get_provider_ssn_response_model},
                ),
            ],
            integration=LambdaIntegration(self.get_provider_ssn_handler, timeout=Duration.seconds(29)),
            request_parameters={'method.request.header.Authorization': True},
            authorization_type=method_options.authorization_type,
            authorizer=method_options.authorizer,
            authorization_scopes=method_options.authorization_scopes,
        )

        # Add an alarm for 4xx responses from the SSN endpoint
        self.ssn_api_throttling_alarm = Alarm(
            self.api,
            'SSNApi4XXAlarm',
            alarm_description=f'{self.api.node.path} SECURITY ALERT: Potential abuse detected - '
            'Excessive 4xx errors triggered on GET provider SSN endpoint. '
            'Immediate investigation required.',
            metric=Metric(
                namespace='AWS/ApiGateway',
                metric_name='4XXError',
                dimensions_map={
                    'ApiName': self.api.rest_api_name,
                    'Stage': self.api.deployment_stage.stage_name,
                    'Resource': self.ssn_resource.path,
                    'Method': 'GET',
                },
                statistic='Sum',
                period=Duration.minutes(5),
            ),
            evaluation_periods=1,
            threshold=100,
            comparison_operator=ComparisonOperator.GREATER_THAN_OR_EQUAL_TO_THRESHOLD,
            treat_missing_data=TreatMissingData.NOT_BREACHING,
        )
        self.ssn_api_throttling_alarm.add_alarm_action(SnsAction(self.api.alarm_topic))

    def _add_deactivate_privilege(
        self,
        method_options: MethodOptions,
    ):
        """Add POST /providers/{providerId}/privileges/jurisdiction/{jurisdiction}
        /licenseType/{licenseType}/deactivate endpoint."""
        deactivate_resource = self.privilege_jurisdiction_license_type_resource.add_resource('deactivate')

        # Create a metric to track privilege deactivation notification failures
        privilege_deactivation_notification_failed_metric = Metric(
            namespace='compact-connect',
            metric_name='privilege-deactivation-notification-failed',
            statistic='Sum',
            period=Duration.minutes(5),
            dimensions_map={'service': 'common'},
        )

        # Create an alarm that will fire if any privilege deactivation notification fails
        self.privilege_deactivation_notification_failed_alarm = Alarm(
            self.api,
            'PrivilegeDeactivationNotificationFailedAlarm',
            metric=privilege_deactivation_notification_failed_metric,
            threshold=1,
            evaluation_periods=1,
            comparison_operator=ComparisonOperator.GREATER_THAN_OR_EQUAL_TO_THRESHOLD,
            treat_missing_data=TreatMissingData.NOT_BREACHING,
            alarm_description=f'{self.api.node.path} Privilege deactivation notification failed. '
            f'One or more notifications to providers or jurisdictions failed to send during privilege deactivation. '
            f'Investigation required to ensure all parties have been properly notified.',
        )
        self.privilege_deactivation_notification_failed_alarm.add_alarm_action(SnsAction(self.api.alarm_topic))

        deactivate_resource.add_method(
            'POST',
            request_validator=self.api.parameter_body_validator,
            request_models={'application/json': self.api_model.post_privilege_deactivation_request_model},
            method_responses=[
                MethodResponse(
                    status_code='200',
                    response_models={'application/json': self.api_model.message_response_model},
                ),
            ],
            integration=LambdaIntegration(self.deactivate_privilege_handler, timeout=Duration.seconds(29)),
            request_parameters={'method.request.header.Authorization': True},
            authorization_type=method_options.authorization_type,
            authorizer=method_options.authorizer,
            authorization_scopes=method_options.authorization_scopes,
        )

    def _add_encumber_privilege(
        self,
        method_options: MethodOptions,
    ):
        """Add POST /providers/{providerId}/privileges/jurisdiction/{jurisdiction}
        /licenseType/{licenseType}/encumbrance endpoint."""
        self.encumbrance_privilege_resource = self.privilege_jurisdiction_license_type_resource.add_resource(
            'encumbrance'
        )
        self.encumbrance_privilege_resource.add_method(
            'POST',
            request_validator=self.api.parameter_body_validator,
            request_models={'application/json': self.api_model.post_privilege_encumbrance_request_model},
            method_responses=[
                MethodResponse(
                    status_code='200',
                    response_models={'application/json': self.api_model.message_response_model},
                ),
            ],
            integration=LambdaIntegration(self.provider_encumbrance_handler, timeout=Duration.seconds(29)),
            request_parameters={'method.request.header.Authorization': True},
            authorization_type=method_options.authorization_type,
            authorizer=method_options.authorizer,
            authorization_scopes=method_options.authorization_scopes,
        )

        # Add PATCH method for lifting privilege encumbrances - now with encumbranceId in path
        self.encumbrance_privilege_id_resource = self.encumbrance_privilege_resource.add_resource('{encumbranceId}')
        self.encumbrance_privilege_id_resource.add_method(
            'PATCH',
            request_validator=self.api.parameter_body_validator,
            request_models={'application/json': self.api_model.patch_privilege_encumbrance_request_model},
            method_responses=[
                MethodResponse(
                    status_code='200',
                    response_models={'application/json': self.api_model.message_response_model},
                ),
            ],
            integration=LambdaIntegration(self.provider_encumbrance_handler, timeout=Duration.seconds(29)),
            request_parameters={'method.request.header.Authorization': True},
            authorization_type=method_options.authorization_type,
            authorizer=method_options.authorizer,
            authorization_scopes=method_options.authorization_scopes,
        )

    def _add_encumber_license(
        self,
        method_options: MethodOptions,
    ):
        """Add POST /providers/{providerId}/licenses/jurisdiction/{jurisdiction}
        /licenseType/{licenseType}/encumbrance endpoint."""
        self.encumbrance_license_resource = self.license_jurisdiction_license_type_resource.add_resource('encumbrance')
        self.encumbrance_license_resource.add_method(
            'POST',
            request_validator=self.api.parameter_body_validator,
            request_models={'application/json': self.api_model.post_license_encumbrance_request_model},
            method_responses=[
                MethodResponse(
                    status_code='200',
                    response_models={'application/json': self.api_model.message_response_model},
                ),
            ],
            integration=LambdaIntegration(self.provider_encumbrance_handler, timeout=Duration.seconds(29)),
            request_parameters={'method.request.header.Authorization': True},
            authorization_type=method_options.authorization_type,
            authorizer=method_options.authorizer,
            authorization_scopes=method_options.authorization_scopes,
        )

        # Add PATCH method for lifting license encumbrances - now with encumbranceId in path
        self.encumbrance_license_id_resource = self.encumbrance_license_resource.add_resource('{encumbranceId}')
        self.encumbrance_license_id_resource.add_method(
            'PATCH',
            request_validator=self.api.parameter_body_validator,
            request_models={'application/json': self.api_model.patch_license_encumbrance_request_model},
            method_responses=[
                MethodResponse(
                    status_code='200',
                    response_models={'application/json': self.api_model.message_response_model},
                ),
            ],
            integration=LambdaIntegration(self.provider_encumbrance_handler, timeout=Duration.seconds(29)),
            request_parameters={'method.request.header.Authorization': True},
            authorization_type=method_options.authorization_type,
            authorizer=method_options.authorizer,
            authorization_scopes=method_options.authorization_scopes,
        )

    def _add_investigation_privilege(
        self,
        method_options: MethodOptions,
        investigation_handler: PythonFunction,
    ):
        """Add POST /providers/{providerId}/privileges/jurisdiction/{jurisdiction}
        /licenseType/{licenseType}/investigation endpoint."""
        self.investigation_privilege_resource = self.privilege_jurisdiction_license_type_resource.add_resource(
            'investigation'
        )
        self.investigation_privilege_resource.add_method(
            'POST',
            request_validator=self.api.parameter_only_validator,
            method_responses=[
                MethodResponse(
                    status_code='200',
                    response_models={'application/json': self.api_model.message_response_model},
                ),
            ],
            integration=LambdaIntegration(investigation_handler, timeout=Duration.seconds(29)),
            request_parameters={'method.request.header.Authorization': True},
            authorization_type=method_options.authorization_type,
            authorizer=method_options.authorizer,
            authorization_scopes=method_options.authorization_scopes,
        )

        # Add PATCH method for closing privilege investigations - now with investigationId in path
        self.investigation_privilege_id_resource = self.investigation_privilege_resource.add_resource(
            '{investigationId}'
        )
        self.investigation_privilege_id_resource.add_method(
            'PATCH',
            request_validator=self.api.parameter_body_validator,
            request_models={'application/json': self.api_model.patch_privilege_investigation_request_model},
            method_responses=[
                MethodResponse(
                    status_code='200',
                    response_models={'application/json': self.api_model.message_response_model},
                ),
            ],
            integration=LambdaIntegration(investigation_handler, timeout=Duration.seconds(29)),
            request_parameters={'method.request.header.Authorization': True},
            authorization_type=method_options.authorization_type,
            authorizer=method_options.authorizer,
            authorization_scopes=method_options.authorization_scopes,
        )

    def _add_investigation_license(
        self,
        method_options: MethodOptions,
        investigation_handler: PythonFunction,
    ):
        """Add POST /providers/{providerId}/licenses/jurisdiction/{jurisdiction}
        /licenseType/{licenseType}/investigation endpoint."""
        self.investigation_license_resource = self.license_jurisdiction_license_type_resource.add_resource(
            'investigation'
        )
        self.investigation_license_resource.add_method(
            'POST',
            request_validator=self.api.parameter_only_validator,
            method_responses=[
                MethodResponse(
                    status_code='200',
                    response_models={'application/json': self.api_model.message_response_model},
                ),
            ],
            integration=LambdaIntegration(investigation_handler, timeout=Duration.seconds(29)),
            request_parameters={'method.request.header.Authorization': True},
            authorization_type=method_options.authorization_type,
            authorizer=method_options.authorizer,
            authorization_scopes=method_options.authorization_scopes,
        )

        # Add PATCH method for closing license investigations - now with investigationId in path
        self.investigation_license_id_resource = self.investigation_license_resource.add_resource('{investigationId}')
        self.investigation_license_id_resource.add_method(
            'PATCH',
            request_validator=self.api.parameter_body_validator,
            request_models={'application/json': self.api_model.patch_license_investigation_request_model},
            method_responses=[
                MethodResponse(
                    status_code='200',
                    response_models={'application/json': self.api_model.message_response_model},
                ),
            ],
            integration=LambdaIntegration(investigation_handler, timeout=Duration.seconds(29)),
            request_parameters={'method.request.header.Authorization': True},
            authorization_type=method_options.authorization_type,
            authorizer=method_options.authorizer,
            authorization_scopes=method_options.authorization_scopes,
        )

    def _add_get_privilege_history(
        self,
        method_options: MethodOptions,
        privilege_history_function: PythonFunction,
    ):
        self.privilege_history_resource = self.privilege_jurisdiction_license_type_resource.add_resource('history')

        self.privilege_history_resource.add_method(
            'GET',
            method_responses=[
                MethodResponse(
                    status_code='200',
                    response_models={'application/json': self.api_model.privilege_history_response_model},
                ),
            ],
            integration=LambdaIntegration(privilege_history_function, timeout=Duration.seconds(29)),
            request_parameters={'method.request.header.Authorization': True},
            authorization_type=method_options.authorization_type,
            authorizer=method_options.authorizer,
            authorization_scopes=method_options.authorization_scopes,
        )<|MERGE_RESOLUTION|>--- conflicted
+++ resolved
@@ -12,13 +12,7 @@
 
 from common_constructs.cc_api import CCApi
 from common_constructs.python_function import PythonFunction
-<<<<<<< HEAD
-from stacks import persistent_stack as ps
 from stacks.api_lambda_stack import ApiLambdaStack
-from stacks.persistent_stack import ProviderTable, ProviderUsersBucket, RateLimitingTable, SSNTable, StaffUsers
-=======
-from stacks.api_lambda_stack import ApiLambdaStack
->>>>>>> b7ba4f62
 
 from .api_model import ApiModel
 
@@ -63,21 +57,32 @@
             'licenseType'
         ).add_resource('{licenseType}')
 
-        # Reference lambda handlers from api_lambda_stack
-        self.get_provider_handler = api_lambda_stack.provider_management_lambdas.get_provider_handler
-        self.query_providers_handler = api_lambda_stack.provider_management_lambdas.query_providers_handler
-        self.get_provider_ssn_handler = api_lambda_stack.provider_management_lambdas.get_provider_ssn_handler
-        self.deactivate_privilege_handler = api_lambda_stack.provider_management_lambdas.deactivate_privilege_handler
-        self.provider_encumbrance_handler = api_lambda_stack.provider_management_lambdas.provider_encumbrance_handler
-
-        self._add_query_providers(method_options=method_options)
-        self._add_get_provider(method_options=method_options)
-        self._add_get_provider_ssn(method_options=ssn_method_options)
-        self._add_deactivate_privilege(method_options=admin_method_options)
-
-        self._add_encumber_privilege(method_options=admin_method_options)
-
-        self._add_encumber_license(method_options=admin_method_options)
+        self._add_query_providers(
+            method_options=method_options,
+            query_providers_handler=api_lambda_stack.provider_management_lambdas.query_providers_handler,
+        )
+        self._add_get_provider(
+            method_options=method_options,
+            get_provider_handler=api_lambda_stack.provider_management_lambdas.get_provider_handler,
+        )
+        self._add_get_provider_ssn(
+            method_options=ssn_method_options,
+            get_provider_ssn_handler=api_lambda_stack.provider_management_lambdas.get_provider_ssn_handler,
+        )
+        self._add_deactivate_privilege(
+            method_options=admin_method_options,
+            deactivate_privilege_handler=api_lambda_stack.provider_management_lambdas.deactivate_privilege_handler,
+        )
+
+        self._add_encumber_privilege(
+            method_options=admin_method_options,
+            provider_encumbrance_handler=api_lambda_stack.provider_management_lambdas.provider_encumbrance_handler,
+        )
+
+        self._add_encumber_license(
+            method_options=admin_method_options,
+            provider_encumbrance_handler=api_lambda_stack.provider_management_lambdas.provider_encumbrance_handler,
+        )
 
         self._add_investigation_privilege(
             method_options=admin_method_options,
@@ -97,6 +102,7 @@
     def _add_get_provider(
         self,
         method_options: MethodOptions,
+        get_provider_handler: PythonFunction,
     ):
         self.provider_resource.add_method(
             'GET',
@@ -107,7 +113,7 @@
                     response_models={'application/json': self.api_model.provider_response_model},
                 ),
             ],
-            integration=LambdaIntegration(self.get_provider_handler, timeout=Duration.seconds(29)),
+            integration=LambdaIntegration(get_provider_handler, timeout=Duration.seconds(29)),
             request_parameters={'method.request.header.Authorization': True},
             authorization_type=method_options.authorization_type,
             authorizer=method_options.authorizer,
@@ -117,6 +123,7 @@
     def _add_query_providers(
         self,
         method_options: MethodOptions,
+        query_providers_handler: PythonFunction,
     ):
         query_resource = self.resource.add_resource('query')
 
@@ -130,7 +137,7 @@
                     response_models={'application/json': self.api_model.query_providers_response_model},
                 ),
             ],
-            integration=LambdaIntegration(self.query_providers_handler, timeout=Duration.seconds(29)),
+            integration=LambdaIntegration(query_providers_handler, timeout=Duration.seconds(29)),
             request_parameters={'method.request.header.Authorization': True},
             authorization_type=method_options.authorization_type,
             authorizer=method_options.authorizer,
@@ -140,6 +147,7 @@
     def _add_get_provider_ssn(
         self,
         method_options: MethodOptions,
+        get_provider_ssn_handler: PythonFunction,
     ):
         """Add GET /providers/{providerId}/ssn endpoint to retrieve a provider's SSN."""
         # Add the SSN endpoint as a sub-resource of the provider
@@ -153,7 +161,7 @@
                     response_models={'application/json': self.api_model.get_provider_ssn_response_model},
                 ),
             ],
-            integration=LambdaIntegration(self.get_provider_ssn_handler, timeout=Duration.seconds(29)),
+            integration=LambdaIntegration(get_provider_ssn_handler, timeout=Duration.seconds(29)),
             request_parameters={'method.request.header.Authorization': True},
             authorization_type=method_options.authorization_type,
             authorizer=method_options.authorizer,
@@ -189,6 +197,7 @@
     def _add_deactivate_privilege(
         self,
         method_options: MethodOptions,
+        deactivate_privilege_handler: PythonFunction,
     ):
         """Add POST /providers/{providerId}/privileges/jurisdiction/{jurisdiction}
         /licenseType/{licenseType}/deactivate endpoint."""
@@ -228,7 +237,7 @@
                     response_models={'application/json': self.api_model.message_response_model},
                 ),
             ],
-            integration=LambdaIntegration(self.deactivate_privilege_handler, timeout=Duration.seconds(29)),
+            integration=LambdaIntegration(deactivate_privilege_handler, timeout=Duration.seconds(29)),
             request_parameters={'method.request.header.Authorization': True},
             authorization_type=method_options.authorization_type,
             authorizer=method_options.authorizer,
@@ -238,6 +247,7 @@
     def _add_encumber_privilege(
         self,
         method_options: MethodOptions,
+        provider_encumbrance_handler: PythonFunction,
     ):
         """Add POST /providers/{providerId}/privileges/jurisdiction/{jurisdiction}
         /licenseType/{licenseType}/encumbrance endpoint."""
@@ -254,7 +264,7 @@
                     response_models={'application/json': self.api_model.message_response_model},
                 ),
             ],
-            integration=LambdaIntegration(self.provider_encumbrance_handler, timeout=Duration.seconds(29)),
+            integration=LambdaIntegration(provider_encumbrance_handler, timeout=Duration.seconds(29)),
             request_parameters={'method.request.header.Authorization': True},
             authorization_type=method_options.authorization_type,
             authorizer=method_options.authorizer,
@@ -273,7 +283,7 @@
                     response_models={'application/json': self.api_model.message_response_model},
                 ),
             ],
-            integration=LambdaIntegration(self.provider_encumbrance_handler, timeout=Duration.seconds(29)),
+            integration=LambdaIntegration(provider_encumbrance_handler, timeout=Duration.seconds(29)),
             request_parameters={'method.request.header.Authorization': True},
             authorization_type=method_options.authorization_type,
             authorizer=method_options.authorizer,
@@ -283,6 +293,7 @@
     def _add_encumber_license(
         self,
         method_options: MethodOptions,
+        provider_encumbrance_handler: PythonFunction,
     ):
         """Add POST /providers/{providerId}/licenses/jurisdiction/{jurisdiction}
         /licenseType/{licenseType}/encumbrance endpoint."""
@@ -297,7 +308,7 @@
                     response_models={'application/json': self.api_model.message_response_model},
                 ),
             ],
-            integration=LambdaIntegration(self.provider_encumbrance_handler, timeout=Duration.seconds(29)),
+            integration=LambdaIntegration(provider_encumbrance_handler, timeout=Duration.seconds(29)),
             request_parameters={'method.request.header.Authorization': True},
             authorization_type=method_options.authorization_type,
             authorizer=method_options.authorizer,
@@ -316,7 +327,7 @@
                     response_models={'application/json': self.api_model.message_response_model},
                 ),
             ],
-            integration=LambdaIntegration(self.provider_encumbrance_handler, timeout=Duration.seconds(29)),
+            integration=LambdaIntegration(provider_encumbrance_handler, timeout=Duration.seconds(29)),
             request_parameters={'method.request.header.Authorization': True},
             authorization_type=method_options.authorization_type,
             authorizer=method_options.authorizer,
