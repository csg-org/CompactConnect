--- conflicted
+++ resolved
@@ -1,18 +1,9 @@
 from __future__ import annotations
 
 from aws_cdk.aws_apigateway import LambdaIntegration, MethodResponse, Resource
-<<<<<<< HEAD
-from cdk_nag import NagSuppressions
-from common_constructs.stack import Stack
-
-from common_constructs.cc_api import CCApi
-from common_constructs.python_function import PythonFunction
-from stacks import persistent_stack as ps
-=======
 
 from common_constructs.cc_api import CCApi
 from stacks.api_lambda_stack import ApiLambdaStack
->>>>>>> 999c9010
 
 from .api_model import ApiModel
 
