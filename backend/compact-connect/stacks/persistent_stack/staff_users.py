--- conflicted
+++ resolved
@@ -56,35 +56,9 @@
         stack: ps.PersistentStack = ps.PersistentStack.of(self)
 
         self.user_table = UsersTable(self, 'UsersTable', encryption_key=encryption_key, removal_policy=removal_policy)
-<<<<<<< HEAD
-        self._add_resource_servers()
+        self._add_resource_servers(stack=stack, environment_name=environment_name)
         self._add_scope_customization(stack=stack)
         self._add_custom_message_lambda(stack=stack, environment_name=environment_name)
-=======
-        read_migration_391 = DataMigration(
-            self,
-            '391ReadMigration',
-            migration_dir='391_staff_user_read',
-            lambda_environment={
-                'USERS_TABLE_NAME': self.user_table.table_name,
-            },
-        )
-        self.user_table.grant_read_write_data(read_migration_391)
-        NagSuppressions.add_resource_suppressions_by_path(
-            stack,
-            f'{read_migration_391.migration_function.node.path}/ServiceRole/DefaultPolicy/Resource',
-            suppressions=[
-                {
-                    'id': 'AwsSolutions-IAM5',
-                    'reason': """This policy contains wild-carded actions and resources but they are scoped to the
-                              specific actions, Table, and KMS Key that this lambda specifically needs access to.
-                              """,
-                },
-            ],
-        )
-        self._add_resource_servers(stack=stack, environment_name=environment_name)
-        self._add_scope_customization(persistent_stack=stack)
->>>>>>> 8a58aabd
 
         # Do not allow resource server scopes via the client - they are assigned via token customization
         # to allow for user attribute-based access
