--- conflicted
+++ resolved
@@ -360,42 +360,47 @@
             ],
         )
 
-<<<<<<< HEAD
         update_dates_migration = DataMigration(
             self,
             '6CreateEffectiveDate',
             migration_dir='create_effective_date_6',
-=======
-        self.provider_user_pool_migration = DataMigration(
-            self,
-            'ProviderUserPoolMigration',
-            migration_dir='provider_user_pool_migration_551',
->>>>>>> 426f1d73
             lambda_environment={
                 'PROVIDER_TABLE_NAME': self.provider_table.table_name,
                 **self.common_env_vars,
             },
         )
-<<<<<<< HEAD
         self.provider_table.grant_read_write_data(update_dates_migration)
         NagSuppressions.add_resource_suppressions_by_path(
             self,
             f'{update_dates_migration.migration_function.node.path}/ServiceRole/DefaultPolicy/Resource',
-=======
-        self.provider_table.grant_read_write_data(self.provider_user_pool_migration)
-        NagSuppressions.add_resource_suppressions_by_path(
-            self,
-            f'{self.provider_user_pool_migration.migration_function.node.path}/ServiceRole/DefaultPolicy/Resource',
->>>>>>> 426f1d73
             suppressions=[
                 {
                     'id': 'AwsSolutions-IAM5',
                     'reason': 'This policy contains wild-carded actions and resources but they are scoped to the '
-<<<<<<< HEAD
                     'specific actions, Table and Key that this lambda needs access to in order to perform the'
-=======
+                    'migration.',
+                },
+            ],
+        )
+
+        self.provider_user_pool_migration = DataMigration(
+            self,
+            'ProviderUserPoolMigration',
+            migration_dir='provider_user_pool_migration_551',
+            lambda_environment={
+                'PROVIDER_TABLE_NAME': self.provider_table.table_name,
+                **self.common_env_vars,
+            },
+        )
+        self.provider_table.grant_read_write_data(self.provider_user_pool_migration)
+        NagSuppressions.add_resource_suppressions_by_path(
+            self,
+            f'{self.provider_user_pool_migration.migration_function.node.path}/ServiceRole/DefaultPolicy/Resource',
+            suppressions=[
+                {
+                    'id': 'AwsSolutions-IAM5',
+                    'reason': 'This policy contains wild-carded actions and resources but they are scoped to the '
                     'specific table that this lambda needs access to in order to perform the user pool domain '
->>>>>>> 426f1d73
                     'migration.',
                 },
             ],
@@ -411,15 +416,11 @@
                 sort='@timestamp desc',
             ),
             log_groups=[
-<<<<<<< HEAD
-                home_jurisdiction_migration.migration_function.log_group, update_dates_migration.migration_function.log_group,
-=======
-                home_jurisdiction_migration.migration_function.log_group,
+                home_jurisdiction_migration.migration_function.log_group, 
+                update_dates_migration.migration_function.log_group,
                 self.provider_user_pool_migration.migration_function.log_group,
->>>>>>> 426f1d73
-            ],
-        )
-
+            ],
+        )
 
     def _create_email_notification_service(self) -> None:
         """This lambda is intended to be a general purpose email notification service.
