from aws_cdk import RemovalPolicy
from aws_cdk.aws_cognito import StandardAttributes, StandardAttribute, SignInAliases
from aws_cdk.aws_kms import Key
from aws_cdk.aws_cognito import UserPoolEmail
from constructs import Construct

from common_constructs.access_logs_bucket import AccessLogsBucket
from common_constructs.alarm_topic import AlarmTopic
from common_constructs.stack import AppStack

from stacks.persistent_stack.bulk_uploads_bucket import BulkUploadsBucket
from stacks.persistent_stack.license_table import LicenseTable
from stacks.persistent_stack.event_bus import EventBus
from stacks.persistent_stack.provider_table import ProviderTable
from stacks.persistent_stack.staff_users import StaffUsers
from stacks.persistent_stack.user_email_notifications import UserEmailNotifications

# cdk leverages instance attributes to make resource exports accessible to other stacks
# pylint: disable=too-many-instance-attributes
class PersistentStack(AppStack):
    """
    The stack that holds long-lived resources such as license data and other things that should probably never
    be destroyed in production
    """

    def __init__(
            self, scope: Construct, construct_id: str, *,
            app_name: str,
            environment_name: str,
            environment_context: dict,
            **kwargs
    ) -> None:
        super().__init__(scope, construct_id, environment_context=environment_context, **kwargs)
        # If we delete this stack, retain the resource (orphan but prevent data loss) or destroy it (clean up)?
        removal_policy = RemovalPolicy.RETAIN if environment_name == 'prod' else RemovalPolicy.DESTROY

        self.shared_encryption_key = Key(
            self, 'SharedEncryptionKey',
            enable_key_rotation=True,
            alias=f'{self.stack_name}-shared-encryption-key',
            removal_policy=removal_policy
        )

        notifications = environment_context.get('notifications', {})
        self.alarm_topic = AlarmTopic(
            self, 'AlarmTopic',
            master_key=self.shared_encryption_key,
            email_subscriptions=notifications.get('email', []),
            slack_subscriptions=notifications.get('slack', [])
        )

        self.access_logs_bucket = AccessLogsBucket(
            self, 'AccessLogsBucket',
            removal_policy=removal_policy,
            auto_delete_objects=removal_policy == RemovalPolicy.DESTROY
        )

        self.data_event_bus = EventBus(self, 'DataEventBus')

        # Both of these are slated for deprecation/deletion soon, so we'll mark included resources for removal
        self._add_mock_data_resources()
        self._add_deprecated_data_resources()

        # The new data resources
        self._add_data_resources(removal_policy=removal_policy)

        if self.hosted_zone:
            self.user_email_notifications = UserEmailNotifications(
                self, 'UserEmailNotifications',
                environment_context=environment_context,
                hosted_zone=self.hosted_zone,
                master_key=self.shared_encryption_key,
            )
            user_pool_email_settings = UserPoolEmail.with_ses(
                from_email=f"no-reply@{self.hosted_zone.zone_name}",
                ses_verified_domain=self.hosted_zone.zone_name,
                configuration_set_name=self.user_email_notifications.config_set.configuration_set_name
            )
        else:
            # if domain name is not provided, use the default cognito email settings
            user_pool_email_settings = UserPoolEmail.with_cognito()

        staff_prefix = f'{app_name}-staff'

        self.staff_users = StaffUsers(
            self, 'StaffUsersGreen',
            cognito_domain_prefix=staff_prefix if environment_name == 'prod'
            else f'{staff_prefix}-{environment_name}',
            environment_name=environment_name,
            environment_context=environment_context,
            encryption_key=self.shared_encryption_key,
<<<<<<< HEAD
            sign_in_aliases=SignInAliases(email=True, username=False),
            standard_attributes=StandardAttributes(
                email=StandardAttribute(
                    required=True,
                    mutable=True
                )
            ),
            # user_invitation=UserInvitationConfig(...),
=======
            user_pool_email=user_pool_email_settings,
>>>>>>> 7fde1210
            removal_policy=removal_policy
        )
        if self.hosted_zone:
            # The SES email identity needs to be created before the user pool
            # so that the domain address will be verified before being referenced
            # by the user pool email settings
            self.staff_users.node.add_dependency(self.user_email_notifications)

    def _add_mock_data_resources(self):
        self.mock_bulk_uploads_bucket = BulkUploadsBucket(
            self, 'MockBulkUploadsBucket',
            mock_bucket=True,
            access_logs_bucket=self.access_logs_bucket,
            encryption_key=self.shared_encryption_key,
            removal_policy=RemovalPolicy.DESTROY,
            auto_delete_objects=True,
            event_bus=self.data_event_bus
        )

        self.mock_license_table = LicenseTable(
            self, 'MockLicenseTable',
            encryption_key=self.shared_encryption_key,
            removal_policy=RemovalPolicy.DESTROY
        )

    def _add_deprecated_data_resources(self):
        self.license_table = LicenseTable(
            self, 'LicenseTable',
            encryption_key=self.shared_encryption_key,
            removal_policy=RemovalPolicy.DESTROY
        )

    def _add_data_resources(self, removal_policy: RemovalPolicy):
        self.bulk_uploads_bucket = BulkUploadsBucket(
            self, 'BulkUploadsBucket',
            access_logs_bucket=self.access_logs_bucket,
            encryption_key=self.shared_encryption_key,
            removal_policy=removal_policy,
            auto_delete_objects=removal_policy == RemovalPolicy.DESTROY,
            event_bus=self.data_event_bus
        )

        self.provider_table = ProviderTable(
            self, 'ProviderTable',
            encryption_key=self.shared_encryption_key,
            removal_policy=removal_policy
        )<|MERGE_RESOLUTION|>--- conflicted
+++ resolved
@@ -89,18 +89,8 @@
             environment_name=environment_name,
             environment_context=environment_context,
             encryption_key=self.shared_encryption_key,
-<<<<<<< HEAD
-            sign_in_aliases=SignInAliases(email=True, username=False),
-            standard_attributes=StandardAttributes(
-                email=StandardAttribute(
-                    required=True,
-                    mutable=True
-                )
-            ),
             # user_invitation=UserInvitationConfig(...),
-=======
             user_pool_email=user_pool_email_settings,
->>>>>>> 7fde1210
             removal_policy=removal_policy
         )
         if self.hosted_zone:
