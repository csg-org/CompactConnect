import os

import yaml
from aws_cdk import Duration, RemovalPolicy, aws_ssm
from aws_cdk.aws_cognito import SignInAliases, UserPoolEmail
from aws_cdk.aws_iam import Effect, PolicyStatement
from aws_cdk.aws_kms import Key
from aws_cdk.aws_lambda import Runtime
from aws_cdk.aws_lambda_python_alpha import PythonLayerVersion
from aws_cdk.aws_logs import QueryDefinition, QueryString
from cdk_nag import NagSuppressions
from common_constructs.access_logs_bucket import AccessLogsBucket
from common_constructs.alarm_topic import AlarmTopic
from common_constructs.nodejs_function import NodejsFunction
from common_constructs.python_function import COMMON_PYTHON_LAMBDA_LAYER_SSM_PARAMETER_NAME
from common_constructs.security_profile import SecurityProfile
from common_constructs.stack import AppStack
from constructs import Construct

from stacks.persistent_stack.bulk_uploads_bucket import BulkUploadsBucket
from stacks.persistent_stack.compact_configuration_table import CompactConfigurationTable
from stacks.persistent_stack.compact_configuration_upload import CompactConfigurationUpload
from stacks.persistent_stack.data_event_table import DataEventTable
from stacks.persistent_stack.event_bus import EventBus
from stacks.persistent_stack.provider_table import ProviderTable
from stacks.persistent_stack.provider_users import ProviderUsers
from stacks.persistent_stack.provider_users_bucket import ProviderUsersBucket
from stacks.persistent_stack.rate_limiting_table import RateLimitingTable
from stacks.persistent_stack.ssn_table import SSNTable
from stacks.persistent_stack.staff_users import StaffUsers
from stacks.persistent_stack.transaction_history_table import TransactionHistoryTable
from stacks.persistent_stack.transaction_reports_bucket import TransactionReportsBucket
from stacks.persistent_stack.user_email_notifications import UserEmailNotifications


# cdk leverages instance attributes to make resource exports accessible to other stacks
class PersistentStack(AppStack):
    """
    The stack that holds long-lived resources such as license data and other things that should probably never
    be destroyed in production
    """

    def __init__(
        self,
        scope: Construct,
        construct_id: str,
        *,
        app_name: str,
        environment_name: str,
        environment_context: dict,
        **kwargs,
    ) -> None:
        super().__init__(scope, construct_id, environment_context=environment_context, **kwargs)
        # If we delete this stack, retain the resource (orphan but prevent data loss) or destroy it (clean up)?
        removal_policy = RemovalPolicy.RETAIN if environment_name == 'prod' else RemovalPolicy.DESTROY

        # Add the common python lambda layer for use in all python lambdas
        # NOTE: this is to only be referenced directly in this stack!
        # All external references should use the ssm parameter to get the value of the layer arn.
        # attempting to reference this layer directly in another stack will cause this stack
        # to be stuck in an UPDATE_ROLLBACK_FAILED state which will require DELETION of stacks
        # that reference the layer directly. See https://github.com/aws/aws-cdk/issues/1972
        self.common_python_lambda_layer = PythonLayerVersion(
            self,
            'CompactConnectCommonPythonLayer',
            entry=os.path.join('lambdas', 'python', 'common'),
            compatible_runtimes=[Runtime.PYTHON_3_12],
            description='A layer for common code shared between python lambdas',
        )

        # We Store the layer ARN in SSM Parameter Store
        # since lambda layers can't be shared across stacks
        # directly due to the fact that you can't update a CloudFormation
        # exported value that is being referenced by a resource in another stack
        self.lambda_layer_ssm_parameter = aws_ssm.StringParameter(
            self,
            'CommonPythonLayerArnParameter',
            parameter_name=COMMON_PYTHON_LAMBDA_LAYER_SSM_PARAMETER_NAME,
            string_value=self.common_python_lambda_layer.layer_version_arn,
        )

        self.shared_encryption_key = Key(
            self,
            'SharedEncryptionKey',
            enable_key_rotation=True,
            alias=f'{self.stack_name}-shared-encryption-key',
            removal_policy=removal_policy,
        )

        notifications = environment_context.get('notifications', {})
        self.alarm_topic = AlarmTopic(
            self,
            'AlarmTopic',
            master_key=self.shared_encryption_key,
            email_subscriptions=notifications.get('email', []),
            slack_subscriptions=notifications.get('slack', []),
        )

        self.access_logs_bucket = AccessLogsBucket(
            self,
            'AccessLogsBucket',
            removal_policy=removal_policy,
            auto_delete_objects=removal_policy == RemovalPolicy.DESTROY,
        )

        self.data_event_bus = EventBus(self, 'DataEventBus')

        self._add_data_resources(removal_policy=removal_policy)
        self._add_migrations()

        self.compact_configuration_upload = CompactConfigurationUpload(
            self,
            'CompactConfigurationUpload',
            table=self.compact_configuration_table,
            master_key=self.shared_encryption_key,
            environment_name=environment_name,
            environment_context=environment_context,
        )

        if self.hosted_zone:
            self.user_email_notifications = UserEmailNotifications(
                self,
                'UserEmailNotifications',
                environment_context=environment_context,
                hosted_zone=self.hosted_zone,
                master_key=self.shared_encryption_key,
            )
            user_pool_email_settings = UserPoolEmail.with_ses(
                from_email=f'no-reply@{self.hosted_zone.zone_name}',
                ses_verified_domain=self.hosted_zone.zone_name,
                configuration_set_name=self.user_email_notifications.config_set.configuration_set_name,
            )
        else:
            # if domain name is not provided, use the default cognito email settings
            user_pool_email_settings = UserPoolEmail.with_cognito()

        self._create_email_notification_service(environment_name)

        security_profile = SecurityProfile[environment_context.get('security_profile', 'RECOMMENDED')]
        staff_prefix = f'{app_name}-staff'

        self.staff_users = StaffUsers(
            self,
            'StaffUsersGreen',
            cognito_domain_prefix=staff_prefix if environment_name == 'prod' else f'{staff_prefix}-{environment_name}',
            environment_name=environment_name,
            environment_context=environment_context,
            encryption_key=self.shared_encryption_key,
            user_pool_email=user_pool_email_settings,
            security_profile=security_profile,
            removal_policy=removal_policy,
        )

        # PROVIDER USER POOL MIGRATION PLAN:
        # 1. Create the blue user pool in all environments. (Deploy 1 of 3)
        # 2. Cut over to the blue user pool by: (Deploy 2 of 3)
        #   a. Update the API stack to use the blue user pool (just rename
        #      self.provider_users->self.provider_users_deprecated and
        #      self.provider_users_standby->self.provider_users below)
        #   b. Move the main provider prefix to the blue user pool (just use the provider_prefix in the other
        #      ProviderUsers constructor below)
        #   c. Deploy to all environments. You will have to manually delete the original user pool domain right before
        #      deploying to each environment. This will result in a deletion failure in the CFn events, but the overall
        #      deployment will succeed.
        # 3. Testers/users will need to re-register to get a new provider user in the blue user pool.
        # 4. Remove the original user pool. (Deploy 3 of 3)

        # This user pool is currently in use but will be replaced with the blue user pool,
        # once the blue user pool is deployed across all environments.
        provider_prefix = f'{app_name}-provider'
        provider_prefix = provider_prefix if environment_name == 'prod' else f'{provider_prefix}-{environment_name}'
        self.provider_users = ProviderUsers(
            self,
            'ProviderUsers',
            cognito_domain_prefix=provider_prefix,
            environment_name=environment_name,
            environment_context=environment_context,
            encryption_key=self.shared_encryption_key,
            sign_in_aliases=None,
            user_pool_email=user_pool_email_settings,
            security_profile=security_profile,
            removal_policy=removal_policy,
        )
        # We explicitly export the user pool values so we can later move the API stack over to the
        # new user pool without putting our app into a cross-stack dependency 'deadly embrace':
        # https://www.endoflineblog.com/cdk-tips-03-how-to-unblock-cross-stack-references
        self.export_value(self.provider_users.user_pool_id)
        self.export_value(self.provider_users.user_pool_arn)

        # This user pool is not yet used but we will cut over to the new pool once it is
        # deployed across all environments.
        # We have to use a different prefix so we don't have a naming conflict with the original user pool
        self.provider_users_standby = ProviderUsers(
            self,
            'ProviderUsersBlue',
            cognito_domain_prefix=None,
            environment_name=environment_name,
            environment_context=environment_context,
            encryption_key=self.shared_encryption_key,
            sign_in_aliases=SignInAliases(email=True, username=False),
            user_pool_email=user_pool_email_settings,
            security_profile=security_profile,
            removal_policy=removal_policy,
        )

        QueryDefinition(
            self,
            'UserCustomEmails',
            query_definition_name='UserCustomEmails/Lambdas',
            query_string=QueryString(
                fields=['@timestamp', '@log', 'level', 'message', '@message'],
                filter_statements=['level in ["INFO", "WARNING", "ERROR"]'],
                sort='@timestamp desc',
            ),
            log_groups=[
                self.provider_users.custom_message_lambda.log_group,
                self.staff_users.custom_message_lambda.log_group,
            ],
        )

        if self.hosted_zone:
            # The SES email identity needs to be created before the user pools
            # so that the domain address will be verified before being referenced
            # by the user pool email settings
            self.staff_users.node.add_dependency(self.user_email_notifications.email_identity)
            self.staff_users.node.add_dependency(self.user_email_notifications.dmarc_record)
            self.provider_users.node.add_dependency(self.user_email_notifications.email_identity)
            self.provider_users.node.add_dependency(self.user_email_notifications.dmarc_record)
            self.provider_users_standby.node.add_dependency(self.user_email_notifications.email_identity)
            self.provider_users_standby.node.add_dependency(self.user_email_notifications.dmarc_record)
            # the verification custom resource needs to be completed before the user pools are created
            # so that the user pools will be created after the SES identity is verified
            self.staff_users.node.add_dependency(self.user_email_notifications.verification_custom_resource)
            self.provider_users.node.add_dependency(self.user_email_notifications.verification_custom_resource)
            self.provider_users_standby.node.add_dependency(self.user_email_notifications.verification_custom_resource)

    def _add_data_resources(self, removal_policy: RemovalPolicy):
        # Create the ssn related resources before other resources which are dependent on them
        self.ssn_table = SSNTable(
            self,
            'SSNTable',
            removal_policy=removal_policy,
            data_event_bus=self.data_event_bus,
            alarm_topic=self.alarm_topic,
        )

        self.bulk_uploads_bucket = BulkUploadsBucket(
            self,
            'BulkUploadsBucket',
            access_logs_bucket=self.access_logs_bucket,
            # Note that we're using the ssn key here, which has a much more restrictive policy.
            # The messages in this bucket include SSN, so we want it just as locked down as our
            # permanent storage of SSN data.
            bucket_encryption_key=self.ssn_table.key,
            removal_policy=removal_policy,
            auto_delete_objects=removal_policy == RemovalPolicy.DESTROY,
            event_bus=self.data_event_bus,
            license_preprocessing_queue=self.ssn_table.preprocessor_queue.queue,
            license_upload_role=self.ssn_table.license_upload_role,
        )
        # TODO - This dummy export is required until the api stack has been deployed # noqa: FIX002
        #  to stop referencing this bucket arn
        self.export_value(self.bulk_uploads_bucket.bucket_arn)

        self.transaction_reports_bucket = TransactionReportsBucket(
            self,
            'TransactionReportsBucket',
            access_logs_bucket=self.access_logs_bucket,
            encryption_key=self.shared_encryption_key,
            removal_policy=removal_policy,
        )

        self.rate_limiting_table = RateLimitingTable(
            self,
            'RateLimitingTable',
            encryption_key=self.shared_encryption_key,
            removal_policy=removal_policy,
        )

        self.provider_table = ProviderTable(
            self, 'ProviderTable', encryption_key=self.shared_encryption_key, removal_policy=removal_policy
        )
<<<<<<< HEAD
        # The api query role needs access to the provider table to associate a provider with
        # its jurisdictions, so it can make authorization decisions for the requester.
        self.provider_table.grant_read_data(self.ssn_table.api_query_role)
        NagSuppressions.add_resource_suppressions_by_path(
            self,
            f'{self.ssn_table.api_query_role.node.path}/DefaultPolicy/Resource',
            suppressions=[
                {
                    'id': 'AwsSolutions-IAM5',
                    'reason': """This policy contains wild-carded actions and resources but they are scoped to the
                              specific actions, Table, and KMS Key that this lambda specifically needs access to.
                              """,
                },
            ],
        )

        # Run migration 391 (GH issue number) to remove ssn fields from the provider data table
        migration_391 = DataMigration(
            self,
            '391ProviderDataMigration',
            migration_dir='391_reduced_ssn',
            lambda_environment={
                **self.common_env_vars,
                'PROVIDER_TABLE_NAME': self.provider_table.table_name,
            },
        )
        self.provider_table.grant_read_write_data(migration_391)
        NagSuppressions.add_resource_suppressions_by_path(
            self,
            f'{migration_391.migration_function.node.path}/ServiceRole/DefaultPolicy/Resource',
            suppressions=[
                {
                    'id': 'AwsSolutions-IAM5',
                    'reason': """This policy contains wild-carded actions and resources but they are scoped to the
                              specific actions, Table, and KMS Key that this lambda specifically needs access to.
                              """,
                },
            ],
        )

        # Run migration 563 (GH issue number) to add persistedStatus field to privilege records
        migration_563 = DataMigration(
            self,
            '563PrivilegePersistedStatusMigration',
            migration_dir='563_privilege_persisted_status',
            lambda_environment={
                **self.common_env_vars,
                'PROVIDER_TABLE_NAME': self.provider_table.table_name,
            },
        )
        self.provider_table.grant_read_write_data(migration_563)
        NagSuppressions.add_resource_suppressions_by_path(
            self,
            f'{migration_563.migration_function.node.path}/ServiceRole/DefaultPolicy/Resource',
            suppressions=[
                {
                    'id': 'AwsSolutions-IAM5',
                    'reason': """This policy contains wild-carded actions and resources but they are scoped to the
                              specific actions, Table, and KMS Key that this lambda specifically needs access to.
                              """,
                },
            ],
        )
=======
>>>>>>> 9564354b

        self.data_event_table = DataEventTable(
            scope=self,
            construct_id='DataEventTable',
            encryption_key=self.shared_encryption_key,
            event_bus=self.data_event_bus,
            alarm_topic=self.alarm_topic,
            removal_policy=removal_policy,
        )

        self.compact_configuration_table = CompactConfigurationTable(
            scope=self,
            construct_id='CompactConfigurationTable',
            encryption_key=self.shared_encryption_key,
            removal_policy=removal_policy,
        )

        self.transaction_history_table = TransactionHistoryTable(
            scope=self,
            construct_id='TransactionHistoryTable',
            encryption_key=self.shared_encryption_key,
            removal_policy=removal_policy,
        )

        # bucket for holding documentation for providers
        self.provider_users_bucket = ProviderUsersBucket(
            self,
            'ProviderUsersBucket',
            access_logs_bucket=self.access_logs_bucket,
            encryption_key=self.shared_encryption_key,
            provider_table=self.provider_table,
            removal_policy=removal_policy,
        )

    def _add_migrations(self):
        """
        Whenever a change is introduced that requires a schema migration (ie a new GSI or removing a deprecated field)
        there should be an associated migration script that is run as part of the deployment. These are short-lived
        custom resources that should be removed from the CDK app once the migration has been run in all environments.
        """
        # No migrations are currently needed

    def _create_email_notification_service(self, environment_name: str) -> None:
        """This lambda is intended to be a general purpose email notification service.

        It can be invoked directly to send an email if the lambda is deployed in an environment that has a domain name.
        If the lambda is deployed in an environment that does not have a domain name, it will perform a no-op as there
        is no FROM address to use.
        """
        # If there is no hosted zone, we don't have a domain name to send from
        # so we'll use a placeholder value which will cause the lambda to perform a no-op
        from_address = 'NONE'
        if self.hosted_zone:
            from_address = f'noreply@{self.user_email_notifications.email_identity.email_identity_name}'

        self.email_notification_service_lambda = NodejsFunction(
            self,
            'EmailNotificationService',
            description='Generic email notification service',
            lambda_dir='email-notification-service',
            handler='sendEmail',
            timeout=Duration.minutes(5),
            memory_size=1024,
            environment={
                'FROM_ADDRESS': from_address,
                'COMPACT_CONFIGURATION_TABLE_NAME': self.compact_configuration_table.table_name,
                'TRANSACTION_REPORTS_BUCKET_NAME': self.transaction_reports_bucket.bucket_name,
                'UI_BASE_PATH_URL': self.get_ui_base_path_url(),
                'ENVIRONMENT_NAME': environment_name,
                **self.common_env_vars,
            },
        )

        # Grant permissions to read compact configurations
        self.compact_configuration_table.grant_read_data(self.email_notification_service_lambda)
        # Grant permissions to get report files for emailing reports
        self.transaction_reports_bucket.grant_read(self.email_notification_service_lambda)
        # if there is no domain name, we can't set up SES permissions
        # in this case the lambda will perform a no-op when invoked.
        if self.hosted_zone:
            self.setup_ses_permissions_for_lambda(self.email_notification_service_lambda)

        NagSuppressions.add_resource_suppressions_by_path(
            self,
            f'{self.email_notification_service_lambda.node.path}/ServiceRole/DefaultPolicy/Resource',
            suppressions=[
                {
                    'id': 'AwsSolutions-IAM5',
                    'reason': """
                              This policy contains wild-carded actions and resources but they are scoped to the
                              specific actions, reporting Bucket, Table, and Email Identity that this lambda
                              specifically needs access to.
                              """,
                },
            ],
        )

    def setup_ses_permissions_for_lambda(self, lambda_function: NodejsFunction):
        """Used to allow a lambda to send emails using the user email notification SES identity."""
        ses_resources = [
            self.user_email_notifications.email_identity.email_identity_arn,
            self.format_arn(
                partition=self.partition,
                service='ses',
                region=self.region,
                account=self.account,
                resource='configuration-set',
                resource_name=self.user_email_notifications.config_set.configuration_set_name,
            ),
        ]

        # We'll assume that, if it is a sandbox environment, they're in the Simple Email Service (SES) sandbox
        if self.node.try_get_context('sandbox'):
            # SES Sandboxed accounts require that the sending principal also be explicitly granted permission to send
            # emails to the SES identity they configured for testing. Because we don't know that identity in advance,
            # we'll have to allow the principal to use any SES identity configured in the account.
            # arn:aws:ses:{region}:{account}:identity/*
            ses_resources.append(
                self.format_arn(
                    partition=self.partition,
                    service='ses',
                    region=self.region,
                    account=self.account,
                    resource='identity',
                    resource_name='*',
                ),
            )

        lambda_function.role.add_to_principal_policy(
            PolicyStatement(
                actions=['ses:SendEmail', 'ses:SendRawEmail'],
                resources=ses_resources,
                effect=Effect.ALLOW,
                conditions={
                    # To mitigate the pretty open resources section for sandbox environments, we'll restrict the use of
                    # this action by specifying what From address and display name the principal must use.
                    'StringEquals': {
                        'ses:FromAddress': f'noreply@{self.user_email_notifications.email_identity.email_identity_name}',  # noqa: E501 line too long
                        'ses:FromDisplayName': 'Compact Connect',
                    }
                },
            )
        )

    def get_ui_base_path_url(self) -> str:
        """Returns the base URL for the UI."""
        if self.ui_domain_name is not None:
            return f'https://{self.ui_domain_name}'

        # default to csg test environment
        return 'https://app.test.compactconnect.org'

    def _configuration_is_active_for_environment(self, environment_name: str, active_environments: list[str]) -> bool:
        """Check if the compact configuration is active in the given environment."""
        return environment_name in active_environments or self.node.try_get_context('sandbox') is True

    def get_list_of_active_compacts_for_environment(self, environment_name: str) -> list[str]:
        """
        Currently, all configuration for compacts and jurisdictions is hardcoded in the compact-config directory.
        This reads the YAML configuration files and returns the list of compacts that are marked as
        active for the environment.
        """

        active_compacts = []
        # Read all compact configuration YAML files from top level compact-config directory
        for compact_config_file in os.listdir('compact-config'):
            if compact_config_file.endswith('.yml'):
                with open(os.path.join('compact-config', compact_config_file)) as f:
                    # convert YAML to JSON
                    formatted_compact = yaml.safe_load(f)
                    # only include the compact configuration if it is active in the environment
                    if self._configuration_is_active_for_environment(
                        environment_name,
                        formatted_compact['activeEnvironments'],
                    ):
                        active_compacts.append(formatted_compact['compactAbbr'])

        return active_compacts

    def get_list_of_active_jurisdictions_for_compact_environment(
        self, compact: str, environment_name: str
    ) -> list[str]:
        """
        Get the list of jurisdiction postal codes which are active within a compact and environment.

        Currently, all configuration for compacts and jurisdictions is hardcoded in the compact-config directory.
        This reads the YAML configuration files and returns the list of jurisdiction postal codes that are marked as
        active for the environment.
        """

        active_jurisdictions = []

        # Read all jurisdiction configuration YAML files from each active compact directory
        for jurisdiction_config_file in os.listdir(os.path.join('compact-config', compact)):
            if jurisdiction_config_file.endswith('.yml'):
                with open(os.path.join('compact-config', compact, jurisdiction_config_file)) as f:
                    formatted_jurisdiction = yaml.safe_load(f)
                    # only include the jurisdiction configuration if it is active in the environment
                    if self._configuration_is_active_for_environment(
                        environment_name,
                        formatted_jurisdiction['activeEnvironments'],
                    ):
                        active_jurisdictions.append(formatted_jurisdiction['postalAbbreviation'].lower())

        return active_jurisdictions<|MERGE_RESOLUTION|>--- conflicted
+++ resolved
@@ -280,7 +280,7 @@
         self.provider_table = ProviderTable(
             self, 'ProviderTable', encryption_key=self.shared_encryption_key, removal_policy=removal_policy
         )
-<<<<<<< HEAD
+
         # The api query role needs access to the provider table to associate a provider with
         # its jurisdictions, so it can make authorization decisions for the requester.
         self.provider_table.grant_read_data(self.ssn_table.api_query_role)
@@ -296,56 +296,6 @@
                 },
             ],
         )
-
-        # Run migration 391 (GH issue number) to remove ssn fields from the provider data table
-        migration_391 = DataMigration(
-            self,
-            '391ProviderDataMigration',
-            migration_dir='391_reduced_ssn',
-            lambda_environment={
-                **self.common_env_vars,
-                'PROVIDER_TABLE_NAME': self.provider_table.table_name,
-            },
-        )
-        self.provider_table.grant_read_write_data(migration_391)
-        NagSuppressions.add_resource_suppressions_by_path(
-            self,
-            f'{migration_391.migration_function.node.path}/ServiceRole/DefaultPolicy/Resource',
-            suppressions=[
-                {
-                    'id': 'AwsSolutions-IAM5',
-                    'reason': """This policy contains wild-carded actions and resources but they are scoped to the
-                              specific actions, Table, and KMS Key that this lambda specifically needs access to.
-                              """,
-                },
-            ],
-        )
-
-        # Run migration 563 (GH issue number) to add persistedStatus field to privilege records
-        migration_563 = DataMigration(
-            self,
-            '563PrivilegePersistedStatusMigration',
-            migration_dir='563_privilege_persisted_status',
-            lambda_environment={
-                **self.common_env_vars,
-                'PROVIDER_TABLE_NAME': self.provider_table.table_name,
-            },
-        )
-        self.provider_table.grant_read_write_data(migration_563)
-        NagSuppressions.add_resource_suppressions_by_path(
-            self,
-            f'{migration_563.migration_function.node.path}/ServiceRole/DefaultPolicy/Resource',
-            suppressions=[
-                {
-                    'id': 'AwsSolutions-IAM5',
-                    'reason': """This policy contains wild-carded actions and resources but they are scoped to the
-                              specific actions, Table, and KMS Key that this lambda specifically needs access to.
-                              """,
-                },
-            ],
-        )
-=======
->>>>>>> 9564354b
 
         self.data_event_table = DataEventTable(
             scope=self,
