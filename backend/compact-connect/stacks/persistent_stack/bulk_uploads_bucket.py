import os

<<<<<<< HEAD
=======
from aws_cdk import Duration
>>>>>>> 60f80caa
from aws_cdk.aws_events import EventBus
from aws_cdk.aws_kms import IKey
from aws_cdk.aws_logs import QueryDefinition, QueryString
from aws_cdk.aws_s3 import BucketEncryption, EventType, CorsRule, HttpMethods
from aws_cdk.aws_s3_notifications import LambdaDestination
from cdk_nag import NagSuppressions
from constructs import Construct

from common_constructs.access_logs_bucket import AccessLogsBucket
from common_constructs.bucket import Bucket
from common_constructs.python_function import PythonFunction
from common_constructs.stack import Stack


class BulkUploadsBucket(Bucket):
    def __init__(
            self, scope: Construct, construct_id: str, *,
            access_logs_bucket: AccessLogsBucket,
            encryption_key: IKey,
            mock_bucket: bool = False,
            event_bus: EventBus,
            **kwargs
    ):
        super().__init__(
            scope, construct_id,
            encryption=BucketEncryption.KMS,
            encryption_key=encryption_key,
            server_access_logs_bucket=access_logs_bucket,
            versioned=False,
            cors=[
                 CorsRule(
                     allowed_methods=[HttpMethods.GET, HttpMethods.POST],
                     allowed_origins=['*'],
                     allowed_headers=['*']
                 )
             ],
            **kwargs
        )
        self.log_groups = []

        if mock_bucket:
            self._add_delete_object_events()
        else:
            self._add_ingest_object_events(event_bus)

        QueryDefinition(
            self, 'RuntimeQuery',
            query_definition_name=f'{construct_id}/Lambdas',
            query_string=QueryString(
                fields=[
                    '@timestamp',
                    '@log',
                    'level',
                    'status',
                    'message',
                    '@message'
                ],
                filter_statements=['level in ["INFO", "WARNING", "ERROR"]'],
                sort='@timestamp desc'
            ),
            log_groups=self.log_groups
        )

        NagSuppressions.add_resource_suppressions(
            self,
            suppressions=[
                {
                    'id': 'HIPAA.Security-S3BucketReplicationEnabled',
                    'reason': 'This bucket houses transitory data only, so replication to a backup bucket is'
                    ' unhelpful.'
                },
                {
                    'id': 'HIPAA.Security-S3BucketVersioningEnabled',
                    'reason': 'This bucket houses transitory data only, so storing of version history is unhelpful.'
                }
            ]
        )

    def _add_delete_object_events(self):
        """
        Delete any objects that get uploaded - for mock api purposes
        """
        delete_objects_handler = PythonFunction(
            self, 'DeleteObjectsHandler',
            description='Delete S3 objects handler',
            entry=os.path.join('lambdas', 'delete-objects'),
            index='main.py',
            handler='delete_objects'
        )
        self.grant_delete(delete_objects_handler)
        self.add_event_notification(
            event=EventType.OBJECT_CREATED,
            dest=LambdaDestination(delete_objects_handler)
        )
        self.log_groups.append(delete_objects_handler.log_group)

        stack: Stack = Stack.of(self)
        NagSuppressions.add_resource_suppressions_by_path(
            stack,
            path=f'{delete_objects_handler.node.path}/ServiceRole/DefaultPolicy/Resource',
            suppressions=[
                {
                    'id': 'AwsSolutions-IAM5',
                    'reason': 'The actions and resource have wildcards but are still scoped to this bucket and'
                              ' only the actions needed to perform its function'
                }
            ]
        )
        NagSuppressions.add_resource_suppressions_by_path(
            stack,
            path=f'{stack.node.path}/BucketNotificationsHandler050a0587b7544547bf325f094a3db834/'
                 'Role/DefaultPolicy/Resource',
            suppressions=[{
                'id': 'AwsSolutions-IAM5',
                'applies_to': [
                    'Resource::*'
                ],
                'reason': 'The lambda policy is scoped specifically to the PutBucketNotification action, which suits'
                          ' its purpose.'
            }]
        )
        NagSuppressions.add_resource_suppressions_by_path(
            stack,
            path=f'{stack.node.path}/BucketNotificationsHandler050a0587b7544547bf325f094a3db834/'
                 'Role/Resource',
            suppressions=[{
                'id': 'AwsSolutions-IAM4',
                'applies_to': [
                    'Policy::arn:<AWS::Partition>:iam::aws:policy/service-role/AWSLambdaBasicExecutionRole'
                ],
                'reason': 'The BasicExecutionRole policy is appropriate for this lambda'
            }]
        )

    def _add_ingest_object_events(self, event_bus: EventBus):
        """
        Read any objects that get uploaded and trigger ingest events
        """
        stack: Stack = Stack.of(self)
        parse_objects_handler = PythonFunction(
            self, 'ParseObjectsHandler',
            description='Parse s3 objects handler',
            entry=os.path.join('lambdas', 'license-data'),
            index=os.path.join('handlers', 'bulk_upload.py'),
<<<<<<< HEAD
            handler='process_s3_event',
=======
            handler='parse_bulk_upload_file',
            timeout=Duration.minutes(15),
            memory_size=1024,
>>>>>>> 60f80caa
            environment={
                'EVENT_BUS_NAME': event_bus.event_bus_name,
                **stack.common_env_vars
            }
        )
        self.grant_delete(parse_objects_handler)
        self.grant_read(parse_objects_handler)
        event_bus.grant_put_events_to(parse_objects_handler)
        self.log_groups.append(parse_objects_handler.log_group)

        self.add_event_notification(
            event=EventType.OBJECT_CREATED,
            dest=LambdaDestination(parse_objects_handler)
        )
        stack = Stack.of(self)
        NagSuppressions.add_resource_suppressions_by_path(
            stack,
            path=f'{parse_objects_handler.node.path}/ServiceRole/DefaultPolicy/Resource',
            suppressions=[
                {
                    'id': 'AwsSolutions-IAM5',
                    'reason': 'The actions and resource have wildcards but are still scoped to this bucket and'
                              ' only the actions needed to perform its function'
                }
            ]
        )
        NagSuppressions.add_resource_suppressions_by_path(
            stack,
            path=f'{stack.node.path}/BucketNotificationsHandler050a0587b7544547bf325f094a3db834/'
                 'Role/DefaultPolicy/Resource',
            suppressions=[{
                'id': 'AwsSolutions-IAM5',
                'applies_to': [
                    'Resource::*'
                ],
                'reason': 'The lambda policy is scoped specifically to the PutBucketNotification action, which suits'
                          ' its purpose.'
            }]
        )
        NagSuppressions.add_resource_suppressions_by_path(
            stack,
            path=f'{stack.node.path}/BucketNotificationsHandler050a0587b7544547bf325f094a3db834/'
                 'Role/Resource',
            suppressions=[{
                'id': 'AwsSolutions-IAM4',
                'applies_to': [
                    'Policy::arn:<AWS::Partition>:iam::aws:policy/service-role/AWSLambdaBasicExecutionRole'
                ],
                'reason': 'The BasicExecutionRole policy is appropriate for this lambda'
            }]
        )<|MERGE_RESOLUTION|>--- conflicted
+++ resolved
@@ -1,9 +1,6 @@
 import os
 
-<<<<<<< HEAD
-=======
 from aws_cdk import Duration
->>>>>>> 60f80caa
 from aws_cdk.aws_events import EventBus
 from aws_cdk.aws_kms import IKey
 from aws_cdk.aws_logs import QueryDefinition, QueryString
@@ -148,13 +145,9 @@
             description='Parse s3 objects handler',
             entry=os.path.join('lambdas', 'license-data'),
             index=os.path.join('handlers', 'bulk_upload.py'),
-<<<<<<< HEAD
-            handler='process_s3_event',
-=======
             handler='parse_bulk_upload_file',
             timeout=Duration.minutes(15),
             memory_size=1024,
->>>>>>> 60f80caa
             environment={
                 'EVENT_BUS_NAME': event_bus.event_bus_name,
                 **stack.common_env_vars
