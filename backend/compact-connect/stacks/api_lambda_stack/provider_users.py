--- conflicted
+++ resolved
@@ -13,10 +13,7 @@
 from constructs import Construct
 
 from common_constructs.python_function import PythonFunction
-<<<<<<< HEAD
-=======
 from stacks import api_lambda_stack as als
->>>>>>> 999c9010
 from stacks import persistent_stack as ps
 from stacks.provider_users import ProviderUsersStack
 
