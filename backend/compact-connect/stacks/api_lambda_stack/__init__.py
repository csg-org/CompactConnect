--- conflicted
+++ resolved
@@ -12,10 +12,7 @@
 from common_constructs.stack import AppStack
 from constructs import Construct
 
-<<<<<<< HEAD
-=======
 from common_constructs.python_function import PythonFunction
->>>>>>> 6e374209
 from common_constructs.ssm_parameter_utility import SSMParameterUtility
 from stacks import persistent_stack as ps
 from stacks.provider_users import ProviderUsersStack
@@ -25,11 +22,8 @@
 from .compact_configuration_api import CompactConfigurationApiLambdas
 from .credentials import CredentialsLambdas
 from .feature_flags import FeatureFlagsLambdas
-<<<<<<< HEAD
+from .post_licenses import PostLicensesLambdas
 from .provider_management import ProviderManagementLambdas
-=======
-from .post_licenses import PostLicensesLambdas
->>>>>>> 6e374209
 from .provider_users import ProviderUsersLambdas
 from .public_lookup_api import PublicLookupApiLambdas
 from .purchases import PurchasesLambdas
@@ -116,25 +110,20 @@
             api_lambda_stack=self,
         )
 
+        # Provider Management lambdas
+        self.provider_management_lambdas = ProviderManagementLambdas(
+            scope=self,
+            persistent_stack=persistent_stack,
+            data_event_bus=data_event_bus,
+        )
+
         # Provider Users lambdas
         self.provider_users_lambdas = ProviderUsersLambdas(
             scope=self,
             persistent_stack=persistent_stack,
             provider_users_stack=provider_users_stack,
-<<<<<<< HEAD
-        )
-
-        # Provider Management related API lambdas
-        data_event_bus = SSMParameterUtility.load_data_event_bus_from_ssm_parameter(self)
-        self.provider_management_lambdas = ProviderManagementLambdas(
-            scope=self,
-            persistent_stack=persistent_stack,
-            data_event_bus=data_event_bus,
-=======
-            api_lambda_stack=self,
-        )
-
-        # Provider Management lambdas
+            api_lambda_stack=self,
+        )
 
         # Public lookup lambdas
         self.public_lookup_lambdas = PublicLookupApiLambdas(
@@ -229,5 +218,4 @@
                 sort='@timestamp desc',
             ),
             log_groups=self.log_groups,
->>>>>>> 6e374209
         )