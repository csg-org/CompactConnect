--- conflicted
+++ resolved
@@ -110,32 +110,22 @@
             api_lambda_stack=self,
         )
 
+        # Provider Users lambdas
+        self.provider_users_lambdas = ProviderUsersLambdas(
+            scope=self,
+            persistent_stack=persistent_stack,
+            provider_users_stack=provider_users_stack,
+            api_lambda_stack=self,
+        )
+
         # Provider Management lambdas
         self.provider_management_lambdas = ProviderManagementLambdas(
             scope=self,
             persistent_stack=persistent_stack,
             data_event_bus=data_event_bus,
-        )
-
-        # Provider Users lambdas
-        self.provider_users_lambdas = ProviderUsersLambdas(
-            scope=self,
-            persistent_stack=persistent_stack,
-            provider_users_stack=provider_users_stack,
-            api_lambda_stack=self,
-        )
-
-<<<<<<< HEAD
-=======
-        # Provider Management lambdas
-        self.provider_management_lambdas = ProviderManagementLambdas(
-            scope=self,
-            persistent_stack=persistent_stack,
-            data_event_bus=data_event_bus,
-            api_lambda_stack=self,
-        )
-
->>>>>>> b7ba4f62
+            api_lambda_stack=self,
+        )
+
         # Public lookup lambdas
         self.public_lookup_lambdas = PublicLookupApiLambdas(
             scope=self,
