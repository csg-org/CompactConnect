--- conflicted
+++ resolved
@@ -22,17 +22,10 @@
 
     env:
       BASE_URL: /
-<<<<<<< HEAD
-      VUE_APP_DOMAIN: https://app.test.jcc.iaapi.io
-      VUE_APP_ROBOTS_META: noindex,nofollow
-      VUE_APP_API_STATE_ROOT: https://api.test.jcc.iaapi.io
-      VUE_APP_API_LICENSE_ROOT: https://api.test.jcc.iaapi.io
-=======
       VUE_APP_DOMAIN: https://d1sntjunv5lr23.cloudfront.net
       VUE_APP_ROBOTS_META: noindex,nofollow
       VUE_APP_API_STATE_ROOT: https://9avvh7mvqg.execute-api.us-east-1.amazonaws.com/test
       VUE_APP_API_LICENSE_ROOT: https://9avvh7mvqg.execute-api.us-east-1.amazonaws.com/test
->>>>>>> 60f80caa
 
     steps:
       - run: echo "🎉 The job was automatically triggered by a ${{ github.event_name }} event."
